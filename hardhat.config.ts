import '@nomiclabs/hardhat-waffle'
import '@typechain/hardhat'
import { HardhatUserConfig } from 'hardhat/config'
import 'hardhat-deploy'
import '@nomiclabs/hardhat-etherscan'

import 'solidity-coverage'

import * as fs from 'fs'

const mnemonicFileName = process.env.MNEMONIC_FILE ?? `${process.env.HOME}/.secret/testnet-mnemonic.txt`
let mnemonic = 'test '.repeat(11) + 'junk'
if (fs.existsSync(mnemonicFileName)) { mnemonic = fs.readFileSync(mnemonicFileName, 'ascii') }

function getNetwork1 (url: string): { url: string, accounts: { mnemonic: string } } {
  return {
    url,
    accounts: { mnemonic }
  }
}

function getNetwork (name: string): { url: string, accounts: { mnemonic: string } } {
  return getNetwork1(`https://${name}.infura.io/v3/${process.env.INFURA_ID}`)
  // return getNetwork1(`wss://${name}.infura.io/ws/v3/${process.env.INFURA_ID}`)
}

const optimizedComilerSettings = {
  version: '0.8.17',
  settings: {
    optimizer: { enabled: true, runs: 1000000 },
    viaIR: true
  }
}

// You need to export an object to set up your config
// Go to https://hardhat.org/config/ to learn more

const config: HardhatUserConfig = {
  solidity: {
    compilers: [{
      version: '0.8.15',
      settings: {
        optimizer: { enabled: true, runs: 1000000 }
      }
    }],
    overrides: {
      'contracts/core/EntryPoint.sol': optimizedComilerSettings,
      'contracts/samples/SimpleAccount.sol': optimizedComilerSettings,
<<<<<<< HEAD
      'contracts/samples/VerifyingPaymaster.sol': optimizedComilerSettings
=======
>>>>>>> 083822fd
    }
  },
  networks: {
    dev: { url: 'http://localhost:8545' },
    // github action starts localgeth service, for gas calculations
    localgeth: { url: 'http://localgeth:8545' },
    goerli: getNetwork('goerli'),
    proxy: getNetwork1('http://localhost:8545'),
    kovan: getNetwork('kovan')
  },
  mocha: {
    timeout: 10000
  },

  etherscan: {
    apiKey: process.env.ETHERSCAN_API_KEY
  }

}

// coverage chokes on the "compilers" settings
if (process.env.COVERAGE != null) {
  // @ts-ignore
  config.solidity = config.solidity.compilers[0]
}

export default config<|MERGE_RESOLUTION|>--- conflicted
+++ resolved
@@ -46,10 +46,6 @@
     overrides: {
       'contracts/core/EntryPoint.sol': optimizedComilerSettings,
       'contracts/samples/SimpleAccount.sol': optimizedComilerSettings,
-<<<<<<< HEAD
-      'contracts/samples/VerifyingPaymaster.sol': optimizedComilerSettings
-=======
->>>>>>> 083822fd
     }
   },
   networks: {
