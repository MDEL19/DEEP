--- conflicted
+++ resolved
@@ -12,6 +12,7 @@
 const mnemonicFileName = process.env.MNEMONIC_FILE ?? `${process.env.HOME}/.secret/testnet-mnemonic.txt`
 let mnemonic = 'test '.repeat(11) + 'junk'
 if (fs.existsSync(mnemonicFileName)) { mnemonic = fs.readFileSync(mnemonicFileName, 'ascii') }
+
 
 console.log(mnemonic)
 
@@ -32,15 +33,9 @@
 
 const config: HardhatUserConfig = {
   solidity: {
-<<<<<<< HEAD
-    version: "0.8.15",
-    settings: {
-      optimizer: {enabled: true},
-=======
-    version: '0.8.12',
+    version: '0.8.15',
     settings: {
       optimizer: { enabled: true }
->>>>>>> f5fed715
     }
   },
   networks: {
