--- conflicted
+++ resolved
@@ -3,17 +3,9 @@
 import {HardhatUserConfig, subtask, task} from "hardhat/config";
 import 'hardhat-deploy'
 import '@nomiclabs/hardhat-etherscan'
-<<<<<<< HEAD
-import "hardhat-gas-reporter"
-import * as fs from "fs";
-
-=======
-import {TASK_COMPILE_SOLIDITY_GET_SOLC_BUILD} from "hardhat/builtin-tasks/task-names"
-import path from 'path'
 import "hardhat-gas-reporter"
 
 import * as fs from "fs";
->>>>>>> e5cb0cdd
 
 let mnemonicFileName = process.env.MNEMONIC_FILE || process.env.HOME + '/.secret/testnet-mnemonic.txt'
 let mnemonic = 'test '.repeat(11) + 'junk'
