--- conflicted
+++ resolved
@@ -3,10 +3,6 @@
 import { HardhatUserConfig } from 'hardhat/config'
 import 'hardhat-deploy'
 import '@nomiclabs/hardhat-etherscan'
-<<<<<<< HEAD
-=======
-import 'hardhat-gas-reporter'
->>>>>>> 5fd84aa0
 
 import 'solidity-coverage'
 
@@ -14,18 +10,11 @@
 
 const mnemonicFileName = process.env.MNEMONIC_FILE ?? `${process.env.HOME}/.secret/testnet-mnemonic.txt`
 let mnemonic = 'test '.repeat(11) + 'junk'
-<<<<<<< HEAD
-if (fs.existsSync(mnemonicFileName))
-  mnemonic = fs.readFileSync(mnemonicFileName!, "ascii");
-
-function getNetwork1(url: string) {
-=======
 if (fs.existsSync(mnemonicFileName)) { mnemonic = fs.readFileSync(mnemonicFileName, 'ascii') }
 
-console.log(mnemonic)
+
 
 function getNetwork1 (url: string): { url: string, accounts: { mnemonic: string } } {
->>>>>>> 5fd84aa0
   return {
     url,
     accounts: { mnemonic }
@@ -44,11 +33,7 @@
   solidity: {
     version: '0.8.12',
     settings: {
-<<<<<<< HEAD
-      optimizer: {enabled: true, runs: 1000000}
-=======
-      optimizer: { enabled: true }
->>>>>>> 5fd84aa0
+      optimizer: { enabled: true, runs: 1000000 }
     }
   },
   networks: {
@@ -64,18 +49,7 @@
   etherscan: {
     apiKey: process.env.ETHERSCAN_API_KEY
   },
-<<<<<<< HEAD
-=======
 
-  gasReporter: {
-    enabled: process.env.GAS_REPORT != null,
-    excludeContracts: ['TestUtil', 'TestToken', 'TestOracle', 'TestCounter', 'TestPaymasterAcceptAll', 'SimpleWallet', 'ERC20'],
-    // "yarn gas-report" to dump report and create a no-color "txt" output, to be checked in.
-    noColors: false,
-    currency: '',
-    outputFile: 'reports/gas-used-output.color'
-  }
->>>>>>> 5fd84aa0
 }
 
 export default config