--- conflicted
+++ resolved
@@ -378,17 +378,10 @@
 4. Limitation on "CALL" opcodes (`CALL`, `DELEGATECALL`, `CALLCODE`, `STATICCALL`):
    1. must not use value (except from account to the entrypoint)
    2. must not revert with out-of-gas
-<<<<<<< HEAD
-   3. destination address must have code (EXTCODESIZE>0)
+   3. destination address must have code (EXTCODESIZE>0) or be a standard Ethereum precompile defined at addresses from `0x01` to `0x09`
    4. cannot call EntryPoint's methods, except `depositTo` and "fallback"
 5. `EXTCODEHASH` of every address accessed (by any opcode) does not change between first and second simulations of the op.
 6. `EXTCODEHASH`, `EXTCODESIZE`, `EXTCODECOPY` may not access the EntryPoint contract address or an address with no deployed code.
-=======
-   3. destination address must have code (EXTCODESIZE>0) or be a standard Ethereum precompile defined at addresses from `0x01` to `0x09`
-   4. cannot call EntryPoint's methods, except `depositFor` (to avoid recursion)
-5. `EXTCODEHASH` of every address accessed (by any opcode) does not change between first and second simulations of the op.
-6. `EXTCODEHASH`, `EXTCODELENGTH`, `EXTCODECOPY` may not access address with no code.
->>>>>>> dae9733b
 The exception is accessing the `sender` address from the `factory` contract as it is guaranteed to deploy the `sender`.
 7. If `op.initcode.length != 0` , allow only one `CREATE2` opcode call (in the first (deployment) block), otherwise forbid `CREATE2`.
 
