---
eip: 4337
title: Account Abstraction via Entry Point Contract specification
description: An account abstraction proposal which completely avoids consensus-layer protocol changes, instead relying on higher-layer infrastructure.
author: Vitalik Buterin (@vbuterin), Yoav Weiss (@yoavw), Kristof Gazso (@kristofgazso), Namra Patel (@namrapatel), Dror Tirosh (@drortirosh), Shahaf Nacson (@shahafn), Tjaden Hess (@tjade273)
discussions-to: https://ethereum-magicians.org/t/erc-4337-account-abstraction-via-entry-point-contract-specification/7160
type: Standards Track
category: ERC
status: Draft
created: 2021-09-29
---

## Abstract

An account abstraction proposal which completely avoids the need for consensus-layer protocol changes. Instead of adding new protocol features and changing the bottom-layer transaction type, this proposal instead introduces a higher-layer pseudo-transaction object called a `UserOperation`. Users send `UserOperation` objects into a separate mempool. A special class of actor called bundlers (either block builders, or users that can send transactions to block builders through a bundle marketplace) package up a set of these objects into a transaction making a `handleOps` call to a special contract, and that transaction then gets included in a block.

## Motivation

See also ["Implementing Account Abstraction as Part of Eth 1.x"](https://ethereum-magicians.org/t/implementing-account-abstraction-as-part-of-eth1-x/4020) and the links therein for historical work and motivation, and [EIP-2938](./eip-2938.md) for a consensus layer proposal for implementing the same goal.

This proposal takes a different approach, avoiding any adjustments to the consensus layer. It seeks to achieve the following goals:

* **Achieve the key goal of account abstraction**: allow users to use smart contract wallets containing arbitrary verification logic instead of EOAs as their primary account. Completely remove any need at all for users to also have EOAs (as status quo SC wallets and EIP-3074 both require)
* **Decentralization**
    * Allow any bundler (think: block builder) to participate in the process of including account-abstracted user operations
    * Work with all activity happening over a public mempool; users do not need to know the direct communication addresses (eg. IP, onion) of any specific actors
    * Avoid trust assumptions on bundlers
* **Do not require any Ethereum consensus changes**: Ethereum consensus layer development is focusing on the merge and later on scalability-oriented features, and there may not be any opportunity for further protocol changes for a long time. Hence, to increase the chance of faster adoption, this proposal avoids Ethereum consensus changes.
* **Try to support other use cases**
    * Privacy-preserving applications
    * Atomic multi-operations (similar goal to EIP-3074)
    * Pay tx fees with ERC-20 tokens, allow developers to pay fees for their users, and [EIP-3074](./eip-3074.md)-like **sponsored transaction** use cases more generally
    * Support aggregated signature (e.g. BLS)

## Definitions

* **UserOperation** - a structure that describes a transaction to be sent on behalf of a user. To avoid confusion, it is named "transaction".
  * Like a transaction, it contains "sender", "to", "calldata", "maxFeePerGas", "maxPriorityFee", "signature", "nonce"
  * unlike transaction, it contains several other fields, desribed below
  * also, the "nonce" and "signature" fields usage is not defined by the protocol, but by each account implementation
* **Sender** - the account contract sending a user operation.
* **EntryPoint** - a singleton contract to execute bundles of UserOperations. Bundlers/Clients whitelist the supported entrypoint.
* **Bundler** - a node (block builder) that bundles multiple UserOperations and create an EntryPoint.handleOps() transaction. Note that not all block-builders on the network are required to be bundlers
* **Aggregator** - a helper contract trusted by accounts to validate an aggregated signature. Bundlers/Clients whitelist the supported aggregators.

## Specification

To avoid Ethereum consensus changes, we do not attempt to create new transaction types for account-abstracted transactions. Instead, users package up the action they want their account to take in an ABI-encoded struct called a `UserOperation`:

| Field | Type | Description
| - | - | - |
| `sender` | `address` | The account making the operation |
| `nonce` | `uint256` | Anti-replay parameter; also used as the salt for first-time account creation |
| `initCode` | `bytes` | The initCode of the account (needed if and only if the account is not yet on-chain and needs to be created) |
| `callData` | `bytes` | The data to pass to the `sender` during the main execution call |
| `callGasLimit` | `uint256` | The amount of gas to allocate the main execution call |
| `verificationGasLimit` | `uint256` | The amount of gas to allocate for the verification step |
| `preVerificationGas` | `uint256` | The amount of gas to pay for to compensate the bundler for pre-verification execution and calldata |
| `maxFeePerGas` | `uint256` | Maximum fee per gas (similar to EIP 1559 `max_fee_per_gas`) |
| `maxPriorityFeePerGas` | `uint256` | Maximum priority fee per gas (similar to EIP 1559 `max_priority_fee_per_gas`) |
| `paymasterAndData` | `bytes` | Address of paymaster sponsoring the transaction, followed by extra data to send to the paymaster (empty for self-sponsored transaction) |
| `signature` | `bytes` | Data passed into the account along with the nonce during the verification step |

Users send `UserOperation` objects to a dedicated user operation mempool. A specialized class of actors called **bundlers** (either block builders running special-purpose code, or users that can relay transactions to block builders eg. through a bundle marketplace such as Flashbots that can guarantee next-block-or-never inclusion) listen in on the user operation mempool, and create **bundle transactions**. A bundle transaction packages up multiple `UserOperation` objects into a single `handleOps` call to a pre-published global **entry point contract**.

To prevent replay attacks (both cross-chain and multiple `EntryPoint` implementations), the `signature` should depend on `chainid` and the `EntryPoint` address.

The core interface of the entry point contract is as follows:

```solidity
function handleOps(UserOperation[] calldata ops, address payable beneficiary);

function handleAggregatedOps(
    UserOpsPerAggregator[] calldata opsPerAggregator,
    address payable beneficiary
);

struct UserOpsPerAggregator {
    UserOperation[] userOps;
    IAggregator aggregator;
    bytes signature;
}

function simulateValidation(UserOperation calldata userOp);
<<<<<<< HEAD

error SimulationResult(uint256 preOpGas, uint256 prefund, uint256 deadline,
=======
    
error ValidationResult(uint256 preOpGas, uint256 prefund, uint256 deadline,
>>>>>>> fc171eb6
  StakeInfo senderInfo, StakeInfo factoryInfo, StakeInfo paymasterInfo);

error ValidationResultWithAggregation(uint256 preOpGas, uint256 prefund, uint256 deadline,
  StakeInfo senderInfo, StakeInfo factoryInfo, StakeInfo paymasterInfo, AggregatorStakeInfo aggregatorInfo);

struct StakeInfo {
  uint256 stake;
  uint256 unstakeDelaySec;
}

struct AggregatorStakeInfo {
    address actualAggregator;
    StakeInfo stakeInfo;
}
```

The core interface required for an account to have is:

```solidity
interface IAccount {
  function validateUserOp
      (UserOperation calldata userOp, bytes32 userOpHash, address aggregator, uint256 missingAccountFunds)
      external returns (uint256 deadline);
}
```

The account
* MUST validate the caller is a trusted EntryPoint
* The userOpHash is a hash over the userOp (except signature), entryPoint and chainId
<<<<<<< HEAD
* If the account does not support signature aggregation, it MUST validate the signature is a valid signature of the `userOpHash`
=======
* If the account does not support signature aggregation, it MUST validate the signature is a valid signature of the `userOpHash`, and
  SHOULD return SIG_VALIDATION_FAILED (and not revert) on signature mismatch. Any other error should revert.
>>>>>>> fc171eb6
* MUST pay the entryPoint (caller) at least the "missingAccountFunds" (which might be zero, in case current account's deposit is high enough)
* The account MAY pay more than this minimum, to cover future transactions (it can always issue `withdrawTo` to retrieve it)
* The `aggregator` SHOULD be ignored for accounts that don't use an aggregator
* The return value `deadline` is either zero (meaning "indefinitely"), or the last timestamp this request is deemed valid. 
  (or SIG_VALIDATION_FAILED on signature mismatch)

An account that works with aggregated signature should have the interface:
```solidity
interface IAggregatedAccount is IAccount {

  function getAggregator() view returns (address);
}
```
* **getAggregator()** returns the aggregator this account supports.
* **validateUserOp()** (inherited from IAccount interface) MUST verify the `aggregator` parameter is valid and the same as `getAggregator`
* The account should also support aggregator-specific getter (e.g. `getAggregationInfo()`).
  This method should export the account's public-key to the aggregator, and possibly more info
  (note that it is not called directly by the entryPoint)
* validateUserOp MAY ignore the signature field

The core interface required by an aggregator is:
```solidity
interface IAggregator {

  function validateUserOpSignature(UserOperation calldata userOp)
  external view returns (bytes memory sigForUserOp);

  function aggregateSignatures(UserOperation[] calldata userOps) external view returns (bytes memory aggregatesSignature);

  function validateSignatures(UserOperation[] calldata userOps, bytes calldata signature) view external;
}
```

* If an account uses an aggregator (returns it with getAggregator()), then its address is returned by `simulateValidation()` reverting with `ValidationResultWithAggregator` instead of `ValidationResult`
* To accept the UserOp, the bundler must call **validateUserOpSignature()** to validate the userOp's signature.
* **aggregateSignatures()** must aggregate all UserOp signature into a single value.  
* Note that the above methods are helper method for the bundler. The bundler MAY use a native library to perform the same validation and aggregation logic.
* **validateSignatures()** MUST validate the aggregated signature matches for all UserOperations in the array, and revert otherwise.
  This method is called on-chain by `handleOps()`

#### Using signature aggregators

An account signify it uses signature aggregation by exposing the aggregator's address in the `getAggregator()` method.
<<<<<<< HEAD
During `simulateValidation`, this aggregator is returned (in the `SimulationResultWithAggregator`)
=======
During `simulateValidation`, this aggregator is returned (in the `ValidationResultWithAggregator`) 
>>>>>>> fc171eb6

The bundler should first accept the aggregator (validate its stake info and that it is not throttled/banned)
Then it MUST verify the userOp using `aggregator.validateUserOpSignature()`

Signature aggregator SHOULD stake just like a paymaster, unless it is exempt due to not accessing global storage - see [reputation, throttling and banning section](#reputation-scoring-and-throttlingbanning-for-global-entities) for details. Bundlers MAY throttle down and ban aggregators in case they take too much
resources (or revert) when the above methods are called in view mode, or if the signature aggregation fails.

### Required entry point contract functionality

There are 2 separate entry point methods: `handleOps` and `handleAggregatedOps`
* `handleOps` handle userOps of accounts that don't require any signature aggregator.
* `handleAggregatedOps` can handle a batch that contains userOps of multiple aggregators (and also requests without any aggregator)
* `handleAggregatedOps` performs the same logic below as `handleOps`, but it must transfer the correct aggregator to each userOp, and also must call `validateSignatures` on each aggregator after doing all the per-account validation.
The entry point's `handleOps` function must perform the following steps (we first describe the simpler non-paymaster case). It must make two loops, the **verification loop** and the **execution loop**. In the verification loop, the `handleOps` call must perform the following steps for each `UserOperation`:

* **Create the account if it does not yet exist**, using the initcode provided in the `UserOperation`. If the account does not exist, _and_ the initcode is empty, or does not deploy a contract at the "sender" address, the call must fail.
* **Call `validateUserOp` on the account**, passing in the `UserOperation`, the required fee and aggregator (if there is one). The account should verify the operation's signature, and pay the fee if the account considers the operation valid. If any `validateUserOp` call fails, `handleOps` must skip execution of at least that operation, and may revert entirely.
* Validate the account's deposit in the entryPoint is high enough to cover the max possible cost (cover the already-done verification and max execution gas)

In the execution loop, the `handleOps` call must perform the following steps for each `UserOperation`:

* **Call the account with the `UserOperation`'s calldata**. It's up to the account to choose how to parse the calldata; an expected workflow is for the account to have an `execute` function that parses the remaining calldata as a series of one or more calls that the account should make.

![](../assets/eip-4337/image1.png)

Before accepting a `UserOperation`, bundlers should use an RPC method to locally call the `simulateValidation` function of the entry point, to verify that the signature is correct and the operation actually pays fees; see the [Simulation section below](#simulation) for details.
A node/bundler SHOULD drop (and not add to the mempool) `UserOperation` that fails the validation

### Extension: paymasters

We extend the entry point logic to support **paymasters** that can sponsor transactions for other users. This feature can be used to allow application developers to subsidize fees for their users, allow users to pay fees with ERC-20 tokens and many other use cases. When the paymaster is not equal to the zero address, the entry point implements a different flow:

![](../assets/eip-4337/image2.png)

During the verification loop, in addition to calling `validateUserOp`, the `handleOps` execution also must check that the paymaster has enough ETH deposited with the entry point to pay for the operation, and then call `validatePaymasterUserOp` on the paymaster to verify that the paymaster is willing to pay for the operation. Note that in this case, the `validateUserOp` is called with a `missingAccountFunds` of 0 to reflect that the account's deposit is not used for payment for this userOp.

If the paymaster's validatePaymasterUserOp returns a "context", then `handleOps` must call `postOp` on the paymaster after making the main execution call. It must guarantee the execution of `postOp`, by making the main execution inside an inner call context, and if the inner call context reverts attempting to call `postOp` again in an outer call context.

Maliciously crafted paymasters _can_ DoS the system. To prevent this, we use a reputation system. paymaster must either limit its storage usage, or have a stake. see the [reputation, throttling and banning section](#reputation-scoring-and-throttlingbanning-for-global-entities) for details.

The paymaster interface is as follows:

```c++
function validatePaymasterUserOp
    (UserOperation calldata userOp, bytes32 userOpHash, uint256 maxCost)
    external returns (bytes memory context, uint256 deadline);

function postOp
    (PostOpMode mode, bytes calldata context, uint256 actualGasCost)
    external;

enum PostOpMode {
    opSucceeded, // user op succeeded
    opReverted, // user op reverted. still has to pay for gas.
    postOpReverted // user op succeeded, but caused postOp to revert
}
```


```c++
// add a paymaster stake (must be called by the paymaster)
function addStake(uint32 _unstakeDelaySec) external payable

// unlock the stake (must wait unstakeDelay before can withdraw)
function unlockStake() external

// withdraw the unlocked stake
function withdrawStake(address payable withdrawAddress) external
```

The paymaster must also have a deposit, which the entry point will charge UserOperation costs from.
The deposit (for paying gas fees) is separate from the stake (which is locked).

The entry point must implement the following interface to allow paymasters (and optionally accounts) manage their deposit:

```c++
// return the deposit of an account
function balanceOf(address account) public view returns (uint256)

// add to the deposit of the given account
function depositTo(address account) public payable

// withdraw from the deposit
function withdrawTo(address payable withdrawAddress, uint256 withdrawAmount) external

```

### Client behavior upon receiving a UserOperation

When a client receives a `UserOperation`, it must first run some basic sanity checks, namely that:

- Either the `sender` is an existing contract, or the `initCode` is not empty (but not both)
- If `initCode` is not empty, parse its first 20 bytes as a factory address.  Record whether the factory is staked, in case the later simulation indicates that it needs to be.  If the factory accesses global state, it must be staked - see [reputation, throttling and banning section](#reputation-scoring-and-throttlingbanning-for-global-entities) for details.
- The `verificationGasLimit` is sufficiently low (`<= MAX_VERIFICATION_GAS`) and the `preVerificationGas` is sufficiently high (enough to pay for the calldata gas cost of serializing the `UserOperation` plus `PRE_VERIFICATION_OVERHEAD_GAS`)
- The `paymasterAndData` is either empty, or start with the **paymaster** address, which is a contract that (i) currently has nonempty code on chain, (ii) has a sufficient deposit to pay for the UserOperation, and (iii) is not currently banned. During simulation, the paymaster's stake is also checked, depending on its storage usage - see [reputation, throttling and banning section](#reputation-scoring-and-throttlingbanning-for-global-entities) for details.
- The callgas is at least the cost of a `CALL` with non-zero value.
- The `maxFeePerGas` and `maxPriorityFeePerGas` are above a configurable minimum value that the client is willing to accept. At the minimum, they are sufficiently high to be included with the current `block.basefee`.
- The sender doesn't have another `UserOperation` already present in the pool (or it replaces an existing entry with the same sender and nonce, with a higher `maxPriorityFeePerGas` and an equally increased `maxFeePerGas`). Only one `UserOperation` per sender may be included in a single batch. A sender is exempt from this rule and may have multiple `UserOperations` in the pool and in a batch if it is staked (see [reputation, throttling and banning section](#reputation-scoring-and-throttlingbanning-for-global-entities) below), but this exception is of limited use to normal accounts.

If the `UserOperation` object passes these sanity checks, the client must next run the first op simulation, and if the simulation succeeds, the client must add the op to the pool. A second simulation must also happen during bundling to make sure the UserOperation is still valid.

### Simulation

#### Rationale

In order to add a UserOperation into the mempool (and later to add it into a bundle) we need to "simulate" it to make sure it is valid, and that it is capable of paying for its own execution.
In addition, we need to verify that the same will hold true when executed on-chain.
For this purpose, a UserOperation is not allowed to access any information that might change between simulation and execution, such as current block time, number, hash etc.
In addition, a UserOperation is only allowed to access data related to this sender address: Multiple UserOperations should not access the same storage, so that it is impossible to invalidate a large number of UserOperations with a single state change.
There are 3 special contracts that interact with the account: the factory (initCode) that deploys the contract, the paymaster that can pay for the gas, and signature aggregator (described later)
Each of these contracts is also restricted in its storage access, to make sure UserOperation validations are isolated.

#### Specification
To simulate a `UserOperation` validation, the client makes a view call to `simulateValidation(userop)`

This method always revert with `ValidationResult` as successful response.
If the call reverts with other error, the client rejects this `userOp`.

The simulated call performs the full validation, by  
calling:
1. If `initCode` is present, create the account.
2. `account.validateUserOp`.
3. if specified a paymaster: `paymaster.validatePaymasterUserOp`.

Either `validateUserOp` or `validatePaymasterUserOp` may return a "deadline", which is the latest timestamp that this UserOperation is valid on-chain.
the simulateValidation call returns the minimum of those deadlines.
A node MAY drop a UserOperation if the deadline is too soon (e.g. wouldn't make it to the next block)

The operations differ in their opcode banning policy.
In order to distinguish between them, there is a call to the NUMBER opcode (`block.number`), used as a delimiter between the 3 functions.
While simulating `userOp` validation, the client should make sure that:

1. May not invokes any **forbidden opcodes**
2. Must not use GAS opcode (unless followed immediately by one of { `CALL`, `DELEGATECALL`, `CALLCODE`, `STATICCALL` }.)
3. Storage access is limited as follows:
   1. self storage (of factory/paymaster, respectively) is allowed, but only if self entity is staked
   2. account storage access is allowed (see Storage access by Slots, below),
   3. in any case, may not use storage used by another UserOp `sender` in the same bundle (that is, paymaster and factory are not allowed as senders)
4. Limitation on "CALL" opcodes (`CALL`, `DELEGATECALL`, `CALLCODE`, `STATICCALL`):
   1. must not use value (except from account to the entrypoint)
   2. must not revert with out-of-gas
   3. destination address must have code (EXTCODESIZE>0)
   4. cannot call EntryPoint's `handleOps` method (to avoid recursion)
5. `EXTCODEHASH` of every address accessed (by any opcode) does not change between first and second simulations of the op.
6. `EXTCODEHASH`, `EXTCODELENGTH`, `EXTCODECOPY` may not access address with no code.
7. If `op.initcode.length != 0` , allow only one `CREATE2` opcode call (in the first (deployment) block), otherwise forbid `CREATE2`.

#### Storage associated with an address

We define storage slots as "associated with an address" as all the slots that uniquely related on this address, and cannot be related with any other address.
In solidity, this includes all storage of the contract itself, and any storage of other contracts that use this contract address as a mapping key.

An address `A` is associated with:
1. Slots of contract `A` address itself.
2. Slot `A` on any other address.
3. Slots of type `keccak256(A || X)` on any other address. (to cover `mapping(address => value)`, which is usually used for balance in ERC20 tokens).
4. Slots of type `keccak256(X || OWN)` on any other address, where OWN is some slot of the previous (third) type, or recursively of this (forth) type
  (to cover `mapping(address ⇒ mapping(address ⇒ uint256)`) that are usually used for `allowances` in ERC20 tokens).

#### Alternative Mempools

The simulation rules above are strict and prevent the ability of paymasters and signature aggregators to grief the system.
However, there might be use-cases where specific paymasters (and signature aggregators) can be validated
(through manual auditing) and verified that they cannot cause any problem, while still require relaxing of the opcode rules.
A bundler cannot simply "whitelist" request from a specific paymaster: if that paymaster is not accepted by all
bundlers, then its support will be sporadic at best.
Instead, we introduce the term "alternate mempool".
UserOperations that use  whitelisted paymasters (or signature aggregators) are put into a separate mempool.
Only bundlers that support this whitelist will use UserOperations from this mempool.
These UserOperations can be bundled together with UserOperations from the main mempool

### Bundling

During bundling, the client should:
- Exclude UserOps that access any sender address created by another UserOp on the same batch (via a factory).
- For each paymaster used in the batch, keep track of the balance while adding UserOps. Ensure that it has sufficient deposit to pay for all the UserOps that use it.
- Sort UserOps by aggregator, to create the lists of UserOps-per-aggregator.
- For each aggregator, run the aggregator-specific code to create aggregated signature, and update the UserOps

After creating the batch, before including the transaction in a block, the client should:
- Run `eth_estimateGas` with maximum possible gas, to verify the entire `handleOps` batch transaction, and use the estimated gas for the actual transaction execution.
- If the call reverted, check the `FailedOp` event. A `FailedOp` during `handleOps` simulation is an unexpected event since it was supposed to be caught by the single-UserOperation simulation. Remove the failed op that caused the revert from the batch and drop from the mempool. Other ops from the same paymaster should be removed from the current batch, but kept in the mempool. Repeat until `eth_estimateGas` succeeds.

In practice, restrictions (2) and (3) basically mean that the only external accesses that the account and the paymaster can make are reading code of other contracts if their code is guaranteed to be immutable (eg. this is useful for calling or delegatecalling to libraries).

If any of the three conditions is violated, the client should reject the `op`. If both calls succeed (or, if `op.paymaster == ZERO_ADDRESS` and the first call succeeds)without violating the three conditions, the client should accept the op. On a bundler node, the storage keys accessed by both calls must be saved as the `accessList` of the `UserOperation`

When a bundler includes a bundle in a block it must ensure that earlier transactions in the block don't make any UserOperation fail. It should either use access lists to prevent conflicts, or place the bundle as the first transaction in the block.

#### Forbidden opcodes

The forbidden opcodes are to be forbidden when `depth > 2` (i.e. when it is the factory, account, paymaster, or other contracts called by them that are being executed). They are: `GASPRICE`, `GASLIMIT`, `DIFFICULTY`, `TIMESTAMP`, `BASEFEE`, `BLOCKHASH`, `NUMBER`, `SELFBALANCE`, `BALANCE`, `ORIGIN`, `GAS`, `CREATE`, `COINBASE`, `SELFDESTRUCT`. They should only be forbidden during verification, not execution. These opcodes are forbidden because their outputs may differ between simulation and execution, so simulation of calls using these opcodes does not reliably tell what would happen if these calls are later done on-chain.

Exceptions to the forbidden opcodes:
1. A single `CREATE2` is allowed if `op.initcode.length != 0` and must result in the deployment of a previously-undeployed `UserOperation.sender`.
2. `GAS` is allowed if followed immediately by one of { `CALL`, `DELEGATECALL`, `CALLCODE`, `STATICCALL` }.
   (that is, making calls is allowed, using `gasleft()` or `gas` opcode directly is forbidden)

### Reputation scoring and throttling/banning for global entities
#### Rationale

UserOperation's storage access rules prevent them from interfere with each other.
But "global" entities - paymasters, factories and aggregators are accessed by multiple UserOperations, and thus might invalidate multiple previously-valid UserOperations.

To prevent abuse, we throttle down (or completely ban for a period of time) an entity that causes invalidation of large number of UserOperations in the mempool.
To prevent such entities from "sybil-attack", we require them to stake with the system, and thus make such DoS attack very expensive.
Note that this stake is never slashed, and can be withdrawn any time (after unstake delay)
The only exemption from staking is if the entity doesn't use storage during validation.
(unstaked entity may use storage [associated with the sender](#storage-associated-with-an-address))
When staked, an entity is also allowed to use its own associated storage, in addition to sender's associated storage.

The stake value is not enforced on-chain, but specifically by each node while simulating a transaction.
The stake is expected to be above MIN_STAKE_VALUE, and unstake delay above MIN_UNSTAKE_DELAY
The value of MIN_UNSTAKE_DELAY is 84600 (one day)
The value of MIN_STAKE_VALUE is determined per chain, and specified in the "bundler specification test suite"

#### Specification

In the following specification, "entity" is either address that is explicitly referenced by the UserOperation: sender, factory, paymaster and aggregator.
Clients maintain two mappings with a value for staked entities:

* `opsSeen: Map[Address, int]`
* `opsIncluded: Map[Address, int]`

If an entity doesn't use storage at all, or only reference storage associated with the "sender" (see [Storage associated with an address](#storage-associated-with-an-address)), then it is considered "OK", without using the rules below.

When the client learns of a new staked entity, it sets `opsSeen[paymaster] = 0` and `opsIncluded[paymaster] = 0` .

The client sets `opsSeen[entity] +=1` each time it adds an op with that `entity` to the `UserOperationPool`, and the client sets `opsIncluded[entity] += 1` each time an op that was in the `UserOperationPool` is included on-chain.

Every hour, the client sets `opsSeen[entity] -= opsSeen[entity] // 24` and `opsIncluded[entity] -= opsIncluded[entity] // 24` for all entities (so both values are 24-hour exponential moving averages).

We define the **status** of an entity as follows:

```python
OK, THROTTLED, BANNED = 0, 1, 2

def status(paymaster: Address,
           opsSeen: Map[Address, int],
           opsIncluded: Map[Address, int]):
    if paymaster not in opsSeen:
        return OK
    min_expected_included = opsSeen[paymaster] // MIN_INCLUSION_RATE_DENOMINATOR
    if min_expected_included <= opsIncluded[paymaster] + THROTTLING_SLACK:
        return OK
    elif min_expected_included <= opsIncluded[paymaster] + BAN_SLACK:
        return THROTTLED
    else:
        return BANNED
```

Stated in simpler terms, we expect at least `1 / MIN_INCLUSION_RATE_DENOMINATOR` of all ops seen on the network to get included. If an entity falls too far behind this minimum, it gets **throttled** (meaning, the client does not accept ops from that paymaster if there is already an op with that entity, and an op only stays in the pool for 10 blocks), If the entity falls even further behind, it gets **banned**. Throttling and banning naturally decay over time because of the exponential-moving-average rule.

**Non-bundling clients and bundlers should use different settings for the above params**:

| Param | Client setting | Bundler setting |
| - | - | - |
| `MIN_INCLUSION_RATE_DENOMINATOR` | 100 | 10 |
| `THROTTLING_SLACK` | 10 | 10 |
| `BAN_SLACK` | 50 | 50 |

To help make sense of these params, note that a malicious paymaster can at most cause the network (only the p2p network, not the blockchain) to process `BAN_SLACK * MIN_INCLUSION_RATE_DENOMINATOR / 24` non-paying ops per hour.

## Rationale

The main challenge with a purely smart contract wallet based account abstraction system is DoS safety: how can a block builder including an operation make sure that it will actually pay fees, without having to first execute the entire operation? Requiring the block builder to execute the entire operation opens a DoS attack vector, as an attacker could easily send many operations that pretend to pay a fee but then revert at the last moment after a long execution. Similarly, to prevent attackers from cheaply clogging the mempool, nodes in the P2P network need to check if an operation will pay a fee before they are willing to forward it.

In this proposal, we expect accounts to have a `validateUserOp` method that takes as input a `UserOperation`, and verify the signature and pay the fee. This method is required to be almost-pure: it is only allowed to access the storage of the account itself, cannot use environment opcodes (eg. `TIMESTAMP`), and can only edit the storage of the account, and can also send out ETH (needed to pay the entry point). The method is gas-limited by the `verificationGasLimit` of the `UserOperation`; nodes can choose to reject operations whose `verificationGasLimit` is too high. These restrictions allow block builders and network nodes to simulate the verification step locally, and be confident that the result will match the result when the operation actually gets included into a block.

The entry point-based approach allows for a clean separation between verification and execution, and keeps accounts' logic simple. The alternative would be to require accounts to follow a template where they first self-call to verify and then self-call to execute (so that the execution is sandboxed and cannot cause the fee payment to revert); template-based approaches were rejected due to being harder to implement, as existing code compilation and verification tooling is not designed around template verification.

### Paymasters

Paymasters facilitate transaction sponsorship, allowing third-party-designed mechanisms to pay for transactions. Many of these mechanisms _could_ be done by having the paymaster wrap a `UserOperation` with their own, but there are some important fundamental limitations to that approach:

* No possibility for "passive" paymasters (eg. that accept fees in some ERC-20 token at an exchange rate pulled from an on-chain DEX)
* Paymasters run the risk of getting griefed, as users could send ops that appear to pay the paymaster but then change their behavior after a block

The paymaster scheme allows a contract to passively pay on users' behalf under arbitrary conditions. It even allows ERC-20 token paymasters to secure a guarantee that they would only need to pay if the user pays them: the paymaster contract can check that there is sufficient approved ERC-20 balance in the `validatePaymasterUserOp` method, and then extract it with `transferFrom` in the `postOp` call; if the op itself transfers out or de-approves too much of the ERC-20s, the inner `postOp` will fail and revert the execution and the outer `postOp` can extract payment (note that because of storage access restrictions the ERC-20 would need to be a wrapper defined within the paymaster itself).

### First-time account creation

It is an important design goal of this proposal to replicate the key property of EOAs that users do not need to perform some custom action or rely on an existing user to create their wallet; they can simply generate an address locally and immediately start accepting funds.

The wallet creation itself is done by a "factory" contract, with wallet-specific data.
The factory is expected to use CREATE2 (not CREATE) to create the wallet, so that the order of creation of wallets doesn't interfere with the generated addresses.
The `initCode` field (if non-zero length) is parsed as a 20-byte address, followed by "calldata" to pass to this address.
This method call is expected to create a wallet and return its address.
If the factory does use CREATE2 or some other deterministic method to create the wallet, it's expected to return the wallet address even if the wallet has already been created.  This is to make it easier for clients to query the address without knowing if the wallet has already been deployed, by simulating a call to `entryPoint.getSenderAddress()`, which calls the factory under the hood.
When `initCode` is specified, if either the `sender` address points to an existing contract, or (after calling the initCode) the `sender` address still does not exist,
then the operation is aborted.
The `initCode` MUST NOT be called directly from the entryPoint, but from another address.
The contract created by this factory method should accept a call to `validateUserOp` to validate the UserOp's signature.
For security reasons, it is important that the generated contract address will depend on the initial signature.
This way, even if someone can create a wallet at that address, he can't set different credentials to control it.
The factory has to be staked if it accesses global storage - see [reputation, throttling and banning section](#reputation-scoring-and-throttlingbanning-for-global-entities) for details.

NOTE: In order for the wallet to determine the "counterfactual" address of the wallet (prior its creation),
it should make a static call to the `entryPoint.getSenderAddress()`

### Entry point upgrading

Accounts are encouraged to be DELEGATECALL forwarding contracts for gas efficiency and to allow account upgradability. The account code is expected to hard-code the entry point into their code for gas efficiency. If a new entry point is introduced, whether to add new functionality, improve gas efficiency, or fix a critical security bug, users can self-call to replace their account's code address with a new code address containing code that points to a new entry point. During an upgrade process, it's expected that two mempools will run in parallel.

## RPC methods
### debug Namespace
#### * eth_sendUserOperation

eth_sendUserOperation submits a User Operation object to the User Operation pool of the client. The client MUST validate the UserOperation, and return a result accordingly.

The result `SHOULD` be set to the **userOpHash** if and only if the request passed simulation and was accepted in the client's User Operation pool. If the validation, simulation, or User Operation pool inclusion fails, `result` `SHOULD NOT` be returned. Rather, the client `SHOULD` return the failure reason.

##### Parameters:
1. **UserOperation** a full user-operation struct. All fields MUST be set as hex values. empty `bytes` block (e.g. empty `initCode`) MUST be set to `"0x"`
2. **EntryPoint** the entrypoint address the request should be sent through. this MUST be one of the entry points returned by the `supportedEntryPoints` rpc call.

##### Return value:
* If the UserOperation is valid, the client MUST return the calculated **userOpHash** for it
* in case of failure, MUST return an `error` result object, with `code` and `message`. The error code and message SHOULD be set as follows:
  * **code: -32602** - invalid UserOperation struct/fields
  * **code: -32500** - transaction rejected by entryPoint's simulateValidation, during wallet creation or validation
    * The `message` field MUST be set to the FailedOp's "`AAxx`" error message from the EntryPoint
  * **code: -32501** - transaction rejected by paymaster's validatePaymasterUserOp
    * The `message` field SHOULD be set to the revert message from the paymaster
    * The `data` field MUST contain a `paymaster` value
  * **code: -32502** - transaction rejected because of opcode validation
  * **code: -32503** - UserOperation expires shortly: either wallet or paymaster returned an `deadline` that will expire soon
    * The `data` field SHOULD contain a `deadline` value
    * The `data` field SHOULD contain a `paymaster` value, if this error was triggered by the paymaster
  * **code: -32504** - transaction rejected because paymaster (or signature aggregator) is throttled/banned
    * The `data` field SHOULD contain a `paymaster` or `aggregator` value, depending on the failed entity
  * **code: -32505** - transaction rejected because paymaster (or signature aggregator) stake or unstake-delay is too low
    * The `data` field SHOULD contain a `paymaster` or `aggregator` value, depending on the failed entity
    * The `data` field SHOULD contain a `minimumStake` and `minimumUnstakeDelay`
  * **code: -32506** - transaction rejected because wallet specified unsupported signature aggregator
    * The `data` field SHOULD contain an `aggregator` value

##### Example:
Request:
```json=
{
  "jsonrpc": "2.0",
  "id": 1,
  "method": "eth_sendUserOperation",
  "params": [
    {
      sender, // address
      nonce, // uint256
      initCode, // bytes
      callData, // bytes
      callGasLimit, // uint256
      verificationGasLimit, // uint256
      preVerificationGas, // uint256
      maxFeePerGas, // uint256
      maxPriorityFeePerGas, // uint256
      paymasterAndData, // bytes
      signature // bytes
    },
    entryPoint // address
  ]
}

```
Response:
```
{
  "jsonrpc": "2.0",
  "id": 1,
  "result": "0x1234...5678"
}
```

##### Example failure responses:
```json
{
  "jsonrpc": "2.0",
  "id": 1,
  "error": {
    "message": "AA21 didn't pay prefund",
    "code": -32500
  }
}
```

```json
{
  "jsonrpc": "2.0",
  "id": 1,
  "error": {
    "message": "paymaster stake too low",
    "data": {
      "paymaster": "0x123456789012345678901234567890123456790",
      "minimumStake": "0xde0b6b3a7640000",
      "minimumUnstakeDelay": "0x15180"
    },
    "code": -32504
  }
}
```


#### * eth_estimateUserOperationGas

Estimate the gas values for a UserOperation.
Given UserOperation optionally without gas limits and gas prices, return the needed gas limits.
The signature field is ignored by the wallet, so that the operation will not require user's approval.
Still, it might require putting a "semi-valid" signature (e.g. a signature in the right length)

**Parameters**: same as `eth_sendUserOperation`
  gas limits (and prices) parameters are optional, but are used if specified.
  `maxFeePerGas` and `maxPriorityFeePerGas` default to zero, so no payment is required by neither account nor paymaster.

##### Return Values:
* **preVerificationGas** gas overhead of this UserOperation
* **verificationGasLimit** actual gas used by the validation of this UserOperation
* **callGasLimit** value used by inner account execution

##### Error Codes:
Same as `eth_sendUserOperation`
This operation may also return an error if the inner call to the account contract reverts.

#### * eth_getUserOperationReceipt

Return a UserOperation receipt based on a hash (userOpHash) returned by `eth_sendUserOperation`

**Parameters**
* **hash** a userOpHash value returned by `eth_sendUserOperation`

**Return value**:

`null` in case the UserOperation is not yet included in a block, or:

* **userOpHash** the request hash
* **sender**
* **nonce**
* **paymaster** the paymaster used for this userOp (or empty)
* **actualGasCost** - actual amount paid (by account or paymaster) for this UserOperation
* **actualGasUsed** - total gas used by this UserOperation (including preVerification, creation, validation and execution)
* **success** boolean - did this execution completed without revert
* **reason** in case of revert, this is the revert reason
* **logs** the logs generated by this UserOperation (not including logs of other UserOperations in the same bundle)
* **receipt** the TransactionReceipt object.
  Note that the returned TransactionReceipt is for the entire bundle, not only for this UserOperation.

#### * eth_supportedEntryPoints

Returns an array of the entryPoint addresses supported by the client. The first element of the array `SHOULD` be the entryPoint addressed preferred by the client.

```json=
# Request
{
  "jsonrpc": "2.0",
  "id": 1,
  "method": "eth_supportedEntryPoints",
  "params": []
}

# Response
{
  "jsonrpc": "2.0",
  "id": 1,
  "result": [
    "0xcd01C8aa8995A59eB7B2627E69b40e0524B5ecf8",
    "0x7A0A0d159218E6a2f407B99173A2b12A6DDfC2a6"
  ]
}
```

#### * eth_chainId

Returns EIP155 Chain ID.

```json=
# Request
{
  "jsonrpc": "2.0",
  "id": 1,
  "method": "eth_chainId",
  "params": []
}

# Response
{
  "jsonrpc": "2.0",
  "id": 1,
  "result": "0x1"
}
```

### debug Namespace

#### * debug_bundler_clearState

Clears the bundler mempool and reputation data of paymasters/accounts/factories/aggregators.

```json=
# Request
{
  "jsonrpc": "2.0",
  "id": 1,
  "method": "debug_bundler_clearState",
  "params": []
}

# Response
{
  "jsonrpc": "2.0",
  "id": 1,
  "result": "ok"
}
```

#### * debug_bundler_dumpMempool

Returns:

`array` - Array of mempool entries objects, or an empty array.

where each mempool entry has the following fields:

`userOp` - UserOperation object. See `eth_sendUserOperation` for more details.
`prefund` - The calculated prefund required for the user operation execution.
`aggregator` - (optional) the aggregator used by the senderaccount.

```json=
# Request
{
  "jsonrpc": "2.0",
  "id": 1,
  "method": "debug_bundler_dumpMempool",
  "params": []
}

# Response
{
  "jsonrpc": "2.0",
  "id": 1,
  "result": [
    {
      "userOp": {
        sender, // address
        nonce, // uint256
        initCode, // bytes
        callData, // bytes
        callGasLimit, // uint256
        verificationGasLimit, // uint256
        preVerificationGas, // uint256
        maxFeePerGas, // uint256
        maxPriorityFeePerGas, // uint256
        paymasterAndData, // bytes
        signature // bytes
      },
      "prefund": "0x1234abcd",
      "aggregator": "0x7A0A0d159218E6a2f407B99173A2b12A6DDfC2a6"
    }
  ]
}
```

#### * debug_bundler_sendBundleNow

Forces the bundler to execute the entire current mempool as `handleOps()` transaction.

```json=
# Request
{
  "jsonrpc": "2.0",
  "id": 1,
  "method": "debug_bundler_sendBundleNow",
  "params": []
}

# Response
{
  "jsonrpc": "2.0",
  "id": 1,
  "result": "ok"
}
```

#### * debug_bundler_setBundleInterval

Sets bundling mode and max mempool size.
parameters:

`interval` - number | 'manual' | 'auto'
`maxPoolSize` - number

```json=
# Request
{
  "jsonrpc": "2.0",
  "id": 1,
  "method": "debug_bundler_setBundleInterval",
  "params": ["manual", 100]
}

# Response
{
  "jsonrpc": "2.0",
  "id": 1,
  "result": "ok"
}
```

#### * debug_bundler_setReputation

Sets reputation of given addresses. parameters:


`array` - Aray of reputation objects, each with the following fields:

`address` - The address to set the reputation for.

`opsSeen` - number of user operations seen linked to this address.

`opsIncluded` - number of user operations included  in a mined bundle linked to this address.

```json=
# Request
{
  "jsonrpc": "2.0",
  "id": 1,
  "method": "debug_bundler_setReputation",
  "params": [
    { "address": "0x7A0A0d159218E6a2f407B99173A2b12A6DDfC2a6",
      "opsSeen": 20,
      "opsIncluded": 13,
    }
  ]
}

# Response
{
  "jsonrpc": "2.0",
  "id": 1,
  "result": "ok"
}
```


#### * debug_bundler_dumpReputation

Returns the reputation data of all observed addresses.
Returns an array of reputation objects, each with the fields described above in `debug_bundler_setReputation` with the


`array` - Aray of reputation objects, each with the following fields:

`address` - The address to set the reputation for.

`opsSeen` - number of user operations seen linked to this address.

`opsIncluded` - number of user operations included  in a mined bundle linked to this address.

`status` - (string) The status of the address in the bundler 'ok' | 'throttled' | 'banned'.

```json=
# Request
{
  "jsonrpc": "2.0",
  "id": 1,
  "method": "debug_bundler_dumpReputation",
  "params": []
}

# Response
{
  "jsonrpc": "2.0",
  "id": 1,
  "result": [
    { "address": "0x7A0A0d159218E6a2f407B99173A2b12A6DDfC2a6",
      "opsSeen": 20,
      "opsIncluded": 19,
      "status": "ok"
    }
  ]
}
```


## Backwards Compatibility

This ERC does not change the consensus layer, so there are no backwards compatibility issues for Ethereum as a whole. Unfortunately it is not easily compatible with pre-ERC-4337 accounts, because those accounts do not have a `validateUserOp` function. If the account has a function for authorizing a trusted op submitter, then this could be fixed by creating an ERC-4337-compatible account that re-implements the verification logic as a wrapper and setting it to be the original account's trusted op submitter.

## Reference Implementation

See [https://github.com/eth-infinitism/account-abstraction/tree/main/contracts](https://github.com/eth-infinitism/account-abstraction/tree/main/contracts)

## Security considerations

The entry point contract will need to be very heavily audited and formally verified, because it will serve as a central trust point for _all_ ERC 4337 accounts. In total, this architecture reduces auditing and formal verification load for the ecosystem, because the amount of work that individual _accounts_ have to do becomes much smaller (they need only verify the `validateUserOp` function and its "check signature, increment nonce and pay fees" logic) and check that other functions are `msg.sender == ENTRY_POINT` gated (perhaps also allowing `msg.sender == self`), but it is nevertheless the case that this is done precisely by concentrating security risk in the entry point contract that needs to be verified to be very robust.

Verification would need to cover two primary claims (not including claims needed to protect paymasters, and claims needed to establish p2p-level DoS resistance):

* **Safety against arbitrary hijacking**: The entry point only calls an account generically if `validateUserOp` to that specific account has passed (and with `op.calldata` equal to the generic call's calldata)
* **Safety against fee draining**: If the entry point calls `validateUserOp` and passes, it also must make the generic call with calldata equal to `op.calldata`

## Copyright
Copyright and related rights waived via [CC0](https://creativecommons.org/publicdomain/zero/1.0/).<|MERGE_RESOLUTION|>--- conflicted
+++ resolved
@@ -82,13 +82,8 @@
 }
 
 function simulateValidation(UserOperation calldata userOp);
-<<<<<<< HEAD
-
-error SimulationResult(uint256 preOpGas, uint256 prefund, uint256 deadline,
-=======
     
 error ValidationResult(uint256 preOpGas, uint256 prefund, uint256 deadline,
->>>>>>> fc171eb6
   StakeInfo senderInfo, StakeInfo factoryInfo, StakeInfo paymasterInfo);
 
 error ValidationResultWithAggregation(uint256 preOpGas, uint256 prefund, uint256 deadline,
@@ -114,20 +109,15 @@
       external returns (uint256 deadline);
 }
 ```
-
 The account
 * MUST validate the caller is a trusted EntryPoint
 * The userOpHash is a hash over the userOp (except signature), entryPoint and chainId
-<<<<<<< HEAD
-* If the account does not support signature aggregation, it MUST validate the signature is a valid signature of the `userOpHash`
-=======
 * If the account does not support signature aggregation, it MUST validate the signature is a valid signature of the `userOpHash`, and
   SHOULD return SIG_VALIDATION_FAILED (and not revert) on signature mismatch. Any other error should revert.
->>>>>>> fc171eb6
 * MUST pay the entryPoint (caller) at least the "missingAccountFunds" (which might be zero, in case current account's deposit is high enough)
 * The account MAY pay more than this minimum, to cover future transactions (it can always issue `withdrawTo` to retrieve it)
 * The `aggregator` SHOULD be ignored for accounts that don't use an aggregator
-* The return value `deadline` is either zero (meaning "indefinitely"), or the last timestamp this request is deemed valid. 
+* The return value `deadline` is either zero (meaning "indefinitely"), or the last timestamp this request is deemed valid.
   (or SIG_VALIDATION_FAILED on signature mismatch)
 
 An account that works with aggregated signature should have the interface:
@@ -141,7 +131,7 @@
 * **validateUserOp()** (inherited from IAccount interface) MUST verify the `aggregator` parameter is valid and the same as `getAggregator`
 * The account should also support aggregator-specific getter (e.g. `getAggregationInfo()`).
   This method should export the account's public-key to the aggregator, and possibly more info
-  (note that it is not called directly by the entryPoint)
+  (note that it is not called directly by the entryPoint) 
 * validateUserOp MAY ignore the signature field
 
 The core interface required by an aggregator is:
@@ -167,16 +157,12 @@
 #### Using signature aggregators
 
 An account signify it uses signature aggregation by exposing the aggregator's address in the `getAggregator()` method.
-<<<<<<< HEAD
-During `simulateValidation`, this aggregator is returned (in the `SimulationResultWithAggregator`)
-=======
 During `simulateValidation`, this aggregator is returned (in the `ValidationResultWithAggregator`) 
->>>>>>> fc171eb6
 
 The bundler should first accept the aggregator (validate its stake info and that it is not throttled/banned)
 Then it MUST verify the userOp using `aggregator.validateUserOpSignature()`
 
-Signature aggregator SHOULD stake just like a paymaster, unless it is exempt due to not accessing global storage - see [reputation, throttling and banning section](#reputation-scoring-and-throttlingbanning-for-global-entities) for details. Bundlers MAY throttle down and ban aggregators in case they take too much
+Signature aggregator SHOULD stake just like a paymaster, unless it is exempt due to not accessing global storage - see [reputation, throttling and banning section](#reputation-scoring-and-throttlingbanning-for-global-entities) for details. Bundlers MAY throttle down and ban aggregators in case they take too much 
 resources (or revert) when the above methods are called in view mode, or if the signature aggregation fails.
 
 ### Required entry point contract functionality
@@ -282,7 +268,7 @@
 For this purpose, a UserOperation is not allowed to access any information that might change between simulation and execution, such as current block time, number, hash etc.
 In addition, a UserOperation is only allowed to access data related to this sender address: Multiple UserOperations should not access the same storage, so that it is impossible to invalidate a large number of UserOperations with a single state change.
 There are 3 special contracts that interact with the account: the factory (initCode) that deploys the contract, the paymaster that can pay for the gas, and signature aggregator (described later)
-Each of these contracts is also restricted in its storage access, to make sure UserOperation validations are isolated.
+Each of these contracts is also restricted in its storage access, to make sure UserOperation validations are isolated. 
 
 #### Specification
 To simulate a `UserOperation` validation, the client makes a view call to `simulateValidation(userop)`
@@ -325,9 +311,9 @@
 In solidity, this includes all storage of the contract itself, and any storage of other contracts that use this contract address as a mapping key.
 
 An address `A` is associated with:
-1. Slots of contract `A` address itself.
-2. Slot `A` on any other address.
-3. Slots of type `keccak256(A || X)` on any other address. (to cover `mapping(address => value)`, which is usually used for balance in ERC20 tokens).
+1. Slots of contract `A` address itself. 
+2. Slot `A` on any other address. 
+3. Slots of type `keccak256(A || X)` on any other address. (to cover `mapping(address => value)`, which is usually used for balance in ERC20 tokens). 
 4. Slots of type `keccak256(X || OWN)` on any other address, where OWN is some slot of the previous (third) type, or recursively of this (forth) type
   (to cover `mapping(address ⇒ mapping(address ⇒ uint256)`) that are usually used for `allowances` in ERC20 tokens).
 
@@ -381,7 +367,7 @@
 Note that this stake is never slashed, and can be withdrawn any time (after unstake delay)
 The only exemption from staking is if the entity doesn't use storage during validation.
 (unstaked entity may use storage [associated with the sender](#storage-associated-with-an-address))
-When staked, an entity is also allowed to use its own associated storage, in addition to sender's associated storage.
+When staked, an entity is also allowed to use its own associated storage, in addition to sender's associated storage. 
 
 The stake value is not enforced on-chain, but specifically by each node while simulating a transaction.
 The stake is expected to be above MIN_STAKE_VALUE, and unstake delay above MIN_UNSTAKE_DELAY
@@ -469,7 +455,7 @@
 This way, even if someone can create a wallet at that address, he can't set different credentials to control it.
 The factory has to be staked if it accesses global storage - see [reputation, throttling and banning section](#reputation-scoring-and-throttlingbanning-for-global-entities) for details.
 
-NOTE: In order for the wallet to determine the "counterfactual" address of the wallet (prior its creation),
+NOTE: In order for the wallet to determine the "counterfactual" address of the wallet (prior its creation), 
 it should make a static call to the `entryPoint.getSenderAddress()`
 
 ### Entry point upgrading
@@ -477,6 +463,7 @@
 Accounts are encouraged to be DELEGATECALL forwarding contracts for gas efficiency and to allow account upgradability. The account code is expected to hard-code the entry point into their code for gas efficiency. If a new entry point is introduced, whether to add new functionality, improve gas efficiency, or fix a critical security bug, users can self-call to replace their account's code address with a new code address containing code that points to a new entry point. During an upgrade process, it's expected that two mempools will run in parallel.
 
 ## RPC methods
+
 ### debug Namespace
 #### * eth_sendUserOperation
 
@@ -565,7 +552,7 @@
     "data": {
       "paymaster": "0x123456789012345678901234567890123456790",
       "minimumStake": "0xde0b6b3a7640000",
-      "minimumUnstakeDelay": "0x15180"
+      "minimumUnstakeDelay": "0x15180" 
     },
     "code": -32504
   }
@@ -639,7 +626,6 @@
   ]
 }
 ```
-
 #### * eth_chainId
 
 Returns EIP155 Chain ID.
@@ -852,7 +838,6 @@
 }
 ```
 
-
 ## Backwards Compatibility
 
 This ERC does not change the consensus layer, so there are no backwards compatibility issues for Ethereum as a whole. Unfortunately it is not easily compatible with pre-ERC-4337 accounts, because those accounts do not have a `validateUserOp` function. If the account has a function for authorizing a trusted op submitter, then this could be fixed by creating an ERC-4337-compatible account that re-implements the verification logic as a wrapper and setting it to be the original account's trusted op submitter.
