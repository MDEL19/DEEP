--- conflicted
+++ resolved
@@ -104,34 +104,17 @@
 ```solidity
 interface IAccount {
   function validateUserOp
-<<<<<<< HEAD
-      (UserOperation calldata userOp, bytes32 requestId, address aggregator, uint256 missingAccountFunds)
-=======
-      (UserOperation calldata userOp, bytes32 userOpHash, address aggregator, uint256 missingWalletFunds)
->>>>>>> 49cec09e
+      (UserOperation calldata userOp, bytes32 userOpHash, address aggregator, uint256 missingAccountFunds)
       external returns (uint256 deadline);
 }
 ```
 The account
 * MUST validate the caller is a trusted EntryPoint
-<<<<<<< HEAD
-* The requestId is a hash over the userOp (except signature), entryPoint and chainId
+* The userOpHash is a hash over the userOp (except signature), entryPoint and chainId
 * If the account does not support signature aggregation, it MUST validate the signature is a valid signature of the `requestId` 
 * MUST pay the entryPoint (caller) at least the "missingAccountFunds" (which might be zero, in case current account's deposit is high enough)
 * The account MAY pay more than this minimum, to cover future transactions (it can always issue `withdrawTo` to retrieve it)
 * The `aggregator` SHOULD be ignored for accounts that don't use an aggregator
-=======
-* The userOpHash is a hash over the userOp (except signature), entryPoint and chainId
-* If the wallet does not support signature aggregation, it MUST validate the signature is a valid signature of the `userOpHash` 
-  In order to support eth_callUserOperation for unsigned UserOperation, the wallet SHOULD NOT revert on failed signature check if `tx.origin` is the zero address.
-  e.g (assuming an ECDSA signature):
-  ```javascript
-        require(owner == hash.recover(userOp.signature) || tx.origin == address(0), "wallet: wrong signature");
-  ```
-* MUST pay the entryPoint (caller) at least the "missingWalletFunds" (which might be zero, in case current wallet's deposit is high enough)
-* The wallet MAY pay more than this minimum, to cover future transactions (it can always issue `withdrawTo` to retrieve it)
-* The `aggregator` SHOULD be ignored for wallets that don't use an aggregator
->>>>>>> 49cec09e
 * The return value `deadline` is either zero (meaning "indefinitely"), or the last timestamp this request is deemed valid.
 
 An account that works with aggregated signature should have the interface:
