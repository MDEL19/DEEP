--- conflicted
+++ resolved
@@ -165,16 +165,11 @@
 * `handleOps` handle userOps of wallets that don't require any signature aggregator.
 * `handleAggregatedOps` can handle a batch that contains userOps of multiple aggregators (and also requests without any aggregator)
 * `handleAggregatedOps` performs the same logic below as `handleOps`, but it must transfer the correct aggregator to each userOp, and also must call `validateSignatures` on each aggregator after doing all the per-wallet validation.
-
-<<<<<<< HEAD
+The entry point's `handleOps` function must perform the following steps (we first describe the simpler non-paymaster case). It must make two loops, the **verification loop** and the **execution loop**. In the verification loop, the `handleOps` call must perform the following steps for each `UserOperation`:
+
 * **Create the wallet if it does not yet exist**, using the initcode provided in the `UserOperation`. If the wallet does not exist, _and_ the initcode is empty, or does not deploy a contract at the "sender" address, the call must fail.
-* **Call `validateUserOp` on the wallet**, passing in the `UserOperation` and the required fee. The wallet should verify the operation's signature, and pay the fee if the wallet considers the operation valid. If any `validateUserOp` call fails, `handleOps` must skip execution of at least that operation, and may revert entirely.
-=======
-The entry point's `handleOps` function must perform the following steps (we first describe the simpler non-paymaster case). It must make two loops, the **verification loop** and the **execution loop**. In the verification loop, the `handleOps` call must perform the following steps for each `UserOperation`:
-* **Create the wallet if it does not yet exist**, using the initcode provided in the `UserOperation`. If the wallet does not exist, _and_ the initcode is empty, or the newly deployed contract address differs from `UserOperation.sender`, the call must fail.
 * **Call `validateUserOp` on the wallet**, passing in the `UserOperation`, the required fee and aggregator (if there is one). The wallet should verify the operation's signature, and pay the fee if the wallet considers the operation valid. If any `validateUserOp` call fails, `handleOps` must skip execution of at least that operation, and may revert entirely.
 * Validate the wallet's deposit in the entryPoint is high enough to cover the max possible cost (cover the already-done verification and max execution gas)
->>>>>>> 0cddeaa7
 
 In the execution loop, the `handleOps` call must perform the following steps for each `UserOperation`:
 
