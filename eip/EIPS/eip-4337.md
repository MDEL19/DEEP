---
eip: 4337
title: Account Abstraction via Entry Point Contract specification
description: An account abstraction proposal which completely avoids consensus-layer protocol changes, instead relying on higher-layer infrastructure.
author: Vitalik Buterin (@vbuterin), Yoav Weiss (@yoavw), Kristof Gazso (@kristofgazso), Namra Patel (@namrapatel), Dror Tirosh (@drortirosh), Shahaf Nacson (@shahafn), Tjaden Hess (@tjade273)
discussions-to: https://ethereum-magicians.org/t/erc-4337-account-abstraction-via-entry-point-contract-specification/7160
type: Standards Track
category: ERC
status: Draft
created: 2021-09-29
---

## Abstract

An account abstraction proposal which completely avoids the need for consensus-layer protocol changes. Instead of adding new protocol features and changing the bottom-layer transaction type, this proposal instead introduces a higher-layer pseudo-transaction object called a `UserOperation`. Users send `UserOperation` objects into a separate mempool. A special class of actor called bundlers (either miners, or users that can send transactions to miners through a bundle marketplace) package up a set of these objects into a transaction making a `handleOps` call to a special contract, and that transaction then gets included in a block.

## Motivation

See also ["Implementing Account Abstraction as Part of Eth 1.x"](https://ethereum-magicians.org/t/implementing-account-abstraction-as-part-of-eth1-x/4020) and the links therein for historical work and motivation, and [EIP-2938](./eip-2938.md) for a consensus layer proposal for implementing the same goal.

This proposal takes a different approach, avoiding any adjustments to the consensus layer. It seeks to achieve the following goals:

* **Achieve the key goal of account abstraction**: allow users to use smart contract wallets containing arbitrary verification logic instead of EOAs as their primary account. Completely remove any need at all for users to also have EOAs (as status quo SC wallets and EIP-3074 both require)
* **Decentralization**
    * Allow any bundler (think: miner) to participate in the process of including account-abstracted user operations
    * Work with all activity happening over a public mempool; users do not need to know the direct communication addresses (eg. IP, onion) of any specific actors
    * Avoid trust assumptions on bundlers
* **Do not require any Ethereum consensus changes**: Ethereum consensus layer development is focusing on the merge and later on scalability-oriented features, and there may not be any opportunity for further protocol changes for a long time. Hence, to increase the chance of faster adoption, this proposal avoids Ethereum consensus changes.
* **Try to support other use cases**
    * Privacy-preserving applications
    * Atomic multi-operations (similar goal to EIP-3074)
    * Pay tx fees with ERC-20 tokens, allow developers to pay fees for their users, and [EIP-3074](./eip-3074.md)-like **sponsored transaction** use cases more generally
    * Support aggregated signature (e.g. BLS)

## Definitions

* **UserOperation** - a structure that describes a transaction to be sent on behalf of a user. To avoid confusion, it is named "transaction".
  * Like a transaction, it contains "sender", "to", "calldata", "maxFeePerGas", "maxPriorityFee", "signature", "nonce"
  * unlike transaction, it contains several other fields, desribed below
  * also, the "nonce" and "signature" fields usage is not defined by the protocol, but by each account implementation
* **Sender** - the account contract sending a user operation.
* **EntryPoint** - a singleton contract to execute bundles of UserOperations. Bundlers/Clients whitelist the supported entrypoint.
* **Bundler** - a node (block builder) that bundles multiple UserOperations and create an EntryPoint.handleOps() transaction.
* **Aggregator** - a helper contract trusted by wallets to validate an aggregated signature. Bundlers/Clients whitelist the supported aggregators.

## Specification

To avoid Ethereum consensus changes, we do not attempt to create new transaction types for account-abstracted transactions. Instead, users package up the action they want their wallet to take in an ABI-encoded struct called a `UserOperation`:

| Field | Type | Description
| - | - | - |
| `sender` | `address` | The wallet making the operation |
| `nonce` | `uint256` | Anti-replay parameter; also used as the salt for first-time wallet creation |
| `initCode` | `bytes` | The initCode of the wallet (needed if and only if the wallet is not yet on-chain and needs to be created) |
| `callData` | `bytes` | The data to pass to the `sender` during the main execution call |
| `callGasLimit` | `uint256` | The amount of gas to allocate the main execution call |
| `verificationGasLimit` | `uint256` | The amount of gas to allocate for the verification step |
| `preVerificationGas` | `uint256` | The amount of gas to pay for to compensate the bundler for pre-verification execution and calldata |
| `maxFeePerGas` | `uint256` | Maximum fee per gas (similar to EIP 1559 `max_fee_per_gas`) |
| `maxPriorityFeePerGas` | `uint256` | Maximum priority fee per gas (similar to EIP 1559 `max_priority_fee_per_gas`) |
| `paymasterAndData` | `bytes` | Address of paymaster sponsoring the transaction, followed by extra data to send to the paymaster (empty for self-sponsored transaction) |
| `signature` | `bytes` | Data passed into the wallet along with the nonce during the verification step |

Users send `UserOperation` objects to a dedicated user operation mempool. A specialized class of actors called **bundlers** (either miners running special-purpose code, or users that can relay transactions to miners eg. through a bundle marketplace such as Flashbots that can guarantee next-block-or-never inclusion) listen in on the user operation mempool, and create **bundle transactions**. A bundle transaction packages up multiple `UserOperation` objects into a single `handleOps` call to a pre-published global **entry point contract**.

To prevent replay attacks (both cross-chain and multiple `EntryPoint` implementations), the `signature` should depend on `chainid` and the `EntryPoint` address.

The core interface of the entry point contract is as follows:

```c++
function handleOps(UserOperation[] calldata ops, address payable beneficiary);

function handleAggregatedOps(
    UserOpsPerAggregator[] calldata opsPerAggregator,
    address payable beneficiary
);

function simulateValidation
    (UserOperation calldata userOp, bool offChainSigCheck)
<<<<<<< HEAD
    external returns (uint256 preOpGas, uint256 prefund, uint256 paymasterStake, address actualAggregator, bytes memory sigForUserOp, bytes memory sigForAggregation, bytes memory offChainSigInfo) {
=======
    external returns (uint256 preOpGas, uint256 prefund, uint256 deadline, address actualAggregator, bytes memory sigForUserOp, bytes memory sigForAggregation, bytes memory offChainSigInfo) {
>>>>>>> 573ec0f9
    
struct UserOpsPerAggregator {
    UserOperation[] userOps;
    IAggregator aggregator;
    bytes signature;
}
```

The core interface required for a wallet to have is:

```solidity
interface IWallet {
  function validateUserOp
      (UserOperation calldata userOp, bytes32 requestId, address aggregator, uint256 missingWalletFunds)
      external returns (uint256 deadline);
}
```
The wallet
* MUST validate the caller is a trusted EntryPoint
* The requestId is a hash over the userOp (except signature), entryPoint and chainId
* If the wallet does not support signature aggregation, it MUST validate the signature is a valid signature of the `requestId` 
* MUST pay the entryPoint (caller) at least the "missingWalletFunds" (which might be zero, in case current wallet's deposit is high enough)
* The wallet MAY pay more than this minimum, to cover future transactions (it can always issue `withdrawTo` to retrieve it)
* The `aggregator` SHOULD be ignored for wallets that don't use an aggregator
* The return value `deadline` is either zero (meaning "indefinitely"), or the last timestamp this request is deemed valid.

A Wallet that works with aggregated signature should have the interface:
```solidity
interface IAggregatedWallet is IWallet {

  function getAggregator() view returns (address);
}
```
* **getAggregator()** returns the aggregator this wallet supports.
* **validateUserOp()** (inherited from IWallet interface) MUST verify the `aggregator` parameter is valid and the same as `getAggregator`
* The wallet should also support aggregator-specific getter (e.g. `getAggregationInfo()`).
  This method should export the wallet's public-key to the aggregator, and possibly more info
  (note that it is not called directly by the entryPoint) 
* validateUserOp MAY ignore the signature field
  (the signature might contain data extracted by the `aggregator.validateUserOpSignature`, and used by `aggregator.validateSignatures`) 

The core interface required by an aggregator is:
```solidity
interface IAggregator {

  function validateUserOpSignature(UserOperation calldata userOp, bool offChainSigCheck) external view returns (bytes memory sigForUserOp, bytes memory sigForAggregation, bytes memory offChainSigInfo);

  function aggregateSignatures(bytes[] calldata sigsForAggregation) external view returns (bytes memory aggregatesSignature);

  function validateSignatures(UserOperation[] calldata userOps, bytes calldata signature) view external;
}
```

* **validateUserOpSignature()** must validate the userOp's signature against the UserOp's hash (the same hash MUST be used for
  **validateUserOpSignature** and later for **validateSignatures**)
* it is called (as an off-chain view call) from `simulateValidation()`.
* The method should return a replacement value for the UserOp.signature, and a value used for aggregation
  (the trivial "split" is return "" for the sigForUserOp, and the signature itself for sigForAggregation)
* if the **offChainSigCheck** param is true, it should not validate the signature, and instead return **offChainSigInfo**, 
  which is used by a companion off-chain library code to validate the signature 
* **aggregateSignatures()** must aggregate all "sigForAggregation" into a single value.  
  This method is a helper method for the bundler. The bundler MAY use a native library to perform the signature aggregation 
* **validateSignatures()** MUST validate the aggregated signature matches for all UserOperations in the array, and revert otherwise.
  This method is called on-chain by `handleOps()`

#### Trusting aggregators and off-chain optimization

The aggregators SHOULD stake just like a paymaster. Bundlers MAY throttle down and ban aggregators in case they take too much 
resources (or revert) when the above methods are called in view mode.
Alternately, bundlers, MAY "whitelist" specific implementations of aggregators.
Blocking userOp with a banned aggregator is done during [Simulation](#simulation)
The aggregator of a given wallet is exposed by the `getAggregator()` method. 
In case the UserOp creates a new wallet, the aggregator is returned by the `simulateValidation()` call.

To use an off-chain optimized implementation, the bundler MAY:
* call `simulateValidation()` with **offChainSigCheck=true**
* validate the response to have the correct aggregator.
* call off-chain library to validate the signature
* In case the aggregator is trusted, but doesn't support off-chain optimization, the bundler MAY  
  repeat the simulateValidation, or just call the aggregator.validateUserOpSignature (as a view call) to complete the validation. 

### Required entry point contract functionality

There are 2 separate entry point methods: `handleOps` and `handleAggregatedOps`
* `handleOps` handle userOps of wallets that don't require any signature aggregator.
* `handleAggregatedOps` can handle a batch that contains userOps of multiple aggregators (and also requests without any aggregator)
* `handleAggregatedOps` performs the same logic below as `handleOps`, but it must transfer the correct aggregator to each userOp, and also must call `validateSignatures` on each aggregator after doing all the per-wallet validation.
The entry point's `handleOps` function must perform the following steps (we first describe the simpler non-paymaster case). It must make two loops, the **verification loop** and the **execution loop**. In the verification loop, the `handleOps` call must perform the following steps for each `UserOperation`:

* **Create the wallet if it does not yet exist**, using the initcode provided in the `UserOperation`. If the wallet does not exist, _and_ the initcode is empty, or does not deploy a contract at the "sender" address, the call must fail.
* **Call `validateUserOp` on the wallet**, passing in the `UserOperation`, the required fee and aggregator (if there is one). The wallet should verify the operation's signature, and pay the fee if the wallet considers the operation valid. If any `validateUserOp` call fails, `handleOps` must skip execution of at least that operation, and may revert entirely.
* Validate the wallet's deposit in the entryPoint is high enough to cover the max possible cost (cover the already-done verification and max execution gas)

In the execution loop, the `handleOps` call must perform the following steps for each `UserOperation`:

* **Call the wallet with the `UserOperation`'s calldata**. It's up to the wallet to choose how to parse the calldata; an expected workflow is for the wallet to have an `execute` function that parses the remaining calldata as a series of one or more calls that the wallet should make.

![](../assets/eip-4337/image1.png)

Before accepting a `UserOperation`, bundlers should use an RPC method to locally call the `simulateValidation` function of the entry point, to verify that the signature is correct and the operation actually pays fees; see the [Simulation section below](#simulation) for details.
A node/bundler SHOULD drop (and not add to the mempool) `UserOperation` that fails the validation

### Extension: paymasters

We extend the entry point logic to support **paymasters** that can sponsor transactions for other users. This feature can be used to allow application developers to subsidize fees for their users, allow users to pay fees with ERC-20 tokens and many other use cases. When the paymaster is not equal to the zero address, the entry point implements a different flow:

![](../assets/eip-4337/image2.png)

First, a paymaster must issue `addStake()` to lock some eth for a period of time. This period is defined by the EntryPoint. Note that the amount staked is not defined on-chain, and MUST be
validated by nodes during the UserOperation validation phase. The staked value should be above PAYMASTER_STAKE_VALUE
During the verification loop, in addition to calling `validateUserOp`, the `handleOps` execution also must check that the paymaster is staked, and also has enough ETH deposited with the entry point to pay for the operation, and then call `validatePaymasterUserOp` on the paymaster to verify that the paymaster is willing to pay for the operation. Note that in this case, the `validateUserOp` is called with a `missingWalletFunds` of 0 to reflect that the wallet's deposit is not used for payment for this userOp.

During the execution loop, the `handleOps` execution must call `postOp` on the paymaster after making the main execution call. It must guarantee the execution of `postOp`, by making the main execution inside an inner call context, and if the inner call context reverts attempting to call `postOp` again in an outer call context.

Maliciously crafted paymasters _can_ DoS the system. To prevent this, we use a paymaster reputation system; see the [reputation, throttling and banning section](#reputation-scoring-and-throttlingbanning-for-paymasters) for details.

The paymaster interface is as follows:

```c++
function validatePaymasterUserOp
    (UserOperation calldata userOp, bytes32 requestId, uint256 maxCost)
    external returns (bytes memory context, uint256 deadline);

function postOp
    (PostOpMode mode, bytes calldata context, uint256 actualGasCost)
    external;

enum PostOpMode {
    opSucceeded, // user op succeeded
    opReverted, // user op reverted. still has to pay for gas.
    postOpReverted // user op succeeded, but caused postOp to revert
}
```


```c++
// add a paymaster stake (must be called by the paymaster)
function addStake(uint32 _unstakeDelaySec) external payable

// unlock the stake (must wait unstakeDelay before can withdraw)
function unlockStake() external

// withdraw the unlocked stake
function withdrawStake(address payable withdrawAddress) external
```

The paymaster must also have a deposit, which the entry point will charge UserOperation costs from.  The entry point must implement the following interface to allow paymasters (and optionally wallets) manage their deposit:

```c++
// return the deposit of an account
function balanceOf(address account) public view returns (uint256)

// add to the deposit of the given account
function depositTo(address account) public payable

// withdraw from the deposit
function withdrawTo(address payable withdrawAddress, uint256 withdrawAmount) external

```

### Client behavior upon receiving a UserOperation

When a client receives a `UserOperation`, it must first run some basic sanity checks, namely that:

- Either the `sender` is an existing contract, or the `initCode` is not empty (but not both)
- The `verificationGasLimit` is sufficiently low (`<= MAX_VERIFICATION_GAS`) and the `preVerificationGas` is sufficiently high (enough to pay for the calldata gas cost of serializing the `UserOperation` plus `PRE_VERIFICATION_OVERHEAD_GAS`)
- The paymaster is either the zero address or is a contract which (i) currently has nonempty code on chain, (ii) has registered and staked, (iii) has a sufficient deposit to pay for the UserOperation, (iv) has sufficient stake value and (v) is not currently banned.
- The callgas is at least the cost of a `CALL` with non-zero value.
- The `maxFeePerGas` and `maxPriorityFeePerGas` are above a configurable minimum value that the client is willing to accept. At the minimum, they are sufficiently high to be included with the current `block.basefee`.
- The sender doesn't have another `UserOperation` already present in the pool (or it replaces an existing entry with the same sender and nonce, with a higher `maxPriorityFeePerGas` and an equally increased `maxFeePerGas`). Only one `UserOperation` per sender may be included in a single batch.

If the `UserOperation` object passes these sanity checks, the client must next run the first op simulation, and if the simulation succeeds, the client must add the op to the pool. A second simulation must also happen during bundling to make sure that the storage accessed is the same as the `accessList` that was saved during the initial simulation.

### Simulation

To simulate a `UserOperation` validation, the client makes a view call to `simulateValidation(userop)`, with a "from" address set to all-zeros

If the call returns an error, the client rejects this `userOp`.

The simulated call performs the full validation, by  
calling:
1. `wallet.validateUserOp`.
2. if specified a paymaster: `paymaster.validatePaymasterUserOp`.
3. if using an aggregator: `aggregator.validateUserOpSignature`.

Either `validateUserOp` or `validatePaymasterUserOp` may return a "deadline", which is the latest timestamp that this UserOperation is valid on-chain.
the simulateValidation call returns the minimum of those deadlines.
A node MAY drop a UserOperation if the deadline is too soon (e.g. wouldn't make it to the next block)

The operations differ in their opcode banning policy.
In order to distinguish between them, there is a call to the NUMBER opcode (`block.number`), used as a delimiter between the validation functions.
While simulating `userOp` validation, the client should make sure that:

1. Neither call's execution trace invokes any **forbidden opcodes**
2. The first (validateUserOp) call does not access _mutable state_ of any contract except the wallet itself and its deposit in the entry point contract. _Mutable state_ definition includes both storage and balance.
3. The second (validatePaymasterUserOp) call does not access _mutable state_ of any contract except the paymaster itself. The paymaster is also not allowed to make any state-change calls (SSTORE)
   A bundler MAY whitelist specific paymaster addresses, and not enforce the above storage limitations
4. The third (validateUserOpSignature) view-call doesn't access _mutable state_ of any contract except the aggregator AND wallet itself.
5. The third (validateUserOpSignature) is the first view call after the "NUMBER" marker. If that aggregator is banned, then this staticcall MUST revert immediately, as if it was called with zero gas.
6. Any `CALL` or `CALLCODE` during validation has `value=0`, except for the transfer from the wallet to the entry point.
7. No `CALL`, `DELEGATECALL`, `CALLCODE`, `STATICCALL` results in an out-of-gas revert.
8. No `CALL`, `DELEGATECALL`, `CALLCODE`, `STATICCALL` to addresses with `EXTCODESIZE=0`.
9. Any `GAS` opcode is followed immediately by one of { `CALL`, `DELEGATECALL`, `CALLCODE`, `STATICCALL` }.
10. `EXTCODEHASH` of every address accessed (by any opcode) does not change between first and second simulations of the op.
11. If `op.initcode.length != 0` , allow only one `CREATE2` opcode call (in the validateUserOp block), otherwise forbid `CREATE2`.

Since the wallet is allowed to access its own entry point deposit in order to top it up when needed, the client must know the storage slot in order to whitelist it. The entry point therefore implements the following view function:

```c++
function getSenderStorage(address sender) external view returns (uint256[] memory senderStorageCells)
```

### Bundling

During bundling, the client should:
- Exclude UserOps that access any sender address created by another UserOp on the same batch (via CREATE2 factory).
- For each paymaster used in the batch, keep track of the balance while adding UserOps. Ensure that it has sufficient deposit to pay for all the UserOps that use it.
- Sort UserOps by aggregator, to create the lists of UserOps-per-aggregator.
- For each aggregator, run the aggregator-specific code to create aggregated signature, and update the UserOps

After creating the batch, before including the transaction in a block, the client should:
- Run `eth_estimateGas` with maximum possible gas, to verify the entire `handleOps` batch transaction, and use the estimated gas for the actual transaction execution.
- If the call reverted, check the `FailedOp` event. A `FailedOp` during `handleOps` simulation is an unexpected event since it was supposed to be caught by the single-UserOperation simulation. Remove the failed op that caused the revert from the batch and drop from the mempool. Other ops from the same paymaster should be removed from the current batch, but kept in the mempool. Repeat until `eth_estimateGas` succeeds.

In practice, restrictions (2) and (3) basically mean that the only external accesses that the wallet and the paymaster can make are reading code of other contracts if their code is guaranteed to be immutable (eg. this is useful for calling or delegatecalling to libraries).

If any of the three conditions is violated, the client should reject the `op`. If both calls succeed (or, if `op.paymaster == ZERO_ADDRESS` and the first call succeeds)without violating the three conditions, the client should accept the op. On a bundler node, the storage keys accessed by both calls must be saved as the `accessList` of the `UserOperation`

When a bundler includes a bundle in a block it must ensure that earlier transactions in the block don't make any UserOperation fail. It should either use access lists to prevent conflicts, or place the bundle as the first transaction in the block.

#### Forbidden opcodes

The forbidden opcodes are to be forbidden when `depth > 2` (i.e. when it is the wallet, paymaster, or other contracts called by them that are being executed). They are: `GASPRICE`, `GASLIMIT`, `DIFFICULTY`, `TIMESTAMP`, `BASEFEE`, `BLOCKHASH`, `NUMBER`, `SELFBALANCE`, `BALANCE`, `ORIGIN`, `GAS`, `CREATE`, `COINBASE`. They should only be forbidden during verification, not execution. These opcodes are forbidden because their outputs may differ between simulation and execution, so simulation of calls using these opcodes does not reliably tell what would happen if these calls are later done on-chain.

Exceptions to the forbidden opcodes:
1. A single `CREATE2` is allowed if `op.initcode.length != 0` and must result in the deployment of a previously-undeployed `UserOperation.sender`.
2. `GAS` is allowed if followed immediately by one of { `CALL`, `DELEGATECALL`, `CALLCODE`, `STATICCALL` }.
   (that is, making calls is allowed, using `gasleft()` or `gas` opcode directly is forbidden)

### Reputation scoring and throttling/banning for paymasters

#### Rationale

Paymasters might influence many UserOperations in the mempool.
To prevent abuse, we "penalize" a paymaster that causes invalidation of large number of UserOperations in the mempool.
To prevent paymasters from "sybil-attack", we require a paymaster to stake with the system, and thus make such DoS attack very expensive.
Note that this stake is never slashed, and can be withdrawn any time (after unstake delay)

The stake value is not enforced on-chain, but specifically by each node while simulating a transaction.
The stake is expected to be above PAYMASTER_STAKE_VALUE
Since this value checked on-chain as the network's native token, we expect paymaster to stake roughly double this value, and nodes to update the stake whenever the token value fluctuates more than 50%

#### Specification

Clients maintain two mappings with a value for each paymaster:

* `opsSeen: Map[Address, int]`
* `opsIncluded: Map[Address, int]`

When the client learns of a new `paymaster`, it sets `opsSeen[paymaster] = 0` and `opsIncluded[paymaster] = 0` .

The client sets `opsSeen[paymaster] +=1` each time it adds an op with that `paymaster` to the `UserOperationPool`, and the client sets `opsIncluded[paymaster] += 1` each time an op that was in the `UserOperationPool` is included on-chain.

Every hour, the client sets `opsSeen[paymaster] -= opsSeen[paymaster] // 24` and `opsIncluded[paymaster] -= opsIncluded[paymaster] // 24` for all paymasters (so both values are 24-hour exponential moving averages).

We define the **status** of a paymaster as follows:

```python
OK, THROTTLED, BANNED = 0, 1, 2

def status(paymaster: Address,
           opsSeen: Map[Address, int],
           opsIncluded: Map[Address, int]):
    if paymaster not in opsSeen:
        return OK
    min_expected_included = opsSeen[paymaster] // MIN_INCLUSION_RATE_DENOMINATOR
    if min_expected_included <= opsIncluded[paymaster] + THROTTLING_SLACK:
        return OK
    elif min_expected_included <= opsIncluded[paymaster] + BAN_SLACK:
        return THROTTLED
    else:
        return BANNED
```

Stated in simpler terms, we expect at least `1 / MIN_INCLUSION_RATE_DENOMINATOR` of all ops seen on the network to get included. If a paymaster falls too far behind this minimum, the paymaster gets **throttled** (meaning, the client does not accept ops from that paymaster if there is already an op from that paymaster, and an op only stays in the pool for 10 blocks), If the paymaster falls even further behind, it gets **banned**. Throttling and banning naturally reverse over time because of the exponential-moving-average rule.

**Non-bundling clients and bundlers should use different settings for the above params**:

| Param | Client setting | Bundler setting |
| - | - | - |
| `MIN_INCLUSION_RATE_DENOMINATOR` | 100 | 10 |
| `THROTTLING_SLACK` | 10 | 10 |
| `BAN_SLACK` | 50 | 50 |

To help make sense of these params, note that a malicious paymaster can at most cause the network (only the p2p network, not the blockchain) to process `BAN_SLACK * MIN_INCLUSION_RATE_DENOMINATOR / 24` non-paying ops per hour.

### RPC methods

`eth_sendUserOperation`

eth_sendUserOperation submits a User Operation object to the User Operation pool of the client. An entryPoint address `MUST` be specified, and the client `MUST` only simulate and submit the User Operation through the specified entryPoint.

The result `SHOULD` be set to true if and only if the request passed simulation and was accepted in the client's User Operation pool. If the validation, simulation, or User Operation pool inclusion fails, `result` `SHOULD NOT` be returned. Rather, the client `SHOULD` return the failure reason.

```json=
# Request
{
  "jsonrpc": "2.0",
  "id": 1,
  "method": "eth_sendUserOperation",
  "params": [
    {
      sender, // address
      nonce, // uint256
      initCode, // bytes
      callData, // bytes
      callGasLimit, // uint256
      verificationGasLimit, // uint256
      preVerificationGas, // uint256
      maxFeePerGas, // uint256
      maxPriorityFeePerGas, // uint256
      paymasterAndData, // bytes
      signature // bytes
    },
    entryPoint // address
  ]
}

# Response
{
  "jsonrpc": "2.0",
  "id": 1,
  "result": true
}
```

`eth_supportedEntryPoints`

eth_supportedEntryPoints returns an array of the entryPoint addresses supported by the client. The first element of the array `SHOULD` be the entryPoint addressed preferred by the client.

```json=
# Request
{
  "jsonrpc": "2.0",
  "id": 1,
  "method": "eth_supportedEntryPoints",
  "params": []
}

# Response
{
  "jsonrpc": "2.0",
  "id": 1,
  "result": [
    "0xcd01C8aa8995A59eB7B2627E69b40e0524B5ecf8",
    "0x7A0A0d159218E6a2f407B99173A2b12A6DDfC2a6"
  ]
}
```

## Rationale

The main challenge with a purely smart contract wallet based account abstraction system is DoS safety: how can a miner including an operation make sure that it will actually pay fees, without having to first execute the entire operation? Requiring the miner to execute the entire operation opens a DoS attack vector, as an attacker could easily send many operations that pretend to pay a fee but then revert at the last moment after a long execution. Similarly, to prevent attackers from cheaply clogging the mempool, nodes in the P2P network need to check if an operation will pay a fee before they are willing to forward it.

In this proposal, we expect wallets to have a `validateUserOp` method that takes as input a `UserOperation`, and verify the signature and pay the fee. This method is required to be almost-pure: it is only allowed to access the storage of the wallet itself, cannot use environment opcodes (eg. `TIMESTAMP`), and can only edit the storage of the wallet, and can also send out ETH (needed to pay the entry point). The method is gas-limited by the `verificationGasLimit` of the `UserOperation`; nodes can choose to reject operations whose `verificationGasLimit` is too high. These restrictions allow miners and network nodes to simulate the verification step locally, and be confident that the result will match the result when the operation actually gets included into a block.

The entry point-based approach allows for a clean separation between verification and execution, and keeps wallets' logic simple. The alternative would be to require wallets to follow a template where they first self-call to verify and then self-call to execute (so that the execution is sandboxed and cannot cause the fee payment to revert); template-based approaches were rejected due to being harder to implement, as existing code compilation and verification tooling is not designed around template verification.

### Paymasters

Paymasters facilitate transaction sponsorship, allowing third-party-designed mechanisms to pay for transactions. Many of these mechanisms _could_ be done by having the paymaster wrap a `UserOperation` with their own, but there are some important fundamental limitations to that approach:

* No possibility for "passive" paymasters (eg. that accept fees in some ERC-20 token at an exchange rate pulled from an on-chain DEX)
* Paymasters run the risk of getting griefed, as users could send ops that appear to pay the paymaster but then change their behavior after a block

The paymaster scheme allows a contract to passively pay on users' behalf under arbitrary conditions. It even allows ERC-20 token paymasters to secure a guarantee that they would only need to pay if the user pays them: the paymaster contract can check that there is sufficient approved ERC-20 balance in the `validatePaymasterUserOp` method, and then extract it with `transferFrom` in the `postOp` call; if the op itself transfers out or de-approves too much of the ERC-20s, the inner `postOp` will fail and revert the execution and the outer `postOp` can extract payment (note that because of storage access restrictions the ERC-20 would need to be a wrapper defined within the paymaster itself).

### First-time wallet creation

It is an important design goal of this proposal to replicate the key property of EOAs that users do not need to perform some custom action or rely on an existing user to create their wallet; they can simply generate an address locally and immediately start accepting funds.

The wallet creation itself is done by a "factory" contract, with wallet-specific data.
The factory is expected to use CREATE2 (not CREATE) to create the wallet, so that the order of creation of wallets doesn't interfere with the generated addresses.
The `initCode` field (if non-zero length) is parsed as a 20-byte address, followed by "calldata" to pass to this address.
This method call is expected to create a wallet and return its address.
If the factory does use CREATE2 or some other deterministic method to create the wallet, it's expected to return the wallet address even if the wallet has already been created.  This is to make it easier for clients to query the address without knowing if the wallet has already been deployed, by simulating a call to `entryPoint.getSenderAddress()`, which calls the factory under the hood.
When `initCode` is specified, if either the `sender` address points to an existing contract, or (after calling the initCode) the `sender` address still does not exist,
then the operation is aborted.
The `initCode` MUST NOT be called directly from the entryPoint, but from another address.
The contract created by this factory method should accept a call to `validateUserOp` to validate the UserOp's signature.
For security reasons, it is important that the generated contract address will depend on the initial signature.
This way, even if someone can create a wallet at that address, he can't set different credentials to control it.

NOTE: In order for the wallet to determine the "counterfactual" address of the wallet (prior its creation), 
it should make a static call to the `entryPoint.getSenderAddress()`

### Entry point upgrading

Wallets are encouraged to be DELEGATECALL forwarding contracts for gas efficiency and to allow wallet upgradability. The wallet code is expected to hard-code the entry point into their code for gas efficiency. If a new entry point is introduced, whether to add new functionality, improve gas efficiency, or fix a critical security bug, users can self-call to replace their wallet's code address with a new code address containing code that points to a new entry point. During an upgrade process, it's expected that two mempools will run in parallel.

## Backwards Compatibility

This ERC does not change the consensus layer, so there are no backwards compatibility issues for Ethereum as a whole. Unfortunately it is not easily compatible with pre-ERC-4337 wallets, because those wallets do not have a `validateUserOp` function. If the wallet has a function for authorizing a trusted op submitter, then this could be fixed by creating an ERC-4337-compatible wallet that re-implements the verification logic as a wrapper and setting it to be the original wallet's trusted op submitter.

## Reference Implementation

See [https://github.com/eth-infinitism/account-abstraction/tree/main/contracts](https://github.com/eth-infinitism/account-abstraction/tree/main/contracts)

## Security considerations

The entry point contract will need to be very heavily audited and formally verified, because it will serve as a central trust point for _all_ ERC 4337 wallets. In total, this architecture reduces auditing and formal verification load for the ecosystem, because the amount of work that individual _wallets_ have to do becomes much smaller (they need only verify the `validateUserOp` function and its "check signature, increment nonce and pay fees" logic) and check that other functions are `msg.sender == ENTRY_POINT` gated (perhaps also allowing `msg.sender == self`), but it is nevertheless the case that this is done precisely by concentrating security risk in the entry point contract that needs to be verified to be very robust.

Verification would need to cover two primary claims (not including claims needed to protect paymasters, and claims needed to establish p2p-level DoS resistance):

* **Safety against arbitrary hijacking**: The entry point only calls a wallet generically if `validateUserOp` to that specific wallet has passed (and with `op.calldata` equal to the generic call's calldata)
* **Safety against fee draining**: If the entry point calls `validateUserOp` and passes, it also must make the generic call with calldata equal to `op.calldata`

## Copyright
Copyright and related rights waived via [CC0](https://creativecommons.org/publicdomain/zero/1.0/).<|MERGE_RESOLUTION|>--- conflicted
+++ resolved
@@ -77,11 +77,7 @@
 
 function simulateValidation
     (UserOperation calldata userOp, bool offChainSigCheck)
-<<<<<<< HEAD
-    external returns (uint256 preOpGas, uint256 prefund, uint256 paymasterStake, address actualAggregator, bytes memory sigForUserOp, bytes memory sigForAggregation, bytes memory offChainSigInfo) {
-=======
-    external returns (uint256 preOpGas, uint256 prefund, uint256 deadline, address actualAggregator, bytes memory sigForUserOp, bytes memory sigForAggregation, bytes memory offChainSigInfo) {
->>>>>>> 573ec0f9
+    external returns (uint256 preOpGas, uint256 prefund, uint256 deadline, uint256 paymasterStake, address actualAggregator, bytes memory sigForUserOp, bytes memory sigForAggregation, bytes memory offChainSigInfo) {
     
 struct UserOpsPerAggregator {
     UserOperation[] userOps;
@@ -266,7 +262,6 @@
 1. `wallet.validateUserOp`.
 2. if specified a paymaster: `paymaster.validatePaymasterUserOp`.
 3. if using an aggregator: `aggregator.validateUserOpSignature`.
-
 Either `validateUserOp` or `validatePaymasterUserOp` may return a "deadline", which is the latest timestamp that this UserOperation is valid on-chain.
 the simulateValidation call returns the minimum of those deadlines.
 A node MAY drop a UserOperation if the deadline is too soon (e.g. wouldn't make it to the next block)
@@ -322,7 +317,6 @@
    (that is, making calls is allowed, using `gasleft()` or `gas` opcode directly is forbidden)
 
 ### Reputation scoring and throttling/banning for paymasters
-
 #### Rationale
 
 Paymasters might influence many UserOperations in the mempool.
