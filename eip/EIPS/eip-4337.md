--- conflicted
+++ resolved
@@ -82,7 +82,7 @@
 }
 
 function simulateValidation(UserOperation calldata userOp);
-
+    
 error SimulationResult(uint256 preOpGas, uint256 prefund, uint256 deadline,
   StakeInfo senderInfo, StakeInfo factoryInfo, StakeInfo paymasterInfo);
 
@@ -422,15 +422,9 @@
 
 The main challenge with a purely smart contract wallet based account abstraction system is DoS safety: how can a block builder including an operation make sure that it will actually pay fees, without having to first execute the entire operation? Requiring the block builder to execute the entire operation opens a DoS attack vector, as an attacker could easily send many operations that pretend to pay a fee but then revert at the last moment after a long execution. Similarly, to prevent attackers from cheaply clogging the mempool, nodes in the P2P network need to check if an operation will pay a fee before they are willing to forward it.
 
-<<<<<<< HEAD
-In this proposal, we expect wallets to have a `validateUserOp` method that takes as input a `UserOperation`, and verify the signature and pay the fee. This method is required to be almost-pure: it is only allowed to access the storage of the wallet itself, cannot use environment opcodes (eg. `TIMESTAMP`), and can only edit the storage of the wallet, and can also send out ETH (needed to pay the entry point). The method is gas-limited by the `verificationGasLimit` of the `UserOperation`; nodes can choose to reject operations whose `verificationGasLimit` is too high. These restrictions allow block builders and network nodes to simulate the verification step locally, and be confident that the result will match the result when the operation actually gets included into a block.
-
-The entry point-based approach allows for a clean separation between verification and execution, and keeps wallets' logic simple. The alternative would be to require wallets to follow a template where they first self-call to verify and then self-call to execute (so that the execution is sandboxed and cannot cause the fee payment to revert); template-based approaches were rejected due to being harder to implement, as existing code compilation and verification tooling is not designed around template verification.
-=======
 In this proposal, we expect accounts to have a `validateUserOp` method that takes as input a `UserOperation`, and verify the signature and pay the fee. This method is required to be almost-pure: it is only allowed to access the storage of the account itself, cannot use environment opcodes (eg. `TIMESTAMP`), and can only edit the storage of the account, and can also send out ETH (needed to pay the entry point). The method is gas-limited by the `verificationGasLimit` of the `UserOperation`; nodes can choose to reject operations whose `verificationGasLimit` is too high. These restrictions allow block builders and network nodes to simulate the verification step locally, and be confident that the result will match the result when the operation actually gets included into a block.
 
 The entry point-based approach allows for a clean separation between verification and execution, and keeps accounts' logic simple. The alternative would be to require accounts to follow a template where they first self-call to verify and then self-call to execute (so that the execution is sandboxed and cannot cause the fee payment to revert); template-based approaches were rejected due to being harder to implement, as existing code compilation and verification tooling is not designed around template verification.
->>>>>>> 93cd881d
 
 ### Paymasters
 
@@ -441,8 +435,7 @@
 
 The paymaster scheme allows a contract to passively pay on users' behalf under arbitrary conditions. It even allows ERC-20 token paymasters to secure a guarantee that they would only need to pay if the user pays them: the paymaster contract can check that there is sufficient approved ERC-20 balance in the `validatePaymasterUserOp` method, and then extract it with `transferFrom` in the `postOp` call; if the op itself transfers out or de-approves too much of the ERC-20s, the inner `postOp` will fail and revert the execution and the outer `postOp` can extract payment (note that because of storage access restrictions the ERC-20 would need to be a wrapper defined within the paymaster itself).
 
-<<<<<<< HEAD
-### First-time wallet creation
+### First-time account creation
 
 It is an important design goal of this proposal to replicate the key property of EOAs that users do not need to perform some custom action or rely on an existing user to create their wallet; they can simply generate an address locally and immediately start accepting funds.
 
@@ -464,33 +457,8 @@
 
 ### Entry point upgrading
 
-Wallets are encouraged to be DELEGATECALL forwarding contracts for gas efficiency and to allow wallet upgradability. The wallet code is expected to hard-code the entry point into their code for gas efficiency. If a new entry point is introduced, whether to add new functionality, improve gas efficiency, or fix a critical security bug, users can self-call to replace their wallet's code address with a new code address containing code that points to a new entry point. During an upgrade process, it's expected that two mempools will run in parallel.
-
-=======
-### First-time account creation
-
-It is an important design goal of this proposal to replicate the key property of EOAs that users do not need to perform some custom action or rely on an existing user to create their account; they can simply generate an address locally and immediately start accepting funds.
-
-The account creation itself is done by a "factory" contract, with account-specific data.
-The factory is expected to use CREATE2 (not CREATE) to create the account, so that the order of creation of accounts doesn't interfere with the generated addresses.
-The `initCode` field (if non-zero length) is parsed as a 20-byte address, followed by "calldata" to pass to this address.
-This method call is expected to create an account and return its address.
-If the factory does use CREATE2 or some other deterministic method to create the account, it's expected to return the account address even if the account has already been created.  This is to make it easier for clients to query the address without knowing if the account has already been deployed, by simulating a call to `entryPoint.getSenderAddress()`, which calls the factory under the hood.
-When `initCode` is specified, if either the `sender` address points to an existing contract, or (after calling the initCode) the `sender` address still does not exist,
-then the operation is aborted.
-The `initCode` MUST NOT be called directly from the entryPoint, but from another address.
-The contract created by this factory method should accept a call to `validateUserOp` to validate the UserOp's signature.
-For security reasons, it is important that the generated contract address will depend on the initial signature.
-This way, even if someone can create an account at that address, he can't set different credentials to control it.
-
-NOTE: In order for the wallet to determine the "counterfactual" address of the account (prior its creation), 
-it should make a static call to the `entryPoint.getSenderAddress()`
-
-### Entry point upgrading
-
 Accounts are encouraged to be DELEGATECALL forwarding contracts for gas efficiency and to allow account upgradability. The account code is expected to hard-code the entry point into their code for gas efficiency. If a new entry point is introduced, whether to add new functionality, improve gas efficiency, or fix a critical security bug, users can self-call to replace their account's code address with a new code address containing code that points to a new entry point. During an upgrade process, it's expected that two mempools will run in parallel.
 
->>>>>>> 93cd881d
 ## RPC methods
 
 ### * eth_sendUserOperation
@@ -507,21 +475,13 @@
 * If the UserOperation is valid, the client MUST return the calculated **userOpHash** for it
 * in case of failure, MUST return an `error` result object, with `code` and `message`. The error code and message SHOULD be set as follows:
   * **code: -32602** - invalid UserOperation struct/fields
-<<<<<<< HEAD
   * **code: -32500** - transaction rejected by entryPoint's simulateValidation, during wallet creation or validation
-=======
-  * **code: -32500** - transaction rejected by entryPoint's simulateValidation, during account creation or validation
->>>>>>> 93cd881d
     * The `message` field MUST be set to the FailedOp's "`AAxx`" error message from the EntryPoint
   * **code: -32501** - transaction rejected by paymaster's validatePaymasterUserOp
     * The `message` field SHOULD be set to the revert message from the paymaster
     * The `data` field MUST contain a `paymaster` value
   * **code: -32502** - transaction rejected because of opcode validation
-<<<<<<< HEAD
   * **code: -32503** - UserOperation expires shortly: either wallet or paymaster returned an `deadline` that will expire soon
-=======
-  * **code: -32503** - UserOperation expires shortly: either account or paymaster returned an `deadline` that will expire soon
->>>>>>> 93cd881d
     * The `data` field SHOULD contain a `deadline` value
     * The `data` field SHOULD contain a `paymaster` value, if this error was triggered by the paymaster
   * **code: -32504** - transaction rejected because paymaster (or signature aggregator) is throttled/banned
@@ -529,11 +489,7 @@
   * **code: -32505** - transaction rejected because paymaster (or signature aggregator) stake or unstake-delay is too low
     * The `data` field SHOULD contain a `paymaster` or `aggregator` value, depending on the failed entity
     * The `data` field SHOULD contain a `minimumStake` and `minimumUnstakeDelay`
-<<<<<<< HEAD
   * **code: -32506** - transaction rejected because wallet specified unsupported signature aggregator
-=======
-  * **code: -32506** - transaction rejected because account specified unsupported signature aggregator
->>>>>>> 93cd881d
     * The `data` field SHOULD contain an `aggregator` value
 
 #### Example:
@@ -577,11 +533,7 @@
   "jsonrpc": "2.0",
   "id": 1,
   "error": {
-<<<<<<< HEAD
-    "message": "Wallet didn't pay prefund",
-=======
     "message": "AA21 didn't pay prefund",
->>>>>>> 93cd881d
     "code": -32500
   }
 }
@@ -608,7 +560,6 @@
 
 Estimate the gas values for a UserOperation.
 Given UserOperation optionally without gas limits and gas prices, return the needed gas limits.
-<<<<<<< HEAD
 The signature field is ignored by the wallet, so that the operation will not require user's approval.
 Still, it might require putting a "semi-valid" signature (e.g. a signature in the right length)
 
@@ -624,54 +575,6 @@
 #### Error Codes:
 Same as `eth_sendUserOperation`
 This operation may also return an error if the inner call to the account contract reverts.
-
-
-### * eth_getUserOperationReceipt
-
-Return a UserOperation receipt based on a hash (userOpHash) returned by `eth_sendUserOperation`
-
-**Parameters**
-* **hash** a userOpHash value returned by `eth_sendUserOperation`
-
-**Return value**:
-
-`null` in case the UserOperation is not yet included in a block, or:
-
-* **userOpHash** the request hash
-* **sender**
-* **nonce**
-* **paymaster** the paymaster used for this userOp (or empty)
-* **actualGasCost** - actual amount paid (by account or paymaster) for this UserOperation
-* **actualGasPrice** - gas price used to calculate actualGasCost
-* **success** boolean - did this execution completed without revert
-* **reason** in case of revert, this is the revert reason
-* **logs** the logs generated by this UserOperation (not including logs of other UserOperations in the same bundle)
-* **receipt** the TransactionReceipt object.
-  Note that the returned TransactionReceipt is for the entire bundle, not only for this UserOperation.
-
-
-### * eth_supportedEntryPoints
-
-=======
-The signature field is ignored by the account, so that the operation will not require user's approval.
-Still, it might require putting a "semi-valid" signature (e.g. a signature in the right length)
-
-#### Parameters:
-Same as `eth_sendUserOperation`
-
-Gas limits (and prices) parameters are optional, but are used if specified.
-
-`maxFeePerGas` and `maxPriorityFeePerGas` default to zero, so no payment is required by neither account nor paymaster.
-
-#### Return Values:
-* **preVerificationGas** gas overhead of this UserOperation
-* **verificationGasLimit** actual gas used by the validation of this UserOperation
-* **callGasLimit** value used by inner account execution
-
-#### Error Codes:
-Same as `eth_sendUserOperation`
-This operation may also return an error if the inner call to the account contract reverts.
-
 
 ### * eth_getUserOperationReceipt
 
@@ -696,10 +599,8 @@
 * **receipt** the TransactionReceipt object.
   Note that the returned TransactionReceipt is for the entire bundle, not only for this UserOperation.
 
-
 ### * eth_supportedEntryPoints
 
->>>>>>> 93cd881d
 Returns an array of the entryPoint addresses supported by the client. The first element of the array `SHOULD` be the entryPoint addressed preferred by the client.
 
 ```json=
