---
eip: 4337
title: Account Abstraction via Entry Point Contract specification
description: An account abstraction proposal which completely avoids consensus-layer protocol changes, instead relying on higher-layer infrastructure.
author: Vitalik Buterin (@vbuterin), Yoav Weiss (@yoavw), Kristof Gazso (@kristofgazso), Namra Patel (@namrapatel), Dror Tirosh (@drortirosh), Shahaf Nacson (@shahafn), Tjaden Hess (@tjade273)
discussions-to: https://ethereum-magicians.org/t/erc-4337-account-abstraction-via-entry-point-contract-specification/7160
type: Standards Track
category: ERC
status: Draft
created: 2021-09-29
---

## Abstract

An account abstraction proposal which completely avoids the need for consensus-layer protocol changes. Instead of adding new protocol features and changing the bottom-layer transaction type, this proposal instead introduces a higher-layer pseudo-transaction object called a `UserOperation`. Users send `UserOperation` objects into a separate mempool. A special class of actor called bundlers (either miners, or users that can send transactions to miners through a bundle marketplace) package up a set of these objects into a transaction making a `handleOps` call to a special contract, and that transaction then gets included in a block.

## Motivation

See also ["Implementing Account Abstraction as Part of Eth 1.x"](https://ethereum-magicians.org/t/implementing-account-abstraction-as-part-of-eth1-x/4020) and the links therein for historical work and motivation, and [EIP-2938](./eip-2938.md) for a consensus layer proposal for implementing the same goal.

This proposal takes a different approach, avoiding any adjustments to the consensus layer. It seeks to achieve the following goals:

* **Achieve the key goal of account abstraction**: allow users to use smart contract wallets containing arbitrary verification logic instead of EOAs as their primary account. Completely remove any need at all for users to also have EOAs (as status quo SC wallets and EIP-3074 both require)
* **Decentralization**
    * Allow any bundler (think: miner) to participate in the process of including account-abstracted user operations
    * Work with all activity happening over a public mempool; users do not need to know the direct communication addresses (eg. IP, onion) of any specific actors
    * Avoid trust assumptions on bundlers
* **Do not require any Ethereum consensus changes**: Ethereum consensus layer development is focusing on the merge and later on scalability-oriented features, and there may not be any opportunity for further protocol changes for a long time. Hence, to increase the chance of faster adoption, this proposal avoids Ethereum consensus changes.
* **Try to support other use cases**
    * Privacy-preserving applications
    * Atomic multi-operations (similar goal to EIP-3074)
    * Pay tx fees with ERC-20 tokens, allow developers to pay fees for their users, and [EIP-3074](./eip-3074.md)-like **sponsored transaction** use cases more generally
    * Support aggregated signature (e.g. BLS)

## Definitions

* **UserOperation** - a structure that describes a transaction to be sent on behalf of a user. To avoid confusion, it is named "transaction".
  * Like a transaction, it contains "sender", "to", "calldata", "maxFeePerGas", "maxPriorityFee", "signature", "nonce"
  * unlike transaction, it contains several other fields, desribed below
  * also, the "nonce" and "signature" fields usage is not defined by the protocol, but by each account implementation
* **Sender** - the account contract sending a user operation.
* **EntryPoint** - a singleton contract to execute bundles of UserOperations. Bundlers/Clients whitelist the supported entrypoint.
* **Bundler** - a node (block builder) that bundles multiple UserOperations and create an EntryPoint.handleOps() transaction.
* **Aggregator** - a helper contract trusted by wallets to validate an aggregated signature. Bundlers/Clients whitelist the supported aggregators.

## Specification

To avoid Ethereum consensus changes, we do not attempt to create new transaction types for account-abstracted transactions. Instead, users package up the action they want their wallet to take in an ABI-encoded struct called a `UserOperation`:

| Field | Type | Description
| - | - | - |
| `sender` | `address` | The wallet making the operation |
| `nonce` | `uint256` | Anti-replay parameter; also used as the salt for first-time wallet creation |
| `initCode` | `bytes` | The initCode of the wallet (needed if and only if the wallet is not yet on-chain and needs to be created) |
| `callData` | `bytes` | The data to pass to the `sender` during the main execution call |
| `callGasLimit` | `uint256` | The amount of gas to allocate the main execution call |
| `verificationGasLimit` | `uint256` | The amount of gas to allocate for the verification step |
| `preVerificationGas` | `uint256` | The amount of gas to pay for to compensate the bundler for pre-verification execution and calldata |
| `maxFeePerGas` | `uint256` | Maximum fee per gas (similar to EIP 1559 `max_fee_per_gas`) |
| `maxPriorityFeePerGas` | `uint256` | Maximum priority fee per gas (similar to EIP 1559 `max_priority_fee_per_gas`) |
| `paymasterAndData` | `bytes` | Address of paymaster sponsoring the transaction, followed by extra data to send to the paymaster (empty for self-sponsored transaction) |
| `signature` | `bytes` | Data passed into the wallet along with the nonce during the verification step |

Users send `UserOperation` objects to a dedicated user operation mempool. A specialized class of actors called **bundlers** (either miners running special-purpose code, or users that can relay transactions to miners eg. through a bundle marketplace such as Flashbots that can guarantee next-block-or-never inclusion) listen in on the user operation mempool, and create **bundle transactions**. A bundle transaction packages up multiple `UserOperation` objects into a single `handleOps` call to a pre-published global **entry point contract**.

To prevent replay attacks (both cross-chain and multiple `EntryPoint` implementations), the `signature` should depend on `chainid` and the `EntryPoint` address.

The core interface of the entry point contract is as follows:

```c++
function handleOps(UserOperation[] calldata ops, address payable beneficiary);

function handleAggregatedOps(
    UserOpsPerAggregator[] calldata opsPerAggregator,
    address payable beneficiary
);

<<<<<<< HEAD
function simulateValidation
    (UserOperation calldata userOp, bool offChainSigCheck)
    external returns (uint256 preOpGas, uint256 prefund, uint256 deadline, uint256 paymasterStake, AggregationInfo memory aggregationInfo) {

struct AggregationInfo {
    address actualAggregator;
    bytes sigForUserOp;
    bytes sigForAggregation;
    bytes offChainSigInfo;
}

=======
function simulateValidation(UserOperation calldata userOp) external;

error SimulationResult(uint256 preOpGas, uint256 prefund, uint256 deadline, address signatureAggregator);
    
>>>>>>> 403f6828
struct UserOpsPerAggregator {
    UserOperation[] userOps;
    IAggregator aggregator;
    bytes signature;
}
```

The core interface required for a wallet to have is:

```solidity
interface IWallet {
  function validateUserOp
      (UserOperation calldata userOp, bytes32 requestId, address aggregator, uint256 missingWalletFunds)
      external returns (uint256 deadline);
}
```
The wallet
* MUST validate the caller is a trusted EntryPoint
* The requestId is a hash over the userOp (except signature), entryPoint and chainId
* If the wallet does not support signature aggregation, it MUST validate the signature is a valid signature of the `requestId` 
* MUST pay the entryPoint (caller) at least the "missingWalletFunds" (which might be zero, in case current wallet's deposit is high enough)
* The wallet MAY pay more than this minimum, to cover future transactions (it can always issue `withdrawTo` to retrieve it)
* The `aggregator` SHOULD be ignored for wallets that don't use an aggregator
* The return value `deadline` is either zero (meaning "indefinitely"), or the last timestamp this request is deemed valid.

A Wallet that works with aggregated signature should have the interface:
```solidity
interface IAggregatedWallet is IWallet {

  function getAggregator() view returns (address);
}
```
* **getAggregator()** returns the aggregator this wallet supports.
* **validateUserOp()** (inherited from IWallet interface) MUST verify the `aggregator` parameter is valid and the same as `getAggregator`
* The wallet should also support aggregator-specific getter (e.g. `getAggregationInfo()`).
  This method should export the wallet's public-key to the aggregator, and possibly more info
  (note that it is not called directly by the entryPoint) 
* validateUserOp MAY ignore the signature field

The core interface required by an aggregator is:
```solidity
interface IAggregator {

  function validateUserOpSignature(UserOperation calldata userOp)
  external view returns (bytes memory sigForUserOp);

  function aggregateSignatures(UserOperation[] calldata userOps) external view returns (bytes memory aggregatesSignature);

  function validateSignatures(UserOperation[] calldata userOps, bytes calldata signature) view external;
}
```

* If a wallet uses an aggregator (returns it with getAggregator()), then its address is returned by `simulateValidation()`'s `SimulationResult`
* To accept the UserOp, the bundler must call **validateUserOpSignature()** to validate the userOp's signature.
* **aggregateSignatures()** must aggregate all UserOp signature into a single value.  
* Note that the above methods are helper method for the bundler. The bundler MAY use a native library to perform the same validation and aggregation logic.
* **validateSignatures()** MUST validate the aggregated signature matches for all UserOperations in the array, and revert otherwise.
  This method is called on-chain by `handleOps()`

#### Using signature aggregators

A wallet signify it uses signature aggregation by exposing the aggregator's address in the `getAggregator()` method.
During `simulateValidation`, this aggregator is returned (in the `SimulationResult`)
If a non-zero aggregator is returned, the bundler must verify the userOp using `aggregator.validateUserOpSignature()`

Signature aggregator SHOULD stake just like a paymaster. Bundlers MAY throttle down and ban aggregators in case they take too much 
resources (or revert) when the above methods are called in view mode.

### Required entry point contract functionality

There are 2 separate entry point methods: `handleOps` and `handleAggregatedOps`
* `handleOps` handle userOps of wallets that don't require any signature aggregator.
* `handleAggregatedOps` can handle a batch that contains userOps of multiple aggregators (and also requests without any aggregator)
* `handleAggregatedOps` performs the same logic below as `handleOps`, but it must transfer the correct aggregator to each userOp, and also must call `validateSignatures` on each aggregator after doing all the per-wallet validation.
The entry point's `handleOps` function must perform the following steps (we first describe the simpler non-paymaster case). It must make two loops, the **verification loop** and the **execution loop**. In the verification loop, the `handleOps` call must perform the following steps for each `UserOperation`:

* **Create the wallet if it does not yet exist**, using the initcode provided in the `UserOperation`. If the wallet does not exist, _and_ the initcode is empty, or does not deploy a contract at the "sender" address, the call must fail.
* **Call `validateUserOp` on the wallet**, passing in the `UserOperation`, the required fee and aggregator (if there is one). The wallet should verify the operation's signature, and pay the fee if the wallet considers the operation valid. If any `validateUserOp` call fails, `handleOps` must skip execution of at least that operation, and may revert entirely.
* Validate the wallet's deposit in the entryPoint is high enough to cover the max possible cost (cover the already-done verification and max execution gas)

In the execution loop, the `handleOps` call must perform the following steps for each `UserOperation`:

* **Call the wallet with the `UserOperation`'s calldata**. It's up to the wallet to choose how to parse the calldata; an expected workflow is for the wallet to have an `execute` function that parses the remaining calldata as a series of one or more calls that the wallet should make.

![](../assets/eip-4337/image1.png)

Before accepting a `UserOperation`, bundlers should use an RPC method to locally call the `simulateValidation` function of the entry point, to verify that the signature is correct and the operation actually pays fees; see the [Simulation section below](#simulation) for details.
A node/bundler SHOULD drop (and not add to the mempool) `UserOperation` that fails the validation

### Extension: paymasters

We extend the entry point logic to support **paymasters** that can sponsor transactions for other users. This feature can be used to allow application developers to subsidize fees for their users, allow users to pay fees with ERC-20 tokens and many other use cases. When the paymaster is not equal to the zero address, the entry point implements a different flow:

![](../assets/eip-4337/image2.png)

First, a paymaster must issue `addStake()` to lock some eth for a period of time. Note that the amount staked (and unstake delay time) are not defined on-chain, and MUST be
validated by nodes during the UserOperation validation phase. The staked value should be above PAYMASTER_STAKE_VALUE and delay above PAYMASTER_MIN_UNSTAKE_DELAY seconds.
During the verification loop, in addition to calling `validateUserOp`, the `handleOps` execution also must check that the paymaster is staked, and also has enough ETH deposited with the entry point to pay for the operation, and then call `validatePaymasterUserOp` on the paymaster to verify that the paymaster is willing to pay for the operation. Note that in this case, the `validateUserOp` is called with a `missingWalletFunds` of 0 to reflect that the wallet's deposit is not used for payment for this userOp.

During the execution loop, the `handleOps` execution must call `postOp` on the paymaster after making the main execution call. It must guarantee the execution of `postOp`, by making the main execution inside an inner call context, and if the inner call context reverts attempting to call `postOp` again in an outer call context.

Maliciously crafted paymasters _can_ DoS the system. To prevent this, we use a paymaster reputation system; see the [reputation, throttling and banning section](#reputation-scoring-and-throttlingbanning-for-paymasters) for details.

The paymaster interface is as follows:

```c++
function validatePaymasterUserOp
    (UserOperation calldata userOp, bytes32 requestId, uint256 maxCost)
    external returns (bytes memory context, uint256 deadline);

function postOp
    (PostOpMode mode, bytes calldata context, uint256 actualGasCost)
    external;

enum PostOpMode {
    opSucceeded, // user op succeeded
    opReverted, // user op reverted. still has to pay for gas.
    postOpReverted // user op succeeded, but caused postOp to revert
}
```


```c++
// add a paymaster stake (must be called by the paymaster)
function addStake(uint32 _unstakeDelaySec) external payable

// unlock the stake (must wait unstakeDelay before can withdraw)
function unlockStake() external

// withdraw the unlocked stake
function withdrawStake(address payable withdrawAddress) external
```

The paymaster must also have a deposit, which the entry point will charge UserOperation costs from.  The entry point must implement the following interface to allow paymasters (and optionally wallets) manage their deposit:

```c++
// return the deposit of an account
function balanceOf(address account) public view returns (uint256)

// add to the deposit of the given account
function depositTo(address account) public payable

// withdraw from the deposit
function withdrawTo(address payable withdrawAddress, uint256 withdrawAmount) external

```

### Client behavior upon receiving a UserOperation

When a client receives a `UserOperation`, it must first run some basic sanity checks, namely that:

- Either the `sender` is an existing contract, or the `initCode` is not empty (but not both)
- The `verificationGasLimit` is sufficiently low (`<= MAX_VERIFICATION_GAS`) and the `preVerificationGas` is sufficiently high (enough to pay for the calldata gas cost of serializing the `UserOperation` plus `PRE_VERIFICATION_OVERHEAD_GAS`)
- The paymaster is either the zero address or is a contract which (i) currently has nonempty code on chain, (ii) has registered with sufficient stake value, (iii) has a sufficient deposit to pay for the UserOperation, and (v) is not currently banned.
- The callgas is at least the cost of a `CALL` with non-zero value.
- The `maxFeePerGas` and `maxPriorityFeePerGas` are above a configurable minimum value that the client is willing to accept. At the minimum, they are sufficiently high to be included with the current `block.basefee`.
- The sender doesn't have another `UserOperation` already present in the pool (or it replaces an existing entry with the same sender and nonce, with a higher `maxPriorityFeePerGas` and an equally increased `maxFeePerGas`). Only one `UserOperation` per sender may be included in a single batch.

If the `UserOperation` object passes these sanity checks, the client must next run the first op simulation, and if the simulation succeeds, the client must add the op to the pool. A second simulation must also happen during bundling to make sure that the storage accessed is the same as the `accessList` that was saved during the initial simulation.

### Simulation

To simulate a `UserOperation` validation, the client makes a view call to `simulateValidation(userop)`, with a "from" address set to all-zeros

This method always revert with `SimulationResult` as successful response.
If the call reverts with other error, the client rejects this `userOp`.

The simulated call performs the full validation, by  
calling:
1. `wallet.validateUserOp`.
2. if specified a paymaster: `paymaster.validatePaymasterUserOp`.
<<<<<<< HEAD
3. if using an aggregator: `aggregator.validateUserOpSignature`.
=======
>>>>>>> 403f6828
Either `validateUserOp` or `validatePaymasterUserOp` may return a "deadline", which is the latest timestamp that this UserOperation is valid on-chain.
the simulateValidation call returns the minimum of those deadlines.
A node MAY drop a UserOperation if the deadline is too soon (e.g. wouldn't make it to the next block)

The operations differ in their opcode banning policy.
In order to distinguish between them, there is a call to the NUMBER opcode (`block.number`), used as a delimiter between the validation functions.
While simulating `userOp` validation, the client should make sure that:

1. Neither call's execution trace invokes any **forbidden opcodes**
2. The first (validateUserOp) call does not access _mutable state_ of any contract except the wallet itself and its deposit in the entry point contract. _Mutable state_ definition includes both storage and balance.
3. The second (validatePaymasterUserOp) call does not access _mutable state_ of any contract except the paymaster itself. The paymaster is also not allowed to make any state-change calls (SSTORE)
   A bundler MAY whitelist specific paymaster addresses, and not enforce the above storage limitations
4. Any `CALL` or `CALLCODE` during validation has `value=0`, except for the transfer from the wallet to the entry point.
5. No `CALL`, `DELEGATECALL`, `CALLCODE`, `STATICCALL` results in an out-of-gas revert.
6. No `CALL`, `DELEGATECALL`, `CALLCODE`, `STATICCALL` to addresses with `EXTCODESIZE=0`.
7. Any `GAS` opcode is followed immediately by one of { `CALL`, `DELEGATECALL`, `CALLCODE`, `STATICCALL` }.
8. `EXTCODEHASH` of every address accessed (by any opcode) does not change between first and second simulations of the op.
9. If `op.initcode.length != 0` , allow only one `CREATE2` opcode call (in the validateUserOp block), otherwise forbid `CREATE2`.

Since the wallet is allowed to access its own entry point deposit in order to top it up when needed, the client must know the storage slot in order to whitelist it. The entry point therefore implements the following view function:

```c++
function getSenderStorage(address sender) external view returns (uint256[] memory senderStorageCells)
```

### Bundling

During bundling, the client should:
- Exclude UserOps that access any sender address created by another UserOp on the same batch (via CREATE2 factory).
- For each paymaster used in the batch, keep track of the balance while adding UserOps. Ensure that it has sufficient deposit to pay for all the UserOps that use it.
- Sort UserOps by aggregator, to create the lists of UserOps-per-aggregator.
- For each aggregator, run the aggregator-specific code to create aggregated signature, and update the UserOps

After creating the batch, before including the transaction in a block, the client should:
- Run `eth_estimateGas` with maximum possible gas, to verify the entire `handleOps` batch transaction, and use the estimated gas for the actual transaction execution.
- If the call reverted, check the `FailedOp` event. A `FailedOp` during `handleOps` simulation is an unexpected event since it was supposed to be caught by the single-UserOperation simulation. Remove the failed op that caused the revert from the batch and drop from the mempool. Other ops from the same paymaster should be removed from the current batch, but kept in the mempool. Repeat until `eth_estimateGas` succeeds.

In practice, restrictions (2) and (3) basically mean that the only external accesses that the wallet and the paymaster can make are reading code of other contracts if their code is guaranteed to be immutable (eg. this is useful for calling or delegatecalling to libraries).

If any of the three conditions is violated, the client should reject the `op`. If both calls succeed (or, if `op.paymaster == ZERO_ADDRESS` and the first call succeeds)without violating the three conditions, the client should accept the op. On a bundler node, the storage keys accessed by both calls must be saved as the `accessList` of the `UserOperation`

When a bundler includes a bundle in a block it must ensure that earlier transactions in the block don't make any UserOperation fail. It should either use access lists to prevent conflicts, or place the bundle as the first transaction in the block.

#### Forbidden opcodes

The forbidden opcodes are to be forbidden when `depth > 2` (i.e. when it is the wallet, paymaster, or other contracts called by them that are being executed). They are: `GASPRICE`, `GASLIMIT`, `DIFFICULTY`, `TIMESTAMP`, `BASEFEE`, `BLOCKHASH`, `NUMBER`, `SELFBALANCE`, `BALANCE`, `ORIGIN`, `GAS`, `CREATE`, `COINBASE`. They should only be forbidden during verification, not execution. These opcodes are forbidden because their outputs may differ between simulation and execution, so simulation of calls using these opcodes does not reliably tell what would happen if these calls are later done on-chain.

Exceptions to the forbidden opcodes:
1. A single `CREATE2` is allowed if `op.initcode.length != 0` and must result in the deployment of a previously-undeployed `UserOperation.sender`.
2. `GAS` is allowed if followed immediately by one of { `CALL`, `DELEGATECALL`, `CALLCODE`, `STATICCALL` }.
   (that is, making calls is allowed, using `gasleft()` or `gas` opcode directly is forbidden)

### Reputation scoring and throttling/banning for paymasters
#### Rationale

Paymasters might influence many UserOperations in the mempool.
To prevent abuse, we throttle down (or completely ban for a period of time) a paymaster that causes invalidation of large number of UserOperations in the mempool.
To prevent paymasters from "sybil-attack", we require a paymaster to stake with the system, and thus make such DoS attack very expensive.
Note that this stake is never slashed, and can be withdrawn any time (after unstake delay)

The stake value is not enforced on-chain, but specifically by each node while simulating a transaction.
The stake is expected to be above PAYMASTER_MIN_STAKE_VALUE, and unstake delay above PAYMASTER_MIN_UNSTAKE_DELAY
The value of PAYMASTER_MIN_UNSTAKE_DELAY is 84600 (one day)

The value of PAYMASTER_MIN_STAKE_VALUE is determined per chain, TBD

#### Specification

Clients maintain two mappings with a value for each paymaster:

* `opsSeen: Map[Address, int]`
* `opsIncluded: Map[Address, int]`

When the client learns of a new `paymaster`, it sets `opsSeen[paymaster] = 0` and `opsIncluded[paymaster] = 0` .

The client sets `opsSeen[paymaster] +=1` each time it adds an op with that `paymaster` to the `UserOperationPool`, and the client sets `opsIncluded[paymaster] += 1` each time an op that was in the `UserOperationPool` is included on-chain.

Every hour, the client sets `opsSeen[paymaster] -= opsSeen[paymaster] // 24` and `opsIncluded[paymaster] -= opsIncluded[paymaster] // 24` for all paymasters (so both values are 24-hour exponential moving averages).

We define the **status** of a paymaster as follows:

```python
OK, THROTTLED, BANNED = 0, 1, 2

def status(paymaster: Address,
           opsSeen: Map[Address, int],
           opsIncluded: Map[Address, int]):
    if paymaster not in opsSeen:
        return OK
    min_expected_included = opsSeen[paymaster] // MIN_INCLUSION_RATE_DENOMINATOR
    if min_expected_included <= opsIncluded[paymaster] + THROTTLING_SLACK:
        return OK
    elif min_expected_included <= opsIncluded[paymaster] + BAN_SLACK:
        return THROTTLED
    else:
        return BANNED
```

Stated in simpler terms, we expect at least `1 / MIN_INCLUSION_RATE_DENOMINATOR` of all ops seen on the network to get included. If a paymaster falls too far behind this minimum, the paymaster gets **throttled** (meaning, the client does not accept ops from that paymaster if there is already an op from that paymaster, and an op only stays in the pool for 10 blocks), If the paymaster falls even further behind, it gets **banned**. Throttling and banning naturally reverse over time because of the exponential-moving-average rule.

**Non-bundling clients and bundlers should use different settings for the above params**:

| Param | Client setting | Bundler setting |
| - | - | - |
| `MIN_INCLUSION_RATE_DENOMINATOR` | 100 | 10 |
| `THROTTLING_SLACK` | 10 | 10 |
| `BAN_SLACK` | 50 | 50 |

To help make sense of these params, note that a malicious paymaster can at most cause the network (only the p2p network, not the blockchain) to process `BAN_SLACK * MIN_INCLUSION_RATE_DENOMINATOR / 24` non-paying ops per hour.

### RPC methods

`eth_sendUserOperation`

eth_sendUserOperation submits a User Operation object to the User Operation pool of the client. An entryPoint address `MUST` be specified, and the client `MUST` only simulate and submit the User Operation through the specified entryPoint.

The result `SHOULD` be set to true if and only if the request passed simulation and was accepted in the client's User Operation pool. If the validation, simulation, or User Operation pool inclusion fails, `result` `SHOULD NOT` be returned. Rather, the client `SHOULD` return the failure reason.

```json=
# Request
{
  "jsonrpc": "2.0",
  "id": 1,
  "method": "eth_sendUserOperation",
  "params": [
    {
      sender, // address
      nonce, // uint256
      initCode, // bytes
      callData, // bytes
      callGasLimit, // uint256
      verificationGasLimit, // uint256
      preVerificationGas, // uint256
      maxFeePerGas, // uint256
      maxPriorityFeePerGas, // uint256
      paymasterAndData, // bytes
      signature // bytes
    },
    entryPoint // address
  ]
}

# Response
{
  "jsonrpc": "2.0",
  "id": 1,
  "result": true
}
```

`eth_supportedEntryPoints`

eth_supportedEntryPoints returns an array of the entryPoint addresses supported by the client. The first element of the array `SHOULD` be the entryPoint addressed preferred by the client.

```json=
# Request
{
  "jsonrpc": "2.0",
  "id": 1,
  "method": "eth_supportedEntryPoints",
  "params": []
}

# Response
{
  "jsonrpc": "2.0",
  "id": 1,
  "result": [
    "0xcd01C8aa8995A59eB7B2627E69b40e0524B5ecf8",
    "0x7A0A0d159218E6a2f407B99173A2b12A6DDfC2a6"
  ]
}
```

## Rationale

The main challenge with a purely smart contract wallet based account abstraction system is DoS safety: how can a miner including an operation make sure that it will actually pay fees, without having to first execute the entire operation? Requiring the miner to execute the entire operation opens a DoS attack vector, as an attacker could easily send many operations that pretend to pay a fee but then revert at the last moment after a long execution. Similarly, to prevent attackers from cheaply clogging the mempool, nodes in the P2P network need to check if an operation will pay a fee before they are willing to forward it.

In this proposal, we expect wallets to have a `validateUserOp` method that takes as input a `UserOperation`, and verify the signature and pay the fee. This method is required to be almost-pure: it is only allowed to access the storage of the wallet itself, cannot use environment opcodes (eg. `TIMESTAMP`), and can only edit the storage of the wallet, and can also send out ETH (needed to pay the entry point). The method is gas-limited by the `verificationGasLimit` of the `UserOperation`; nodes can choose to reject operations whose `verificationGasLimit` is too high. These restrictions allow miners and network nodes to simulate the verification step locally, and be confident that the result will match the result when the operation actually gets included into a block.

The entry point-based approach allows for a clean separation between verification and execution, and keeps wallets' logic simple. The alternative would be to require wallets to follow a template where they first self-call to verify and then self-call to execute (so that the execution is sandboxed and cannot cause the fee payment to revert); template-based approaches were rejected due to being harder to implement, as existing code compilation and verification tooling is not designed around template verification.

### Paymasters

Paymasters facilitate transaction sponsorship, allowing third-party-designed mechanisms to pay for transactions. Many of these mechanisms _could_ be done by having the paymaster wrap a `UserOperation` with their own, but there are some important fundamental limitations to that approach:

* No possibility for "passive" paymasters (eg. that accept fees in some ERC-20 token at an exchange rate pulled from an on-chain DEX)
* Paymasters run the risk of getting griefed, as users could send ops that appear to pay the paymaster but then change their behavior after a block

The paymaster scheme allows a contract to passively pay on users' behalf under arbitrary conditions. It even allows ERC-20 token paymasters to secure a guarantee that they would only need to pay if the user pays them: the paymaster contract can check that there is sufficient approved ERC-20 balance in the `validatePaymasterUserOp` method, and then extract it with `transferFrom` in the `postOp` call; if the op itself transfers out or de-approves too much of the ERC-20s, the inner `postOp` will fail and revert the execution and the outer `postOp` can extract payment (note that because of storage access restrictions the ERC-20 would need to be a wrapper defined within the paymaster itself).

### First-time wallet creation

It is an important design goal of this proposal to replicate the key property of EOAs that users do not need to perform some custom action or rely on an existing user to create their wallet; they can simply generate an address locally and immediately start accepting funds.

The wallet creation itself is done by a "factory" contract, with wallet-specific data.
The factory is expected to use CREATE2 (not CREATE) to create the wallet, so that the order of creation of wallets doesn't interfere with the generated addresses.
The `initCode` field (if non-zero length) is parsed as a 20-byte address, followed by "calldata" to pass to this address.
This method call is expected to create a wallet and return its address.
If the factory does use CREATE2 or some other deterministic method to create the wallet, it's expected to return the wallet address even if the wallet has already been created.  This is to make it easier for clients to query the address without knowing if the wallet has already been deployed, by simulating a call to `entryPoint.getSenderAddress()`, which calls the factory under the hood.
When `initCode` is specified, if either the `sender` address points to an existing contract, or (after calling the initCode) the `sender` address still does not exist,
then the operation is aborted.
The `initCode` MUST NOT be called directly from the entryPoint, but from another address.
The contract created by this factory method should accept a call to `validateUserOp` to validate the UserOp's signature.
For security reasons, it is important that the generated contract address will depend on the initial signature.
This way, even if someone can create a wallet at that address, he can't set different credentials to control it.

NOTE: In order for the wallet to determine the "counterfactual" address of the wallet (prior its creation), 
it should make a static call to the `entryPoint.getSenderAddress()`

### Entry point upgrading

Wallets are encouraged to be DELEGATECALL forwarding contracts for gas efficiency and to allow wallet upgradability. The wallet code is expected to hard-code the entry point into their code for gas efficiency. If a new entry point is introduced, whether to add new functionality, improve gas efficiency, or fix a critical security bug, users can self-call to replace their wallet's code address with a new code address containing code that points to a new entry point. During an upgrade process, it's expected that two mempools will run in parallel.

## Backwards Compatibility

This ERC does not change the consensus layer, so there are no backwards compatibility issues for Ethereum as a whole. Unfortunately it is not easily compatible with pre-ERC-4337 wallets, because those wallets do not have a `validateUserOp` function. If the wallet has a function for authorizing a trusted op submitter, then this could be fixed by creating an ERC-4337-compatible wallet that re-implements the verification logic as a wrapper and setting it to be the original wallet's trusted op submitter.

## Reference Implementation

See [https://github.com/eth-infinitism/account-abstraction/tree/main/contracts](https://github.com/eth-infinitism/account-abstraction/tree/main/contracts)

## Security considerations

The entry point contract will need to be very heavily audited and formally verified, because it will serve as a central trust point for _all_ ERC 4337 wallets. In total, this architecture reduces auditing and formal verification load for the ecosystem, because the amount of work that individual _wallets_ have to do becomes much smaller (they need only verify the `validateUserOp` function and its "check signature, increment nonce and pay fees" logic) and check that other functions are `msg.sender == ENTRY_POINT` gated (perhaps also allowing `msg.sender == self`), but it is nevertheless the case that this is done precisely by concentrating security risk in the entry point contract that needs to be verified to be very robust.

Verification would need to cover two primary claims (not including claims needed to protect paymasters, and claims needed to establish p2p-level DoS resistance):

* **Safety against arbitrary hijacking**: The entry point only calls a wallet generically if `validateUserOp` to that specific wallet has passed (and with `op.calldata` equal to the generic call's calldata)
* **Safety against fee draining**: If the entry point calls `validateUserOp` and passes, it also must make the generic call with calldata equal to `op.calldata`

## Copyright
Copyright and related rights waived via [CC0](https://creativecommons.org/publicdomain/zero/1.0/).<|MERGE_RESOLUTION|>--- conflicted
+++ resolved
@@ -75,10 +75,12 @@
     address payable beneficiary
 );
 
-<<<<<<< HEAD
 function simulateValidation
     (UserOperation calldata userOp, bool offChainSigCheck)
     external returns (uint256 preOpGas, uint256 prefund, uint256 deadline, uint256 paymasterStake, AggregationInfo memory aggregationInfo) {
+
+    
+error SimulationResult(uint256 preOpGas, uint256 prefund, uint256 deadline, address signatureAggregator);
 
 struct AggregationInfo {
     address actualAggregator;
@@ -87,12 +89,6 @@
     bytes offChainSigInfo;
 }
 
-=======
-function simulateValidation(UserOperation calldata userOp) external;
-
-error SimulationResult(uint256 preOpGas, uint256 prefund, uint256 deadline, address signatureAggregator);
-    
->>>>>>> 403f6828
 struct UserOpsPerAggregator {
     UserOperation[] userOps;
     IAggregator aggregator;
@@ -264,10 +260,7 @@
 calling:
 1. `wallet.validateUserOp`.
 2. if specified a paymaster: `paymaster.validatePaymasterUserOp`.
-<<<<<<< HEAD
-3. if using an aggregator: `aggregator.validateUserOpSignature`.
-=======
->>>>>>> 403f6828
+
 Either `validateUserOp` or `validatePaymasterUserOp` may return a "deadline", which is the latest timestamp that this UserOperation is valid on-chain.
 the simulateValidation call returns the minimum of those deadlines.
 A node MAY drop a UserOperation if the deadline is too soon (e.g. wouldn't make it to the next block)
