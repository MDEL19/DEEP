--- conflicted
+++ resolved
@@ -154,17 +154,13 @@
   function validateUserOpSignature(PackedUserOperation calldata userOp)
   external view returns (bytes memory sigForUserOp);
 
-  function aggregateSignatures(PAckedUserOperation[] calldata userOps) external view returns (bytes memory aggregatesSignature);
+  function aggregateSignatures(PackedUserOperation[] calldata userOps) external view returns (bytes memory aggregatesSignature);
 
   function validateSignatures(PackedUserOperation[] calldata userOps, bytes calldata signature) view external;
 }
 ```
 
-<<<<<<< HEAD
 * If an account uses an aggregator (returns it from validateUserOp), then its address is returned by `simulateValidation()` (in `aggregatorInfo`)
-=======
-* If an account uses an aggregator (returns it from validateUserOp), then its address is returned by `simulateValidation()` in the `aggregatorInfo`.
->>>>>>> fc4ce09b
 * To accept the UserOp, the bundler must call **validateUserOpSignature()** to validate the userOp's signature.
 * **aggregateSignatures()** must aggregate all UserOp signature into a single value.  
 * Note that the above methods are helper method for the bundler. The bundler MAY use a native library to perform the same validation and aggregation logic.
@@ -240,11 +236,7 @@
 #### Using signature aggregators
 
 An account signifies it uses signature aggregation returning its address from `validateUserOp`.
-<<<<<<< HEAD
-During `simulateValidation`, this aggregator is returned as part of the `accountValidationData`.
-=======
 During `simulateValidation`, this aggregator is returned as part of the `aggregatorInfo` struct.
->>>>>>> fc4ce09b
 
 The bundler should first accept the aggregator (validate its stake info and that it is not throttled/banned)
 Then it MUST verify the userOp using `aggregator.validateUserOpSignature()`. This method returned an alternate signature (usually empty) that should be used during bundling.
@@ -418,10 +410,7 @@
 2. `account.validateUserOp`.
 3. if specified a paymaster: `paymaster.validatePaymasterUserOp`.
 
-<<<<<<< HEAD
 The simulateValidation should validate the return value (validationData) returned by the account's `validateUserOp` and paymaster's `validatePaymasterUserOp`.
-=======
->>>>>>> fc4ce09b
 The account MAY return an aggregator. See [Using Signature Aggregator](#using-signature-aggregators)
 The paymaster MUST return either "0" (success) or SIG_VALIDATION_FAILED for aggregator, and not an address.
 Either return value may contain a "validAfter" and "validUntil" timestamps, which is the time-range that this UserOperation is valid on-chain.
