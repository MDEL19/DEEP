import { HardhatRuntimeEnvironment } from 'hardhat/types'
import { DeployFunction } from 'hardhat-deploy/types'
import { Create2Factory } from '../src/Create2Factory'
import { ethers } from 'hardhat'

const UNSTAKE_DELAY_SEC = 100
const PAYMASTER_STAKE = ethers.utils.parseEther('1')

const deployEntryPoint: DeployFunction = async function (hre: HardhatRuntimeEnvironment) {
  const provider = ethers.provider
  const from = await provider.getSigner().getAddress()
  await new Create2Factory(ethers.provider).deployFactory()

  const ret = await hre.deployments.deploy(
    'EntryPoint', {
      from,
<<<<<<< HEAD
      args: [PAYMASTER_STAKE, UNSTAKE_DELAY_SEC],
      gasLimit: 3e6,
=======
      args: [Create2Factory.contractAddress, PAYMASTER_STAKE, UNSTAKE_DELAY_SEC],
      gasLimit: 4e6,
>>>>>>> a7f4a6ca
      deterministicDeployment: true
    })
  console.log('==entrypoint addr=', ret.address)
  const entryPointAddress = ret.address

  const w = await hre.deployments.deploy(
    'SimpleWallet', {
      from,
      args: [entryPointAddress, from],
      gasLimit: 2e6,
      deterministicDeployment: true
    })

  console.log('== wallet=', w.address)

  const t = await hre.deployments.deploy('TestCounter', {
    from,
    deterministicDeployment: true
  })
  console.log('==testCounter=', t.address)
}

export default deployEntryPoint<|MERGE_RESOLUTION|>--- conflicted
+++ resolved
@@ -14,13 +14,8 @@
   const ret = await hre.deployments.deploy(
     'EntryPoint', {
       from,
-<<<<<<< HEAD
       args: [PAYMASTER_STAKE, UNSTAKE_DELAY_SEC],
-      gasLimit: 3e6,
-=======
-      args: [Create2Factory.contractAddress, PAYMASTER_STAKE, UNSTAKE_DELAY_SEC],
       gasLimit: 4e6,
->>>>>>> a7f4a6ca
       deterministicDeployment: true
     })
   console.log('==entrypoint addr=', ret.address)
