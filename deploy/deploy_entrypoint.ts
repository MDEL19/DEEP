--- conflicted
+++ resolved
@@ -2,8 +2,6 @@
 import { DeployFunction } from 'hardhat-deploy/types'
 import { Create2Factory } from '../src/Create2Factory'
 import { ethers } from 'hardhat'
-
-const UNSTAKE_DELAY_SEC = 86400
 
 const deployEntryPoint: DeployFunction = async function (hre: HardhatRuntimeEnvironment) {
   const provider = ethers.provider
@@ -13,13 +11,8 @@
   const ret = await hre.deployments.deploy(
     'EntryPoint', {
       from,
-<<<<<<< HEAD
-      args: [UNSTAKE_DELAY_SEC],
-      gasLimit: 4e6,
-=======
-      args: [PAYMASTER_STAKE, UNSTAKE_DELAY_SEC],
+      args: [],
       gasLimit: 6e6,
->>>>>>> 79e38365
       deterministicDeployment: true
     })
   console.log('==entrypoint addr=', ret.address)
