// calculate gas usage of different bundle sizes
import '../test/aa.init'
import { defaultAbiCoder, formatEther, hexConcat, parseEther } from 'ethers/lib/utils'
import {
  AddressZero,
  checkForGeth,
  createAddress,
  createAccountOwner,
  deployEntryPoint
} from '../test/testutils'
import {
  EntryPoint, EntryPoint__factory, SimpleAccountFactory,
  SimpleAccountFactory__factory, SimpleAccount__factory
} from '../typechain'
import { BigNumberish, Wallet } from 'ethers'
import hre from 'hardhat'
import { fillAndSign, fillUserOp, signUserOp } from '../test/UserOp'
import { TransactionReceipt } from '@ethersproject/abstract-provider'
import { table, TableUserConfig } from 'table'
import { Create2Factory } from '../src/Create2Factory'
import * as fs from 'fs'
import { SimpleAccountInterface } from '../typechain/contracts/samples/SimpleAccount'
import { UserOperation } from '../test/UserOperation'

const gasCheckerLogFile = './reports/gas-checker.txt'

const ethers = hre.ethers
const provider = hre.ethers.provider
let ethersSigner = provider.getSigner()
let lastGasUsed: number

const minDepositOrBalance = parseEther('0.1')

const getBalance = hre.ethers.provider.getBalance

function range (n: number): number[] {
  return Array(n).fill(0).map((val, index) => index)
}

interface GasTestInfo {
  title: string
  diffLastGas: boolean
  paymaster: string
  count: number
  // address, or 'random' or 'self' (for account itself)
  dest: string
  destValue: BigNumberish
  destCallData: string
  beneficiary: string
  gasPrice: number
}

export const DefaultGasTestInfo: Partial<GasTestInfo> = {
  dest: 'self', // destination is the account itself.
  destValue: parseEther('0'),
<<<<<<< HEAD
  destCallData: '0x8da5cb5b', // owner()
=======
  destCallData: '0xb0d691fe', // entryPoint()
>>>>>>> bd8e1143
  gasPrice: 10e9
}

interface GasTestResult {
  title: string
  count: number
  gasUsed: number // actual gas used
  accountEst: number // estimateGas of the inner transaction (from EP to account)
  gasDiff?: number // different from last test's gas used
  receipt?: TransactionReceipt
}

/**
 * singleton contract used by all GasChecker modules ("tests")
 * init() static method -
 *  - create the singleton the first time (or return its existing instance)
 *  run
 */

// gas estimate of the "execFromSingleton" methods
// we assume a given call signature has the same gas usage
// (TODO: the estimate also depends on contract code. for test purposes, assume each contract implementation has different method signature)
// at the end of the checks, we report the gas usage of all those method calls
const gasEstimatePerExec: { [key: string]: { title: string, accountEst: number } } = {}

/**
 * helper contract to generate gas test.
 * see runTest() method for "test template" info
 * override for different account implementation:
 * - accountInitCode() - the constructor code
 * - accountExec() the account execution method.
 */
export class GasChecker {
  accounts: { [account: string]: Wallet } = {}

  accountOwner: Wallet

  accountInterface: SimpleAccountInterface

  constructor () {
    this.accountOwner = createAccountOwner()
    this.accountInterface = SimpleAccount__factory.createInterface()
    void GasCheckCollector.init()
  }

  // generate the "exec" calldata for this account
  accountExec (dest: string, value: BigNumberish, data: string): string {
    return this.accountInterface.encodeFunctionData('execute', [dest, value, data])
  }

  // generate the account "creation code"
  accountInitCode (factory: SimpleAccountFactory, salt: BigNumberish): string {
    return hexConcat([
      factory.address,
      factory.interface.encodeFunctionData('createAccount', [this.accountOwner.address, salt])
    ])
  }

  createdAccounts = new Set<string>()

  /**
   * create accounts up to this counter.
   * make sure they all have balance.
   * do nothing for account already created
   * @param count
   */
  async createAccounts1 (count: number): Promise<void> {
    const create2Factory = new Create2Factory(this.entryPoint().provider)
    const factoryAddress = await create2Factory.deploy(
      hexConcat([
        SimpleAccountFactory__factory.bytecode,
        defaultAbiCoder.encode(['address'], [this.entryPoint().address])
      ]), 0, 2885201)
    console.log('factaddr', factoryAddress)
    const fact = SimpleAccountFactory__factory.connect(factoryAddress, ethersSigner)
    // create accounts
    const creationOps: UserOperation[] = []
    for (const n of range(count)) {
      const salt = n
      // const initCode = this.accountInitCode(fact, salt)

      const addr = await fact.getAddress(this.accountOwner.address, salt)

      if (!this.createdAccounts.has(addr)) {
        // explicit call to fillUseROp with no "entryPoint", to make sure we manually fill everything and
        // not attempt to fill from blockchain.
        const op = signUserOp(await fillUserOp({
          sender: addr,
          nonce: 0,
          callGasLimit: 30000,
          verificationGasLimit: 1000000,
          // paymasterAndData: paymaster,
          preVerificationGas: 1,
          maxFeePerGas: 0
        }), this.accountOwner, this.entryPoint().address, await provider.getNetwork().then(net => net.chainId))
        creationOps.push(op)
        this.createdAccounts.add(addr)
      }

      this.accounts[addr] = this.accountOwner
      // deploy if not already deployed.
      await fact.createAccount(this.accountOwner.address, salt)
      const accountBalance = await GasCheckCollector.inst.entryPoint.balanceOf(addr)
      if (accountBalance.lte(minDepositOrBalance)) {
        await GasCheckCollector.inst.entryPoint.depositTo(addr, { value: minDepositOrBalance.mul(5) })
      }
    }
    await this.entryPoint().handleOps(creationOps, ethersSigner.getAddress())
  }

  /**
   * helper: run a test scenario, and add a table row
   * @param params - test parameters. missing values filled in from DefaultGasTestInfo
   * note that 2 important params are methods: accountExec() and accountInitCode()
   */
  async addTestRow (params: Partial<GasTestInfo>): Promise<void> {
    await GasCheckCollector.init()
    GasCheckCollector.inst.addRow(await this.runTest(params))
  }

  /**
   * run a single test scenario
   * @param params - test parameters. missing values filled in from DefaultGasTestInfo
   * note that 2 important params are methods: accountExec() and accountInitCode()
   */
  async runTest (params: Partial<GasTestInfo>): Promise<GasTestResult> {
    // eslint-disable-next-line @typescript-eslint/consistent-type-assertions
    const info: GasTestInfo = { ...DefaultGasTestInfo, ...params } as GasTestInfo

    console.debug('== running test count=', info.count)

    // fill accounts up to this code.
    await this.createAccounts1(info.count)

    let accountEst: number = 0
    const userOps = await Promise.all(range(info.count)
      .map(index => Object.entries(this.accounts)[index])
      .map(async ([account, accountOwner]) => {
        const paymaster = info.paymaster

        let { dest, destValue, destCallData } = info
        if (dest === 'self') {
          dest = account
        } else if (dest === 'random') {
          dest = createAddress()
          const destBalance = await getBalance(dest)
          if (destBalance.eq(0)) {
            console.log('dest replenish', dest)
            await ethersSigner.sendTransaction({ to: dest, value: 1 })
          }
        }
        const accountExecFromEntryPoint = this.accountExec(dest, destValue, destCallData)

        // remove the "dest" from the key to the saved estimations
        // so we have a single estimation per method.
        const estimateGasKey = this.accountExec(AddressZero, destValue, destCallData)

        let est = gasEstimatePerExec[estimateGasKey]
        // technically, each UserOp needs estimate - but we know they are all the same for each test.
        if (est == null) {
          const accountEst = (await ethers.provider.estimateGas({
            from: GasCheckCollector.inst.entryPoint.address,
            to: account,
            data: accountExecFromEntryPoint
          })).toNumber()
          est = gasEstimatePerExec[estimateGasKey] = { accountEst, title: info.title }
        }
        // console.debug('== account est=', accountEst.toString())
        accountEst = est.accountEst
        const op = await fillAndSign({
          sender: account,
          callData: accountExecFromEntryPoint,
          maxPriorityFeePerGas: info.gasPrice,
          maxFeePerGas: info.gasPrice,
          callGasLimit: accountEst,
          verificationGasLimit: 1000000,
          paymasterAndData: paymaster,
          preVerificationGas: 1
        }, accountOwner, GasCheckCollector.inst.entryPoint)
        // const packed = packUserOp(op, false)
        // console.log('== packed cost=', callDataCost(packed), packed)
        return op
      }))

    const txdata = GasCheckCollector.inst.entryPoint.interface.encodeFunctionData('handleOps', [userOps, info.beneficiary])
    console.log('=== encoded data=', txdata.length)
    const gasEst = await GasCheckCollector.inst.entryPoint.estimateGas.handleOps(
      userOps, info.beneficiary, {}
    )
    const ret = await GasCheckCollector.inst.entryPoint.handleOps(userOps, info.beneficiary, { gasLimit: gasEst.mul(3).div(2) })
    const rcpt = await ret.wait()
    const gasUsed = rcpt.gasUsed.toNumber()
    console.debug('count', info.count, 'gasUsed', gasUsed)
    const gasDiff = gasUsed - lastGasUsed
    if (info.diffLastGas) {
      console.debug('\tgas diff=', gasDiff)
    }
    lastGasUsed = gasUsed
    console.debug('handleOps tx.hash=', rcpt.transactionHash)
    const ret1: GasTestResult = {
      count: info.count,
      gasUsed,
      accountEst,
      title: info.title
      // receipt: rcpt
    }
    if (info.diffLastGas) {
      ret1.gasDiff = gasDiff
    }
    console.debug(ret1)
    return ret1
  }

  // helper methods to access the GasCheckCollector singleton
  addRow (res: GasTestResult): void {
    GasCheckCollector.inst.addRow(res)
  }

  entryPoint (): EntryPoint {
    return GasCheckCollector.inst.entryPoint
  }

  skipLong (): boolean {
    return process.env.SKIP_LONG != null
  }
}

export class GasCheckCollector {
  static inst: GasCheckCollector
  static initPromise?: Promise<GasCheckCollector>

  entryPoint: EntryPoint

  static async init (): Promise<void> {
    if (this.inst == null) {
      if (this.initPromise == null) {
        this.initPromise = new GasCheckCollector()._init()
      }
      this.inst = await this.initPromise
    }
  }

  async _init (entryPointAddressOrTest: string = 'test'): Promise<this> {
    console.log('signer=', await ethersSigner.getAddress())
    DefaultGasTestInfo.beneficiary = createAddress()

    const bal = await getBalance(ethersSigner.getAddress())
    if (bal.gt(parseEther('100000000'))) {
      console.log('bal=', formatEther(bal))
      console.log('DONT use geth miner.. use account 2 instead')
      await checkForGeth()
      ethersSigner = ethers.provider.getSigner(2)
    }

    if (entryPointAddressOrTest === 'test') {
      this.entryPoint = await deployEntryPoint(provider)
    } else {
      this.entryPoint = EntryPoint__factory.connect(entryPointAddressOrTest, ethersSigner)
    }

    const tableHeaders = [
      'handleOps description         ',
      'count',
      'total gasUsed',
      'per UserOp gas\n(delta for\none UserOp)',
      // 'account.exec()\nestimateGas',
      'per UserOp overhead\n(compared to\naccount.exec())'
    ]

    this.initTable(tableHeaders)
    return this
  }

  tableConfig: TableUserConfig
  tabRows: any[]

  /**
   * initialize our formatted table.
   * each header define the width of the column, so make sure to pad with spaces
   * (we stream the table, so can't learn the content length)
   */
  initTable (tableHeaders: string[]): void {
    console.log('inittable')

    // multiline header - check the length of the longest line.
    // function columnWidth (header: string): number {
    //   return Math.max(...header.split('\n').map(s => s.length))
    // }

    this.tableConfig = {
      columnDefault: { alignment: 'right' },
      columns: [{ alignment: 'left' }]
      // columns: tableHeaders.map((header, index) => ({
      //   alignment: index == 0 ? 'left' : 'right',
      //   width: columnWidth(header)
      // })),
      // columnCount: tableHeaders.length
    }
    this.tabRows = [tableHeaders]
  }

  doneTable (): void {
    fs.rmSync(gasCheckerLogFile, { force: true })
    const write = (s: string): void => {
      console.log(s)
      fs.appendFileSync(gasCheckerLogFile, s + '\n')
    }

<<<<<<< HEAD
    write('== gas estimate of direct calling the account\'s "execFromEntryPoint" method')
    write('   the destination is "account.account()", which is known to be "hot" address used by this account')
=======
    write('== gas estimate of direct calling the account\'s "execute" method')
    write('   the destination is "account.entryPoint()", which is known to be "hot" address used by this account')
>>>>>>> bd8e1143
    write('   it little higher than EOA call: its an exec from entrypoint (or account owner) into account contract, verifying msg.sender and exec to target)')

    write(table(Object.values(gasEstimatePerExec).map((row) => [
      `gas estimate "${row.title}"`, row.accountEst
    ]), this.tableConfig))

    const tableOutput = table(this.tabRows, this.tableConfig)
    write(tableOutput)
    process.exit(0)
  }

  addRow (res: GasTestResult): void {
    const gasUsed = res.gasDiff != null ? '' : res.gasUsed // hide "total gasUsed" if there is a diff
    const perOp = res.gasDiff != null ? res.gasDiff - res.accountEst : ''

    this.tabRows.push([
      res.title,
      res.count,
      gasUsed,
      res.gasDiff ?? '',
      // res.accountEst,
      perOp])
  }
}

after(() => {
  GasCheckCollector.inst.doneTable()
})<|MERGE_RESOLUTION|>--- conflicted
+++ resolved
@@ -53,11 +53,7 @@
 export const DefaultGasTestInfo: Partial<GasTestInfo> = {
   dest: 'self', // destination is the account itself.
   destValue: parseEther('0'),
-<<<<<<< HEAD
-  destCallData: '0x8da5cb5b', // owner()
-=======
   destCallData: '0xb0d691fe', // entryPoint()
->>>>>>> bd8e1143
   gasPrice: 10e9
 }
 
@@ -366,13 +362,8 @@
       fs.appendFileSync(gasCheckerLogFile, s + '\n')
     }
 
-<<<<<<< HEAD
-    write('== gas estimate of direct calling the account\'s "execFromEntryPoint" method')
-    write('   the destination is "account.account()", which is known to be "hot" address used by this account')
-=======
     write('== gas estimate of direct calling the account\'s "execute" method')
     write('   the destination is "account.entryPoint()", which is known to be "hot" address used by this account')
->>>>>>> bd8e1143
     write('   it little higher than EOA call: its an exec from entrypoint (or account owner) into account contract, verifying msg.sender and exec to target)')
 
     write(table(Object.values(gasEstimatePerExec).map((row) => [
