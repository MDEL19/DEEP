import { BigNumber, Bytes, ethers, Signer, Event } from 'ethers'
import { BaseProvider, Provider, TransactionRequest } from '@ethersproject/providers'
import { Deferrable, resolveProperties } from '@ethersproject/properties'
import { SimpleWallet, SimpleWallet__factory, EntryPoint, EntryPoint__factory } from '../typechain'
import { BytesLike, hexValue } from '@ethersproject/bytes'
import { TransactionResponse } from '@ethersproject/abstract-provider'
import { fillAndSign, getRequestId } from '../test/UserOp'
import { UserOperation } from '../test/UserOperation'
import { TransactionReceipt } from '@ethersproject/abstract-provider/src.ts/index'
import { clearInterval } from 'timers'

export type SendUserOp = (userOp: UserOperation) => Promise<TransactionResponse | undefined>

export const debug = process.env.DEBUG != null

/**
 * send a request using rpc.
 *
 * @param provider - rpc provider that supports "eth_sendUserOperation"
 */
export function rpcUserOpSender (provider: ethers.providers.JsonRpcProvider, entryPointAddress: string): SendUserOp {
  let chainId: number

  return async function (userOp) {
    if (debug) {
      console.log('sending eth_sendUserOperation', {
        ...userOp,
        initCode: (userOp.initCode ?? '').length,
        callData: (userOp.callData ?? '').length
      }, entryPointAddress)
    }
    if (chainId === undefined) {
      chainId = await provider.getNetwork().then(net => net.chainId)
    }

    const cleanUserOp = Object.keys(userOp).map(key => {
      let val = (userOp as any)[key]
      if (typeof val !== 'string' || !val.startsWith('0x')) { val = hexValue(val) }
      return [key, val]
    })
      .reduce((set, [k, v]) => ({ ...set, [k]: v }), {})
    await provider.send('eth_sendUserOperation', [cleanUserOp, entryPointAddress]).catch(e => {
      throw e.error ?? e
    })
    return undefined
  }
}

interface QueueSendUserOp extends SendUserOp {
  lastQueueUpdate: number
  queueSize: number
  queue: { [sender: string]: UserOperation[] }
  push: () => Promise<void>
  setInterval: (intervalMs: number) => void
  cancelInterval: () => void

  _cancelInterval: any
}

/**
 * a SendUserOp that queue requests. need to call sendQueuedUserOps to create a bundle and send them.
 * the returned object handles the queue of userops and also interval control.
 */
export function queueUserOpSender (entryPointAddress: string, signer: Signer, intervalMs = 3000): QueueSendUserOp {
  const entryPoint = EntryPoint__factory.connect(entryPointAddress, signer)

  const ret = async function (userOp: UserOperation) {
    if (ret.queue[userOp.sender] == null) {
      ret.queue[userOp.sender] = []
    }
    ret.queue[userOp.sender].push(userOp)
    ret.lastQueueUpdate = Date.now()
    ret.queueSize++
  } as QueueSendUserOp

  ret.queue = {}
  ret.push = async function () {
    await sendQueuedUserOps(ret, entryPoint)
  }
  ret.setInterval = function (intervalMs: number) {
    ret.cancelInterval()
    // eslint-disable-next-line @typescript-eslint/no-misused-promises
    ret._cancelInterval = setInterval(ret.push, intervalMs)
  }
  ret.cancelInterval = function () {
    if (ret._cancelInterval != null) {
      clearInterval(ret._cancelInterval)
      ret._cancelInterval = null
    }
  }

  if (intervalMs != null) {
    ret.setInterval(intervalMs)
  }

  return ret
}

/**
 * create a bundle from the queue and send it to the entrypoint.
 * NOTE: only a single request from a given sender can be put into a bundle.
 * @param queue
 * @param entryPoint
 */

let sending = false

// after that much time with no new TX, send whatever you can.
const IDLE_TIME = 5000

// when reaching this theshold, don't wait anymore and send a bundle
const BUNDLE_SIZE_IMMEDIATE = 3

async function sendQueuedUserOps (queueSender: QueueSendUserOp, entryPoint: EntryPoint): Promise<void> {
  if (sending) {
    console.log('sending in progress. waiting')
    return
  }
  sending = true
  try {
    if (queueSender.queueSize < BUNDLE_SIZE_IMMEDIATE || queueSender.lastQueueUpdate + IDLE_TIME > Date.now()) {
      console.log('queue too small/too young. waiting')
      return
    }
    const ops: UserOperation[] = []
    const queue = queueSender.queue
    Object.keys(queue).forEach(sender => {
      const op = queue[sender].shift()
      if (op != null) {
        ops.push(op)
        queueSender.queueSize--
      }
    })
    if (ops.length === 0) {
      console.log('no ops to send')
      return
    }
    const signer = await (entryPoint.provider as any).getSigner().getAddress()
    console.log('==== sending batch of ', ops.length)
<<<<<<< HEAD
    const ret = await entryPoint.handleOps(ops, signer, [], [], {maxPriorityFeePerGas: 2e9})
=======
    const ret = await entryPoint.handleOps(ops, signer, { maxPriorityFeePerGas: 2e9 })
>>>>>>> f5fed715
    console.log('handleop tx=', ret.hash)
    const rcpt = await ret.wait()
    console.log('events=', rcpt.events!.map(e => ({ name: e.event, args: e.args })))
  } finally {
    sending = false
  }
}

/**
 * send UserOp using handleOps, but locally.
 * for testing: instead of connecting through RPC to a remote host, directly send the transaction
 * @param entryPointAddress the entryPoint address to use.
 * @param signer ethers provider to send the request (must have eth balance to send)
 * @param beneficiary the account to receive the payment (from wallet/paymaster). defaults to the signer's address
 */
export function localUserOpSender (entryPointAddress: string, signer: Signer, beneficiary?: string): SendUserOp {
  const entryPoint = EntryPoint__factory.connect(entryPointAddress, signer)
  return async function (userOp) {
    if (debug) {
      console.log('sending', {
        ...userOp,
        initCode: userOp.initCode.length <= 2 ? userOp.initCode : `<len=${userOp.initCode.length}>`
      })
    }
    const gasLimit = BigNumber.from(userOp.preVerificationGas).add(userOp.verificationGas).add(userOp.callGas)
    console.log('calc gaslimit=', gasLimit.toString())
    const ret = await entryPoint.handleOps([userOp], beneficiary ?? await signer.getAddress(), [], [], {
      gasLimit,
      maxPriorityFeePerGas: userOp.maxPriorityFeePerGas,
      maxFeePerGas: userOp.maxFeePerGas
    })
    await ret.wait()
    return undefined
  }
}

export class AAProvider extends BaseProvider {
  private readonly entryPoint: EntryPoint

  constructor (entryPointAddress: string, provider: Provider) {
    super(provider.getNetwork())
    this.entryPoint = EntryPoint__factory.connect(entryPointAddress, provider)
  }
}

/**
 * a signer that wraps account-abstraction.
 */
export class AASigner extends Signer {
  _wallet?: SimpleWallet

  private _isPhantom = true
  public entryPoint: EntryPoint

  private _chainId: Promise<number> | undefined

  /**
   * create account abstraction signer
   * @param signer - the underlying signer. has no funds (=can't send TXs)
   * @param entryPoint the entryPoint contract. used for read-only operations
   * @param sendUserOp function to actually send the UserOp to the entryPoint.
   * @param index - index of this wallet for this signer.
   */
  constructor (readonly signer: Signer, readonly entryPointAddress: string, readonly sendUserOp: SendUserOp, readonly index = 0, readonly provider = signer.provider) {
    super()
    this.entryPoint = EntryPoint__factory.connect(entryPointAddress, signer)
  }

  // connect to a specific pre-deployed address
  // (note: in order to send transactions, the underlying signer address must be valid signer for this wallet (its owner)
  async connectWalletAddress (address: string): Promise<void> {
    if (this._wallet != null) {
      throw Error('already connected to wallet')
    }
    if (await this.provider!.getCode(address).then(code => code.length) <= 2) {
      throw new Error('cannot connect to non-existing contract')
    }
    this._wallet = SimpleWallet__factory.connect(address, this.signer)
    this._isPhantom = false
  }

  connect (provider: Provider): Signer {
    throw new Error('connect not implemented')
  }

  async _deploymentTransaction (): Promise<BytesLike> {
    const ownerAddress = await this.signer.getAddress()
    return new SimpleWallet__factory()
      .getDeployTransaction(this.entryPoint.address, ownerAddress).data!
  }

  async getAddress (): Promise<string> {
    await this.syncAccount()
    return this._wallet!.address
  }

  async signMessage (message: Bytes | string): Promise<string> {
    throw new Error('signMessage: unsupported by AA')
  }

  async signTransaction (transaction: Deferrable<TransactionRequest>): Promise<string> {
    throw new Error('signMessage: unsupported by AA')
  }

  async getWallet (): Promise<SimpleWallet> {
    await this.syncAccount()
    return this._wallet!
  }

  // fabricate a response in a format usable by ethers users...
  async userEventResponse (userOp: UserOperation): Promise<TransactionResponse> {
    const entryPoint = this.entryPoint
    const requestId = getRequestId(userOp, entryPoint.address, await this._chainId!)
    const provider = entryPoint.provider
    const currentBLock = provider.getBlockNumber()

    let resolved = false
    const waitPromise = new Promise<TransactionReceipt>((resolve, reject) => {
      let listener = async function (this: any, ...param: any): Promise<void> {
        if (resolved) return
        const event = arguments[arguments.length - 1] as Event
        if (event.blockNumber <= await currentBLock) {
          // not sure why this callback is called first for previously-mined block..
          console.log('ignore previous block', event.blockNumber)
          return
        }
        if (event.args == null) {
          console.error('got event without args', event)
          return
        }
        if (event.args.requestId !== requestId) {
          // eslint-disable-next-line @typescript-eslint/restrict-template-expressions,@typescript-eslint/no-base-to-string
          console.log(`== event with wrong requestId: sender/nonce: event.${event.args.sender}@${event.args.nonce.toString()}!= userOp.${userOp.sender}@${parseInt(userOp.nonce.toString())}`)
          return
        }

        const rcpt = await event.getTransactionReceipt()
        console.log('got event with status=', event.args.success, 'gasUsed=', rcpt.gasUsed)

        // TODO: should use "requestId" as "transactionId" (but this has to be done in a provider, not a signer)

        // before returning the receipt, update the status from the event.
        // eslint-disable-next-line @typescript-eslint/strict-boolean-expressions
        if (!event.args.success) {
          console.log('mark tx as failed')
          rcpt.status = 0
          const revertReasonEvents = await entryPoint.queryFilter(entryPoint.filters.UserOperationRevertReason(userOp.sender), rcpt.blockHash)
          // eslint-disable-next-line @typescript-eslint/strict-boolean-expressions
          if (revertReasonEvents[0]) {
            console.log('rejecting with reason')
            reject(new Error(`UserOp failed with reason: ${revertReasonEvents[0].args.revertReason}`)
            )
            return
          }
        }
        // eslint-disable-next-line @typescript-eslint/no-misused-promises
        entryPoint.off('UserOperationEvent', listener)
        resolve(rcpt)
        resolved = true
      }
      listener = listener.bind(listener)
      // eslint-disable-next-line @typescript-eslint/no-misused-promises
      entryPoint.on('UserOperationEvent', listener)
      // for some reason, 'on' takes at least 2 seconds to be triggered on local network. so add a one-shot timer:
      // eslint-disable-next-line @typescript-eslint/no-misused-promises
      setTimeout(async () => await entryPoint.queryFilter(entryPoint.filters.UserOperationEvent(requestId)).then(query => {
        if (query.length > 0) {
          // eslint-disable-next-line @typescript-eslint/no-floating-promises
          listener(query[0])
        }
      }), 500)
    })
    const resp: TransactionResponse = {
      hash: requestId,
      confirmations: 0,
      from: userOp.sender,
      nonce: BigNumber.from(userOp.nonce).toNumber(),
      gasLimit: BigNumber.from(userOp.callGas), // ??
      value: BigNumber.from(0),
      data: hexValue(userOp.callData), // should extract the actual called method from this "execFromSingleton()" call
      chainId: await this._chainId!,
      wait: async function (confirmations?: number): Promise<TransactionReceipt> {
        return await waitPromise
      }
    }
    return resp
  }

  async sendTransaction (transaction: Deferrable<TransactionRequest>): Promise<TransactionResponse> {
    const userOp = await this._createUserOperation(transaction)
    // get response BEFORE sending request: the response waits for events, which might be triggered before the actual send returns.
    const reponse = await this.userEventResponse(userOp)
    await this.sendUserOp(userOp)
    return reponse
  }

  async syncAccount (): Promise<void> {
    if (this._wallet == null) {
      const address = await this.entryPoint.getSenderAddress(await this._deploymentTransaction(), this.index)
      this._wallet = SimpleWallet__factory.connect(address, this.signer)
    }

    this._chainId = this.provider?.getNetwork().then(net => net.chainId)
    // once an account is deployed, it can no longer be a phantom.
    // but until then, we need to re-check
    if (this._isPhantom) {
      const size = await this.signer.provider?.getCode(this._wallet.address).then(x => x.length)
      // console.log(`== __isPhantom. addr=${this._wallet.address} re-checking code size. result = `, size)
      this._isPhantom = size === 2
      // !await this.entryPoint.isContractDeployed(await this.getAddress());
    }
  }

  // return true if wallet not yet created.
  async isPhantom (): Promise<boolean> {
    await this.syncAccount()
    return this._isPhantom
  }

  async _createUserOperation (transaction: Deferrable<TransactionRequest>): Promise<UserOperation> {
    const tx: TransactionRequest = await resolveProperties(transaction)
    await this.syncAccount()

    let initCode: BytesLike | undefined
    if (this._isPhantom) {
      initCode = await this._deploymentTransaction()
    }
    const execFromEntryPoint = await this._wallet!.populateTransaction.execFromEntryPoint(tx.to!, tx.value ?? 0, tx.data!)

    let { gasPrice, maxPriorityFeePerGas, maxFeePerGas } = tx
    // gasPrice is legacy, and overrides eip1559 values:
    // eslint-disable-next-line @typescript-eslint/strict-boolean-expressions
    if (gasPrice) {
      maxPriorityFeePerGas = gasPrice
      maxFeePerGas = gasPrice
    }
    const userOp = await fillAndSign({
      sender: this._wallet!.address,
      initCode,
      nonce: initCode == null ? tx.nonce : this.index,
      callData: execFromEntryPoint.data!,
      callGas: tx.gasLimit,
      maxPriorityFeePerGas,
      maxFeePerGas
    }, this.signer, this.entryPoint)

    return userOp
  }
}<|MERGE_RESOLUTION|>--- conflicted
+++ resolved
@@ -19,6 +19,7 @@
  * @param provider - rpc provider that supports "eth_sendUserOperation"
  */
 export function rpcUserOpSender (provider: ethers.providers.JsonRpcProvider, entryPointAddress: string): SendUserOp {
+
   let chainId: number
 
   return async function (userOp) {
@@ -45,6 +46,7 @@
     return undefined
   }
 }
+
 
 interface QueueSendUserOp extends SendUserOp {
   lastQueueUpdate: number
@@ -137,11 +139,7 @@
     }
     const signer = await (entryPoint.provider as any).getSigner().getAddress()
     console.log('==== sending batch of ', ops.length)
-<<<<<<< HEAD
-    const ret = await entryPoint.handleOps(ops, signer, [], [], {maxPriorityFeePerGas: 2e9})
-=======
-    const ret = await entryPoint.handleOps(ops, signer, { maxPriorityFeePerGas: 2e9 })
->>>>>>> f5fed715
+    const ret = await entryPoint.handleOps(ops, signer, [], [], { maxPriorityFeePerGas: 2e9 })
     console.log('handleop tx=', ret.hash)
     const rcpt = await ret.wait()
     console.log('events=', rcpt.events!.map(e => ({ name: e.event, args: e.args })))
@@ -178,6 +176,7 @@
   }
 }
 
+
 export class AAProvider extends BaseProvider {
   private readonly entryPoint: EntryPoint
 
@@ -185,6 +184,7 @@
     super(provider.getNetwork())
     this.entryPoint = EntryPoint__factory.connect(entryPointAddress, provider)
   }
+
 }
 
 /**
@@ -247,6 +247,7 @@
   }
 
   async getWallet (): Promise<SimpleWallet> {
+
     await this.syncAccount()
     return this._wallet!
   }
@@ -331,6 +332,7 @@
   }
 
   async sendTransaction (transaction: Deferrable<TransactionRequest>): Promise<TransactionResponse> {
+
     const userOp = await this._createUserOperation(transaction)
     // get response BEFORE sending request: the response waits for events, which might be triggered before the actual send returns.
     const reponse = await this.userEventResponse(userOp)
@@ -362,6 +364,7 @@
   }
 
   async _createUserOperation (transaction: Deferrable<TransactionRequest>): Promise<UserOperation> {
+
     const tx: TransactionRequest = await resolveProperties(transaction)
     await this.syncAccount()
 
