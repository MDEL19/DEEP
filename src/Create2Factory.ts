--- conflicted
+++ resolved
@@ -25,11 +25,7 @@
    * @param salt specific salt for deployment
    * @param gasLimit gas limit or 'estimate' to use estimateGas. by default, calculate gas based on data size.
    */
-<<<<<<< HEAD
-  async deploy (initCode: string, salt: BigNumberish, gasLimit?: BigNumberish): Promise<string> {
-=======
   async deploy (initCode: string | TransactionRequest, salt: BigNumberish = 0, gasLimit?: BigNumberish | 'estimate'): Promise<string> {
->>>>>>> 0cddeaa7
     await this.deployFactory()
     if (typeof initCode !== 'string') {
       // eslint-disable-next-line @typescript-eslint/no-base-to-string
@@ -56,9 +52,11 @@
         6 * Math.ceil(initCode.length / 64) + // hash price. very minor compared to deposit costs
         32000 +
         21000
+
       // deployer requires some extra gas
       gasLimit = Math.floor(gasLimit * 64 / 63)
     }
+
     const ret = await factory.deploy(initCode, saltBytes32, { gasLimit })
     await ret.wait()
     if (await this.provider.getCode(addr).then(code => code.length) === 2) {
