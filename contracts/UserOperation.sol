// SPDX-License-Identifier: GPL-3.0
pragma solidity ^0.8.7;

import "hardhat/console.sol";

    struct UserOperation {

        address sender;
        uint256 nonce;
        bytes initCode;
        bytes callData;
        uint callGas;
        uint verificationGas;
        uint preVerificationGas;
        uint maxFeePerGas;
        uint maxPriorityFeePerGas;
        address paymaster;
        bytes paymasterData;
        bytes signature;
    }

library UserOperationLib {

    function getSender(UserOperation calldata userOp) internal pure returns (address ret) {
        assembly {ret := calldataload(userOp)}
    }

    //relayer/miner might submit the TX with higher priorityFee, but the user should not
    // pay above what he signed for.
    function gasPrice(UserOperation calldata userOp) internal view returns (uint) {
    unchecked {
        uint maxFeePerGas = userOp.maxFeePerGas;
        uint maxPriorityFeePerGas = userOp.maxPriorityFeePerGas;
        if (maxFeePerGas == maxPriorityFeePerGas) {
            //legacy mode (for networks that don't support basefee opcode)
            return maxFeePerGas;
        }
        return min(maxFeePerGas, maxPriorityFeePerGas + block.basefee);
    }
    }

    function requiredGas(UserOperation calldata userOp) internal pure returns (uint) {
    unchecked {
        //when using a Paymaster, the verificationGas is used also to cover the postOp call.
        // our security model might call postOp eventually twice
<<<<<<< HEAD
        uint mul = hasPaymaster(userOp) ? 3 : 1;
=======
        uint mul = userOp.paymaster != address(0) ? 3 : 1;
>>>>>>> 1ec95b5a
        return userOp.callGas + userOp.verificationGas * mul + userOp.preVerificationGas;
    }
    }

    function requiredPreFund(UserOperation calldata userOp) internal view returns (uint prefund) {
    unchecked {
        return requiredGas(userOp) * gasPrice(userOp);
    }
    }

    function hasPaymaster(UserOperation calldata userOp) internal pure returns (bool) {
        return userOp.paymaster != address(0);
    }

    function pack(UserOperation calldata userOp) internal pure returns (bytes memory ret) {
        //lighter signature scheme. must match UserOp.ts#packUserOp
        bytes calldata sig = userOp.signature;
        assembly {
            let ofs := userOp
            let len := sub(sub(sig.offset, ofs), 32)
            ret := mload(0x40)
            mstore(0x40, add(ret, add(len, 32)))
            mstore(ret, len)
            calldatacopy(add(ret, 32), ofs, len)
        }
    }

    function hash(UserOperation calldata userOp) internal pure returns (bytes32) {
        return keccak256(pack(userOp));
    }

    function min(uint a, uint b) internal pure returns (uint) {
        return a < b ? a : b;
    }
}<|MERGE_RESOLUTION|>--- conflicted
+++ resolved
@@ -43,11 +43,7 @@
     unchecked {
         //when using a Paymaster, the verificationGas is used also to cover the postOp call.
         // our security model might call postOp eventually twice
-<<<<<<< HEAD
         uint mul = hasPaymaster(userOp) ? 3 : 1;
-=======
-        uint mul = userOp.paymaster != address(0) ? 3 : 1;
->>>>>>> 1ec95b5a
         return userOp.callGas + userOp.verificationGas * mul + userOp.preVerificationGas;
     }
     }
