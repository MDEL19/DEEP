--- conflicted
+++ resolved
@@ -73,14 +73,9 @@
         return deposits[account];
     }
 
-<<<<<<< HEAD
     /// return the deposit (for gas payment) of the account
-    function balanceOf(address account) public view returns (uint) {
+    function balanceOf(address account) public view returns (uint256) {
         return deposits[account].deposit;
-=======
-    function balanceOf(address account) public view returns (uint256) {
-        return deposits[account].amount;
->>>>>>> 34669f32
     }
 
     receive() external payable {
@@ -91,17 +86,7 @@
         DepositInfo storage info = deposits[account];
         uint256 newAmount = info.deposit + amount;
         require(newAmount <= type(uint112).max, 'deposit overflow');
-<<<<<<< HEAD
         info.deposit = uint112(newAmount);
-=======
-        info.amount = uint112(newAmount);
-    }
-
-    function internalDecrementDeposit(address account, uint256 amount) internal {
-        DepositInfo storage info = deposits[account];
-        uint256 newAmount = info.amount - amount;
-        info.amount = uint112(newAmount);
->>>>>>> 34669f32
     }
 
     /**
@@ -114,16 +99,9 @@
     }
 
     /**
-<<<<<<< HEAD
      * add to the account's stake - amount and delay
      * any pending unstake is first cancelled.
-     * @param _unstakeDelaySec the new lock time before the deposit can be withdrawn.
-=======
-     * stake the account's deposit.
-     * any pending unstakeDeposit is first cancelled.
-     * can also set (or increase) the deposit with the call.
      * @param _unstakeDelaySec the new lock duration before the deposit can be withdrawn.
->>>>>>> 34669f32
      */
     function addStake(uint32 _unstakeDelaySec) public payable {
         DepositInfo storage info = deposits[msg.sender];
@@ -189,20 +167,4 @@
         (bool success,) = withdrawAddress.call{value : withdrawAmount}("");
         require(success, "failed to withdraw");
     }
-<<<<<<< HEAD
-=======
-
-    /**
-     * check if the given account is staked and didn't unlock it yet.
-     * @param account the account (paymaster) to check
-     * @param requiredStake the minimum deposit
-     * @param requiredDelaySec the minimum required stake time.
-     */
-    function isStaked(address account, uint256 requiredStake, uint256 requiredDelaySec) public view returns (bool) {
-        DepositInfo memory info = deposits[account];
-        return info.amount >= requiredStake &&
-        info.unstakeDelaySec >= requiredDelaySec &&
-        info.withdrawTime == 0;
-    }
->>>>>>> 34669f32
 }