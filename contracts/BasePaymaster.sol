// SPDX-License-Identifier: GPL-3.0
pragma solidity ^0.8.12;
import "@openzeppelin/contracts/access/Ownable.sol";
import "./IPaymaster.sol";
import "./EntryPoint.sol";

/**
 * Helper class for creating a paymaster.
 * provides helper methods for staking.
 * validates that the postOp is called only by the entryPoint
 */
abstract contract BasePaymaster is IPaymaster, Ownable {

    EntryPoint public entryPoint;

    constructor(EntryPoint _entryPoint) {
        setEntrypoint(_entryPoint);
    }

    function setEntrypoint(EntryPoint _entryPoint) public onlyOwner {
        entryPoint = _entryPoint;
    }

    function validatePaymasterUserOp(UserOperation calldata userOp, bytes32 requestId, uint256 maxCost) external virtual override view returns (bytes memory context);

    function postOp(PostOpMode mode, bytes calldata context, uint256 actualGasCost) external override {
        _requireFromEntrypoint();
        _postOp(mode, context, actualGasCost);
    }

    /**
     * post-operation handler.
     * (verified to be called only through the entryPoint)
     * @dev if subclass returns a non-empty context from validatePaymasterUserOp, it must also implement this method.
     * @param mode enum with the following options:
     *      opSucceeded - user operation succeeded.
     *      opReverted  - user op reverted. still has to pay for gas.
     *      postOpReverted - user op succeeded, but caused postOp (in mode=opSucceeded) to revert.
     *                       Now this is the 2nd call, after user's op was deliberately reverted.
     * @param context - the context value returned by validatePaymasterUserOp
     * @param actualGasCost - actual gas used so far (without this postOp call).
     */
    function _postOp(PostOpMode mode, bytes calldata context, uint256 actualGasCost) internal virtual {

        (mode,context,actualGasCost); // unused params
        // subclass must override this method if validatePaymasterUserOp returns a context
        revert("must override");
    }

    //add deposit, used for paying for transaction fees
    function deposit() public payable {
        entryPoint.depositTo{value : msg.value}(address(this));
    }

    function withdrawTo(address payable withdrawAddress, uint amount) public onlyOwner {
        entryPoint.withdrawTo(withdrawAddress, amount);
    }
    /**
     * add a deposit for this paymaster, used for paying for transaction fees
     */
    function deposit() public payable {
        entryPoint.depositTo{value : msg.value}(address(this));
    }

    /**
     * withdraw value from the deposit
     * @param withdrawAddress target to send to
     * @param amount to withdraw
     */
    function withdrawTo(address payable withdrawAddress, uint amount) public onlyOwner {
        entryPoint.withdrawTo(withdrawAddress, amount);
    }
    /**
     * add stake for this paymaster.
     * This method can also carry eth value to add to the current stake.
     * @param extraUnstakeDelaySec - set the stake to the entrypoint's default unstakeDelay plus this value.
     */
    function addStake(uint32 extraUnstakeDelaySec) external payable onlyOwner {
        entryPoint.addStake{value : msg.value}(entryPoint.unstakeDelaySec() + extraUnstakeDelaySec);
    }

    /**
     * return current paymaster's deposit on the entryPoint.
     */
    function getDeposit() public view returns (uint256) {
        return entryPoint.balanceOf(address(this));
    }

    /**
     * unlock the stake, in order to withdraw it.
<<<<<<< HEAD
     * The paymaster can't serve requests once unlocked, until it calls addStake again
=======
     * The paymaster can't serve requests once unlocked.
>>>>>>> ed175c5e
     */
    function unlockStake() external onlyOwner {
        entryPoint.unlockStake();
    }

    /**
     * withdraw the entire paymaster's stake.
     * stake must be unlocked first (and then wait for the unstakeDelay to be over)
     * @param withdrawAddress the address to send withdrawn value.
     */
    function withdrawStake(address payable withdrawAddress) external onlyOwner {
        entryPoint.withdrawStake(withdrawAddress);
    }

    /// validate the call is made from a valid entrypoint
    function _requireFromEntrypoint() internal virtual {
        require(msg.sender == address(entryPoint));
    }
}<|MERGE_RESOLUTION|>--- conflicted
+++ resolved
@@ -47,14 +47,6 @@
         revert("must override");
     }
 
-    //add deposit, used for paying for transaction fees
-    function deposit() public payable {
-        entryPoint.depositTo{value : msg.value}(address(this));
-    }
-
-    function withdrawTo(address payable withdrawAddress, uint amount) public onlyOwner {
-        entryPoint.withdrawTo(withdrawAddress, amount);
-    }
     /**
      * add a deposit for this paymaster, used for paying for transaction fees
      */
@@ -67,7 +59,7 @@
      * @param withdrawAddress target to send to
      * @param amount to withdraw
      */
-    function withdrawTo(address payable withdrawAddress, uint amount) public onlyOwner {
+    function withdrawTo(address payable withdrawAddress, uint256 amount) public onlyOwner {
         entryPoint.withdrawTo(withdrawAddress, amount);
     }
     /**
@@ -88,11 +80,7 @@
 
     /**
      * unlock the stake, in order to withdraw it.
-<<<<<<< HEAD
      * The paymaster can't serve requests once unlocked, until it calls addStake again
-=======
-     * The paymaster can't serve requests once unlocked.
->>>>>>> ed175c5e
      */
     function unlockStake() external onlyOwner {
         entryPoint.unlockStake();
