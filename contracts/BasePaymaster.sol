--- conflicted
+++ resolved
@@ -1,6 +1,5 @@
 // SPDX-License-Identifier: GPL-3.0
 pragma solidity ^0.8.12;
-
 import "@openzeppelin/contracts/access/Ownable.sol";
 import "./IPaymaster.sol";
 import "./EntryPoint.sol";
@@ -56,7 +55,6 @@
     function withdrawTo(address payable withdrawAddress, uint amount) public onlyOwner {
         entryPoint.withdrawTo(withdrawAddress, amount);
     }
-
     /**
      * add stake for this paymaster
      * @param extraUnstakeDelaySec - extra delay (above the minimum required unstakeDelay of the entrypoint)
@@ -83,13 +81,8 @@
      * after a paymaster unlocks and withdraws some of the value, it must call addStake() to stake the value again.
      * @param withdrawAddress the address to send withdrawn value.
      */
-<<<<<<< HEAD
     function withdrawStake(address payable withdrawAddress) external onlyOwner {
         entryPoint.withdrawStake(withdrawAddress);
-=======
-    function withdrawTo(address payable withdrawAddress, uint256 withdrawAmount) external onlyOwner {
-        entryPoint.withdrawTo(withdrawAddress, withdrawAmount);
->>>>>>> 34669f32
     }
 
     /// validate the call is made from a valid entrypoint
