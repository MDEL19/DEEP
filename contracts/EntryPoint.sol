--- conflicted
+++ resolved
@@ -19,10 +19,6 @@
         walletStake // pay with wallet deposit.
     }
 
-<<<<<<< HEAD
-=======
-    uint256 public immutable paymasterStake;
->>>>>>> 34669f32
     address public immutable create2factory;
 
     event UserOperationEvent(bytes32 indexed requestId, address indexed sender, address indexed paymaster, uint256 nonce, uint256 actualGasCost, uint256 actualGasPrice, bool success);
@@ -42,11 +38,7 @@
      * @param _paymasterStake - locked stake of paymaster (actual value should also cover TX cost)
      * @param _unstakeDelaySec - minimum time (in seconds) a paymaster stake must be locked
      */
-<<<<<<< HEAD
-    constructor(address _create2factory, uint _paymasterStake, uint32 _unstakeDelaySec) StakeManager(_paymasterStake, _unstakeDelaySec) {
-=======
-    constructor(address _create2factory, uint256 _paymasterStake, uint32 _unstakeDelaySec) StakeManager(_unstakeDelaySec) {
->>>>>>> 34669f32
+    constructor(address _create2factory, uint256 _paymasterStake, uint32 _unstakeDelaySec) StakeManager(_paymasterStake, _unstakeDelaySec) {
         require(_create2factory != address(0), "invalid create2factory");
         require(_unstakeDelaySec > 0, "invalid unstakeDelay");
         require(_paymasterStake > 0, "invalid paymasterStake");
@@ -212,29 +204,15 @@
         return address(uint160(uint256(hash)));
     }
 
-<<<<<<< HEAD
     //call wallet.validateUserOp, validate that it paid as needed, and decrement wallet's deposit.
-    function _validateWalletPrepayment(uint opIndex, UserOperation calldata op, bytes32 requestId, uint requiredPrefund, PaymentMode paymentMode) internal returns (uint gasUsedByValidateUserOp) {
-=======
-    //call wallet.validateUserOp, and validate that it paid as needed.
-    // return actual value sent from wallet to "this"
-    function _validateWalletPrepayment(uint256 opIndex, UserOperation calldata op, bytes32 requestId, uint256 requiredPrefund, PaymentMode paymentMode) internal returns (uint256 gasUsedByValidateWalletPrepayment, uint256 prefund) {
->>>>>>> 34669f32
+    function _validateWalletPrepayment(uint256 opIndex, UserOperation calldata op, bytes32 requestId, uint256 requiredPrefund, PaymentMode paymentMode) internal returns (uint256 gasUsedByValidateWalletPrepayment) {
     unchecked {
         uint256 preGas = gasleft();
         _createSenderIfNeeded(op);
         uint256 missingWalletFunds = 0;
         address sender = op.getSender();
         if (paymentMode != PaymentMode.paymasterStake) {
-<<<<<<< HEAD
-            uint bal = balanceOf(sender);
-=======
-            DepositInfo memory deposit = getDepositInfo(sender);
-            if (deposit.unstakeDelaySec != 0 ) {
-                revert FailedOp(opIndex, address(0), "wallet should not have stake");
-            }
-            uint256 bal = deposit.amount;
->>>>>>> 34669f32
+            uint256 bal = balanceOf(sender);
             missingWalletFunds = bal > requiredPrefund ? 0 : requiredPrefund - bal;
         }
         try IWallet(sender).validateUserOp{gas : op.verificationGas}(op, requestId, missingWalletFunds) {
@@ -255,13 +233,8 @@
     }
     }
 
-<<<<<<< HEAD
     //validate paymaster.validatePaymasterUserOp, and decrement its deposit
-    function _validatePaymasterPrepayment(uint opIndex, UserOperation calldata op, bytes32 requestId, uint requiredPreFund, uint gasUsedByValidateUserOp) internal returns (bytes memory context) {
-=======
-    //validate paymaster.validatePaymasterUserOp
-    function _validatePaymasterPrepayment(uint256 opIndex, UserOperation calldata op, bytes32 requestId, uint256 requiredPreFund, uint256 gasUsedByValidateWalletPrepayment) internal view returns (bytes memory context) {
->>>>>>> 34669f32
+    function _validatePaymasterPrepayment(uint256 opIndex, UserOperation calldata op, bytes32 requestId, uint256 requiredPreFund, uint256 gasUsedByValidateWalletPrepayment) internal returns (bytes memory context) {
     unchecked {
         address paymaster = op.paymaster;
         DepositInfo storage paymasterInfo = deposits[paymaster];
@@ -273,16 +246,10 @@
         if (deposit < requiredPreFund) {
             revert FailedOp(opIndex, paymaster, "paymaster deposit too low");
         }
-<<<<<<< HEAD
         paymasterInfo.deposit = uint112(deposit - requiredPreFund);
 
-        uint gas = op.verificationGas - gasUsedByValidateUserOp;
+        uint256 gas = op.verificationGas - gasUsedByValidateWalletPrepayment;
         try IPaymaster(paymaster).validatePaymasterUserOp{gas : gas}(op, requestId, requiredPreFund) returns (bytes memory _context){
-=======
-        //no pre-pay from paymaster
-        uint256 gas = op.verificationGas - gasUsedByValidateWalletPrepayment;
-        try IPaymaster(op.paymaster).validatePaymasterUserOp{gas : gas}(op, requestId, requiredPreFund) returns (bytes memory _context){
->>>>>>> 34669f32
             context = _context;
         } catch Error(string memory revertReason) {
             revert FailedOp(opIndex, paymaster, revertReason);
@@ -292,28 +259,16 @@
     }
     }
 
-<<<<<<< HEAD
-    function _validatePrepayment(uint opIndex, UserOperation calldata userOp, bytes32 requestId) private returns (uint requiredPreFund, PaymentMode paymentMode, bytes memory context){
-=======
-    function _validatePrepayment(uint256 opIndex, UserOperation calldata userOp, bytes32 requestId) private returns (uint256 prefund, PaymentMode paymentMode, bytes memory context){
->>>>>>> 34669f32
+    function _validatePrepayment(uint256 opIndex, UserOperation calldata userOp, bytes32 requestId) private returns (uint256 requiredPreFund, PaymentMode paymentMode, bytes memory context){
 
         uint256 preGas = gasleft();
         uint256 maxGasValues = userOp.preVerificationGas | userOp.verificationGas |
         userOp.callGas | userOp.maxFeePerGas | userOp.maxPriorityFeePerGas;
         require(maxGasValues < type(uint120).max, "gas values overflow");
-<<<<<<< HEAD
-        uint gasUsedByValidateUserOp;
+        uint256 gasUsedByValidateWalletPrepayment;
         (requiredPreFund, paymentMode) = _getPaymentInfo(userOp);
 
-        (gasUsedByValidateUserOp) = _validateWalletPrepayment(opIndex, userOp, requestId, requiredPreFund, paymentMode);
-=======
-        uint256 gasUsedByValidateWalletPrepayment;
-        uint256 requiredPreFund;
-        (requiredPreFund, paymentMode) = _getPaymentInfo(userOp);
-
-        (gasUsedByValidateWalletPrepayment, prefund) = _validateWalletPrepayment(opIndex, userOp, requestId, requiredPreFund, paymentMode);
->>>>>>> 34669f32
+        (gasUsedByValidateWalletPrepayment) = _validateWalletPrepayment(opIndex, userOp, requestId, requiredPreFund, paymentMode);
 
         //a "marker" where wallet opcode validation is done and paymaster opcode validation is about to start
         // (used only by off-chain simulateValidation)
@@ -338,21 +293,11 @@
         uint256 preGas = gasleft();
         uint256 gasPrice = UserOperationLib.gasPrice(op);
     unchecked {
-<<<<<<< HEAD
         address refundAddress;
 
         address paymaster = op.paymaster;
         if (paymaster == address(0)) {
             refundAddress = op.getSender();
-=======
-        actualGasCost = actualGas * gasPrice;
-        if (opInfo.paymentMode != PaymentMode.paymasterStake) {
-            if (opInfo.prefund < actualGasCost) {
-                revert ("wallet prefund below actualGasCost");
-            }
-            uint256 refund = opInfo.prefund - actualGasCost;
-            internalIncrementDeposit(op.getSender(), refund);
->>>>>>> 34669f32
         } else {
             refundAddress = paymaster;
             if (context.length > 0) {
@@ -381,12 +326,4 @@
         emit UserOperationEvent(opInfo.requestId, op.getSender(), op.paymaster, op.nonce, actualGasCost, gasPrice, success);
     } // unchecked
     }
-<<<<<<< HEAD
-=======
-
-
-    function isPaymasterStaked(address paymaster, uint256 stake) public view returns (bool) {
-        return isStaked(paymaster, stake, unstakeDelaySec);
-    }
->>>>>>> 34669f32
 }
