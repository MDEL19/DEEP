--- conflicted
+++ resolved
@@ -8,11 +8,11 @@
 /* solhint-disable avoid-low-level-calls */
 /* solhint-disable no-inline-assembly */
 /* solhint-disable reason-string */
-
 import "./StakeManager.sol";
 import "./UserOperation.sol";
 import "./IWallet.sol";
 import "./IPaymaster.sol";
+
 import "./IAggregator.sol";
 import "./IAggregatedWallet.sol";
 import "./ICreate2Deployer.sol";
@@ -115,7 +115,6 @@
         restoreMemoryPointer(startPtr);
         return index;
     }
-
     /**
      * Execute a batch of UserOperation.
      * @param ops the operations to execute
@@ -145,7 +144,6 @@
             opCount = opslen;
             aggregator = address(0);
         }
-
     unchecked {
         for (uint256 i = 0; i < opslen; i++) {
             if (opCount-- == 0) {
@@ -285,7 +283,6 @@
             arr[0] = userOp;
             aggregator.validateSignatures(arr, aggregatedSignature);
         }
-
         uint256 preGas = gasleft();
 
         bytes32 requestId = getRequestId(userOp);
@@ -352,8 +349,7 @@
             uint256 bal = balanceOf(sender);
             missingWalletFunds = bal > requiredPrefund ? 0 : requiredPrefund - bal;
         }
-<<<<<<< HEAD
-
+        // solhint-disable-next-line no-empty-blocks
         if (aggregator == address(0)) {
             try IWallet(sender).validateUserOp{gas : op.verificationGas}(op, requestId, missingWalletFunds) {
             } catch Error(string memory revertReason) {
@@ -368,14 +364,6 @@
             } catch {
                 revert FailedOp(opIndex, address(0), "");
             }
-=======
-        // solhint-disable-next-line no-empty-blocks
-        try IWallet(sender).validateUserOp{gas : op.verificationGas}(op, requestId, missingWalletFunds) {
-        } catch Error(string memory revertReason) {
-            revert FailedOp(opIndex, address(0), revertReason);
-        } catch {
-            revert FailedOp(opIndex, address(0), "");
->>>>>>> f5fed715
         }
         if (paymentMode != PaymentMode.paymasterDeposit) {
             DepositInfo storage senderInfo = deposits[sender];
