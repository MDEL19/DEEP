--- conflicted
+++ resolved
@@ -8,6 +8,7 @@
 /* solhint-disable avoid-low-level-calls */
 /* solhint-disable no-inline-assembly */
 /* solhint-disable reason-string */
+
 import "./StakeManager.sol";
 import "./UserOperation.sol";
 import "./IWallet.sol";
@@ -23,11 +24,11 @@
 
     using UserOperationLib for UserOperation;
 
+
     address public immutable create2factory;
 
     // internal value used during simulation: need to query aggregator if wallet is created
     address private constant SIMULATE_NO_AGGREGATOR = address(1);
-
     /***
      * An event emitted after each successful request
      * @param requestId - unique identifier for the request (hash its entire content, except signature).
@@ -116,7 +117,6 @@
             }
         }
     }
-
     /**
      * execute a user op
      * @param opIndex into into the opInfo array
@@ -138,93 +138,80 @@
 
     /**
      * Execute a batch of UserOperation.
+     * @param ops the operations to execute
+     * @param beneficiary the address to receive the fees
+     */
+    function handleOps(UserOperation[] calldata ops, address payable beneficiary) public {
+
+        uint256 opslen = ops.length;
+        UserOpInfo[] memory opInfos = new UserOpInfo[](opslen);
+
+    unchecked {
+        for (uint256 i = 0; i < opslen; i++) {
+            _validatePrepayment(i, ops[i], opInfos, address(0));
+        }
+
+        uint256 collected = 0;
+
+        for (uint256 i = 0; i < opslen; i++) {
+            collected += _executeUserOp(i, ops[i], opInfos[i]);
+        }
+
+        _compensate(beneficiary, collected);
+    } //unchecked
+    }
+
+    /**
+     * Execute a batch of UserOperation with Aggregators
      * @param opsPerAggregator the operations to execute, grouped by aggregator (or address(0) for no-aggregator wallets)
      * @param beneficiary the address to receive the fees
      */
-    function handleOps(
+    function handleAggregatedOps(
         UserOpsPerAggregator[] calldata opsPerAggregator,
         address payable beneficiary
     ) public {
 
+        uint256 opasLen = opsPerAggregator.length;
         uint256 totalOps = 0;
-        for (uint256 i = 0; i < opsPerAggregator.length; i++) {
+        for (uint256 i = 0; i < opasLen; i++) {
             totalOps += opsPerAggregator[i].userOps.length;
         }
 
         UserOpInfo[] memory opInfos = new UserOpInfo[](totalOps);
-        uint256 opasLen = opsPerAggregator.length;
-
-    unchecked {
-<<<<<<< HEAD
-
-        /// Validation Loop: call validateUserOp on each wallet (and paymaster). revert entire transaction on revert.
+
         uint256 opIndex = 0;
         for (uint256 a = 0; a < opasLen; a++) {
             UserOpsPerAggregator calldata opa = opsPerAggregator[a];
-            address aggregator = address(opa.aggregator);
-            uint256 opslen = opa.userOps.length;
+            UserOperation[] calldata ops = opa.userOps;
+            IAggregator aggregator = opa.aggregator;
+            uint256 opslen = ops.length;
             for (uint256 i = 0; i < opslen; i++) {
-
-                uint256 preGas = gasleft();
-                UserOperation calldata op = opa.userOps[i];
-
-                bytes memory context;
-                uint256 contextOffset;
-                bytes32 requestId = getRequestId(op);
-                uint256 prefund;
-                PaymentMode paymentMode;
-
-                (prefund, paymentMode, context,) = _validatePrepayment(opIndex, op, requestId, aggregator);
-                assembly {contextOffset := context}
-                opInfos[opIndex++] = UserOpInfo(
-                    requestId,
-                    prefund,
-                    paymentMode,
-                    contextOffset,
-                    preGas - gasleft() + op.preVerificationGas
-                );
-            }
-=======
-        for (uint256 i = 0; i < opslen; i++) {
-            _validatePrepayment(i, ops[i], opInfos);
->>>>>>> 2023dc91
-        }
-
-        /// Aggregated Sig loop: validate all aggregated signatures. revert entire transaction on revert.
-        validateAggregatedSignatures(opsPerAggregator);
-
-<<<<<<< HEAD
+                _validatePrepayment(opIndex++, ops[i], opInfos, address(aggregator));
+            }
+
+            if (address(opa.aggregator) != address(0)) {
+                // solhint-disable-next-line no-empty-blocks
+                try aggregator.validateSignatures(ops, opa.signature) {}
+                catch {
+                    revert SignatureValidationFailed(address(aggregator));
+                }
+            }
+        }
+
         uint256 collected = 0;
-
-        /// Execution loop: revert single UserOp on failure.
         opIndex = 0;
         for (uint256 a = 0; a < opasLen; a++) {
             UserOpsPerAggregator calldata opa = opsPerAggregator[a];
-            uint256 opslen = opa.userOps.length;
+            UserOperation[] calldata ops = opa.userOps;
+            uint256 opslen = ops.length;
+
             for (uint256 i = 0; i < opslen; i++) {
-
-                uint256 preGas = gasleft();
-                UserOperation calldata op = opa.userOps[i];
-                UserOpInfo memory opInfo = opInfos[opIndex++];
-                uint256 contextOffset = opInfo.contextOffset;
-                bytes memory context;
-                assembly {context := contextOffset}
-
-                try this.innerHandleOp(op, opInfo, context) returns (uint256 _actualGasCost) {
-                    collected += _actualGasCost;
-                } catch {
-                    uint256 actualGas = preGas - gasleft() + opInfo.preOpGas;
-                    collected += _handlePostOp(i, IPaymaster.PostOpMode.postOpReverted, op, opInfo, context, actualGas);
-                }
-            }
-=======
-        for (uint256 i = 0; i < ops.length; i++) {
-            collected += _executeUserOp(i, ops[i], opInfos[i]);
->>>>>>> 2023dc91
+                collected += _executeUserOp(opIndex, ops[i], opInfos[opIndex]);
+                opIndex++;
+            }
         }
 
         _compensate(beneficiary, collected);
-    } //unchecked
     }
 
     //a memory copy of UserOp fields (except that dynamic byte arrays: callData, initCode and signature
@@ -316,25 +303,18 @@
      */
     function simulateValidation(UserOperation calldata userOp, bool offChainSigCheck)
     external returns (uint256 preOpGas, uint256 prefund, address actualAggregator, bytes memory sigForUserOp, bytes memory sigForAggregation, bytes memory offChainSigInfo) {
-
         uint256 preGas = gasleft();
 
-<<<<<<< HEAD
-        bytes32 requestId = getRequestId(userOp);
-        (prefund,,,actualAggregator) = _validatePrepayment(0, userOp, requestId, SIMULATE_NO_AGGREGATOR);
-=======
         UserOpInfo[] memory opInfos = new UserOpInfo[](1);
 
-        _validatePrepayment(0, userOp, opInfos);
+        actualAggregator = _validatePrepayment(0, userOp, opInfos, SIMULATE_NO_AGGREGATOR);
         prefund = opInfos[0].prefund;
->>>>>>> 2023dc91
         preOpGas = preGas - gasleft() + userOp.preVerificationGas;
 
         numberMarker();
         if (actualAggregator != address(0)) {
             (sigForUserOp, sigForAggregation, offChainSigInfo) = IAggregator(actualAggregator).validateUserOpSignature(userOp, offChainSigCheck);
         }
-
         require(msg.sender == address(0), "must be called off-chain with from=zero-addr");
     }
 
@@ -388,12 +368,12 @@
      * revert (with FailedOp) in case validateUserOp reverts, or wallet didn't send required prefund.
      * decrement wallet's deposit if needed
      */
-<<<<<<< HEAD
-    function _validateWalletPrepayment(uint256 opIndex, UserOperation calldata op, bytes32 requestId, address aggregator, uint256 requiredPrefund, PaymentMode paymentMode)
+    function _validateWalletPrepayment(uint256 opIndex, UserOperation calldata op, UserOpInfo memory opInfo, address aggregator, uint256 requiredPrefund)
     internal returns (uint256 gasUsedByValidateWalletPrepayment, address actualAggregator) {
     unchecked {
         uint256 preGas = gasleft();
-        _createSenderIfNeeded(op);
+        MemoryUserOp memory mUserOp = opInfo.mUserOp;
+        _createSenderIfNeeded(mUserOp, op.initCode);
         if (aggregator == SIMULATE_NO_AGGREGATOR) {
             try IAggregatedWallet(op.getSender()).getAggregator() returns (address userOpAggregator) {
                 aggregator = actualAggregator = userOpAggregator;
@@ -401,14 +381,6 @@
                 aggregator = actualAggregator = address(0);
             }
         }
-
-=======
-    function _validateWalletPrepayment(uint256 opIndex, UserOperation calldata op, UserOpInfo memory opInfo, uint256 requiredPrefund) internal returns (uint256 gasUsedByValidateWalletPrepayment) {
-    unchecked {
-        uint256 preGas = gasleft();
-        MemoryUserOp memory mUserOp = opInfo.mUserOp;
-        _createSenderIfNeeded(mUserOp, op.initCode);
->>>>>>> 2023dc91
         uint256 missingWalletFunds = 0;
         address sender = mUserOp.sender;
         address paymaster = mUserOp.paymaster;
@@ -417,11 +389,7 @@
             missingWalletFunds = bal > requiredPrefund ? 0 : requiredPrefund - bal;
         }
         // solhint-disable-next-line no-empty-blocks
-<<<<<<< HEAD
-        try IWallet(sender).validateUserOp{gas : op.verificationGas}(op, requestId, aggregator, missingWalletFunds) {
-=======
-        try IWallet(sender).validateUserOp{gas : mUserOp.verificationGas}(op, opInfo.requestId, missingWalletFunds) {
->>>>>>> 2023dc91
+        try IWallet(sender).validateUserOp{gas : mUserOp.verificationGas}(op, opInfo.requestId, aggregator, missingWalletFunds) {
         } catch Error(string memory revertReason) {
             revert FailedOp(opIndex, address(0), revertReason);
         } catch {
@@ -480,14 +448,10 @@
      * @param opInfos - the "opIndex" item into this array is filled with a copy of the userOp static fields, and the results of
      *              of the validation.
      */
-<<<<<<< HEAD
-    function _validatePrepayment(uint256 opIndex, UserOperation calldata userOp, bytes32 requestId, address aggregator) private returns (uint256 requiredPreFund, PaymentMode paymentMode, bytes memory context, address actualAggregator) {
-=======
-    function _validatePrepayment(uint256 opIndex, UserOperation calldata userOp, UserOpInfo[] memory opInfos) private {
->>>>>>> 2023dc91
+    function _validatePrepayment(uint256 opIndex, UserOperation calldata userOp, UserOpInfo[] memory opInfos, address aggregator)
+    private returns(address actualAggregator) {
 
         uint256 preGas = gasleft();
-
         UserOpInfo memory opInfo = opInfos[opIndex];
         MemoryUserOp memory mUserOp = opInfo.mUserOp;
         _copyUserOpToMemory(userOp, mUserOp);
@@ -498,15 +462,10 @@
         uint256 maxGasValues = mUserOp.preVerificationGas | mUserOp.verificationGas | mUserOp.callGas |
         userOp.maxFeePerGas | userOp.maxPriorityFeePerGas;
         require(maxGasValues <= type(uint120).max, "gas values overflow");
-<<<<<<< HEAD
+
         uint256 gasUsedByValidateWalletPrepayment;
-        (requiredPreFund, paymentMode) = _getPaymentInfo(userOp);
-        (gasUsedByValidateWalletPrepayment, actualAggregator) = _validateWalletPrepayment(opIndex, userOp, requestId, aggregator, requiredPreFund, paymentMode);
-=======
-
         (uint256 requiredPreFund) = _getRequiredPrefund(mUserOp);
-        (uint256 gasUsedByValidateWalletPrepayment) = _validateWalletPrepayment(opIndex, userOp, opInfo, requiredPreFund);
->>>>>>> 2023dc91
+        (gasUsedByValidateWalletPrepayment, actualAggregator) = _validateWalletPrepayment(opIndex, userOp, opInfo, aggregator, requiredPreFund);
 
         //a "marker" where wallet opcode validation is done and paymaster opcode validation is about to start
         // (used only by off-chain simulateValidation)
@@ -524,7 +483,6 @@
         if (userOp.verificationGas < gasUsed) {
             revert FailedOp(opIndex, userOp.paymaster, "Used more than verificationGas");
         }
-
         opInfo.prefund = requiredPreFund;
         opInfo.contextOffset = getOffsetOfMemoryBytes(context);
         opInfo.preOpGas = preGas - gasleft() + userOp.preVerificationGas;
@@ -599,39 +557,38 @@
         senderStorageCells[0] = cell;
     }
 
-<<<<<<< HEAD
+    /**
+     * the gas price this UserOp agrees to pay.
+     * relayer/miner might submit the TX with higher priorityFee, but the user should not
+     */
+    function getUserOpGasPrice(MemoryUserOp memory mUserOp) internal view returns (uint256) {
+    unchecked {
+        uint256 maxFeePerGas = mUserOp.maxFeePerGas;
+        uint256 maxPriorityFeePerGas = mUserOp.maxPriorityFeePerGas;
+        if (maxFeePerGas == maxPriorityFeePerGas) {
+            //legacy mode (for networks that don't support basefee opcode)
+            return maxFeePerGas;
+        }
+        return min(maxFeePerGas, maxPriorityFeePerGas + block.basefee);
+    }
+    }
+
+    function min(uint256 a, uint256 b) internal pure returns (uint256) {
+        return a < b ? a : b;
+    }
+
+    function getOffsetOfMemoryBytes(bytes memory data) internal pure returns (uint256 offset) {
+        assembly {offset := data}
+    }
+
+    function getMemoryBytesFromOffset(uint256 offset) internal pure returns (bytes memory data) {
+        assembly {data := offset}
+    }
+
     //place the NUMBER opcode in the code.
     // this is used as a marker during simulation, as this OP is completely banned from the simulated code of the
     // wallet and paymaster.
     function numberMarker() internal view {
         assembly {mstore(0, number())}
-=======
-    /**
-     * the gas price this UserOp agrees to pay.
-     * relayer/miner might submit the TX with higher priorityFee, but the user should not
-     */
-    function getUserOpGasPrice(MemoryUserOp memory mUserOp) internal view returns (uint256) {
-    unchecked {
-        uint256 maxFeePerGas = mUserOp.maxFeePerGas;
-        uint256 maxPriorityFeePerGas = mUserOp.maxPriorityFeePerGas;
-        if (maxFeePerGas == maxPriorityFeePerGas) {
-            //legacy mode (for networks that don't support basefee opcode)
-            return maxFeePerGas;
-        }
-        return min(maxFeePerGas, maxPriorityFeePerGas + block.basefee);
-    }
-    }
-
-    function min(uint256 a, uint256 b) internal pure returns (uint256) {
-        return a < b ? a : b;
-    }
-
-    function getOffsetOfMemoryBytes(bytes memory data) internal pure returns (uint256 offset) {
-        assembly {offset := data}
-    }
-
-    function getMemoryBytesFromOffset(uint256 offset) internal pure returns (bytes memory data) {
-        assembly {data := offset}
->>>>>>> 2023dc91
     }
 }
