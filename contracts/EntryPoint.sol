--- conflicted
+++ resolved
@@ -14,18 +14,11 @@
 import "./IWallet.sol";
 import "./IPaymaster.sol";
 
+
 contract EntryPoint is StakeManager {
 
     using UserOperationLib for UserOperation;
 
-<<<<<<< HEAD
-    enum PaymentMode {
-        paymasterDeposit, // if paymaster is set, use paymaster's deposit to pay.
-        walletDeposit // pay with wallet deposit.
-    }
-=======
-    address public immutable create2factory;
->>>>>>> a7f4a6ca
 
     /***
      * An event emitted after each successful request
@@ -135,7 +128,6 @@
         uint256 maxFeePerGas;
         uint256 maxPriorityFeePerGas;
     }
-
     struct UserOpInfo {
         MemoryUserOp mUserOp;
         bytes32 requestId;
@@ -228,33 +220,23 @@
     }
 
     // create the sender's contract if needed.
-<<<<<<< HEAD
-    function _createSenderIfNeeded(UserOperation calldata op) internal {
-        bytes calldata initCode = op.initCode;
-        if (initCode.length != 0) {
-            require(op.getSender().code.length == 0, "sender already constructed");
-            address sender1 = createSender(initCode);
-            require(sender1 == op.getSender(), "sender doesn't match initCode address");
-=======
     function _createSenderIfNeeded(MemoryUserOp memory mUserOp, bytes calldata initCode) internal {
         if (initCode.length != 0) {
             // note that we're still under the gas limit of validate, so probably
             // this create2 creates a proxy account.
-            // @dev initCode must be unique (e.g. contains the signer address), to make sure
-            //   it can only be executed from the entryPoint, and called with its initialization code (callData)
-            address sender1 = ICreate2Deployer(create2factory).deploy(initCode, bytes32(mUserOp.nonce));
-            require(sender1 != address(0), "create2 failed");
-            require(sender1 == mUserOp.sender, "sender doesn't match create2 address");
->>>>>>> a7f4a6ca
+            address sender1 = _createSender(initCode);
+            require(sender1 == mUserOp.sender, "sender doesn't match initCode address");
         }
     }
 
     /**
      * call the "initCode" factory to create and return the sender wallet address
+     * initCode must be unique (e.g. contains the signer address), to make sure
+     *  it can only be executed from the entryPoint, and called with its initialization code (callData)
      * @param initCode the initCode value from a UserOp. contains 20 bytes of factory address, followed by calldata
      * @return sender the returned address of the created wallet.
      */
-    function createSender(bytes calldata initCode) public returns (address sender) {
+    function _createSender(bytes calldata initCode) internal returns (address sender) {
         address initAddress = address(bytes20(initCode[0 : 20]));
         bytes memory initCallData = initCode[20 :];
         bool success;
@@ -262,7 +244,16 @@
             success := call(gas(), initAddress, 0, add(initCallData, 0x20), mload(initCallData), 0, 32)
             sender := mload(0)
         }
-        require(success, "initCode failed");
+        require(success && sender != address(0), "initCode failed");
+    }
+
+    /**
+     * helper: make a "view" call to calculate the sender address.
+     * must be called from zero-address.
+     */
+    function getSenderAddress(bytes calldata initCode) public returns (address sender) {
+        require(msg.sender == address(0), "must be called off-chain with from=zero-addr");
+        return _createSender(initCode);
     }
 
     /**
@@ -344,7 +335,6 @@
     function _validatePrepayment(uint256 opIndex, UserOperation calldata userOp, UserOpInfo memory outOpInfo) private {
 
         uint256 preGas = gasleft();
-
         MemoryUserOp memory mUserOp = outOpInfo.mUserOp;
         _copyUserOpToMemory(userOp, mUserOp);
         outOpInfo.requestId = getRequestId(userOp);
@@ -375,7 +365,6 @@
         if (userOp.verificationGas < gasUsed) {
             revert FailedOp(opIndex, userOp.paymaster, "Used more than verificationGas");
         }
-
         outOpInfo.prefund = requiredPreFund;
         outOpInfo.contextOffset = getOffsetOfMemoryBytes(context);
         outOpInfo.preOpGas = preGas - gasleft() + userOp.preVerificationGas;
