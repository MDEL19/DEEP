--- conflicted
+++ resolved
@@ -47,45 +47,8 @@
         paymasterStake = _paymasterStake;
     }
 
-<<<<<<< HEAD
-    /**
-     * Execute the given UserOperation.
-     * @param op the operation to execute
-     * @param beneficiary the address to receive the fees
-     */
-    function handleOp(UserOperation calldata op, address payable beneficiary) public {
-
-        uint preGas = gasleft();
-
-    unchecked {
-        bytes32 requestId = getRequestId(op);
-        (uint256 prefund, PaymentMode paymentMode, bytes memory context) = _validatePrepayment(0, op, requestId);
-        UserOpInfo memory opInfo = UserOpInfo(
-            requestId,
-            prefund,
-            paymentMode,
-            0,
-            preGas - gasleft() + op.preVerificationGas
-        );
-
-        uint actualGasCost;
-
-        try this.innerHandleOp(op, opInfo, context) returns (uint _actualGasCost) {
-            actualGasCost = _actualGasCost;
-        } catch {
-            uint actualGas = preGas - gasleft() + opInfo.preOpGas;
-            actualGasCost = _handlePostOp(0, IPaymaster.PostOpMode.postOpReverted, op, opInfo, context, actualGas);
-        }
-
-        _compensate(beneficiary, actualGasCost);
-    } // unchecked
-    }
-
-    function _compensate(address payable beneficiary, uint amount) internal {
-=======
     function _compensate(address payable beneficiary, uint amount) internal {
         require(beneficiary != address(0), "invalid beneficiary");
->>>>>>> 428a0d50
         (bool success,) = beneficiary.call{value : amount}("");
         require(success);
     }
