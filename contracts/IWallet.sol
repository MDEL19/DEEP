// SPDX-License-Identifier: GPL-3.0
pragma solidity ^0.8.12;

import "./UserOperation.sol";

interface IWallet {

    /**
     * Validate user's signature and nonce
     * the entryPoint will make the call to the recipient only if this validation call returns successfully.
     *
     * @dev Must validate caller is the entryPoint.
     *      Must validate the signature and nonce
     * @param userOp the operation that is about to be executed.
     * @param requestId hash of the user's request data. can be used as the basis for signature.
     * @param missingWalletFunds missing funds on the wallet's deposit in the entrypoint.
     *      This is the minimum amount to transfer to the sender(entryPoint) to be able to make the call.
     *      The excess is left as a deposit in the entrypoint, for future calls.
     *      can be withdrawn anytime using "entryPoint.withdrawTo()"
     *      In case there is a paymaster in the request (or the current deposit is high enough), this value will be zero.
     */
<<<<<<< HEAD
    function validateUserOp(UserOperation calldata userOp, bytes32 requestId, uint missingWalletFunds) external;
=======
    function validateUserOp(UserOperation calldata userOp, bytes32 requestId, uint256 requiredPrefund) external;
>>>>>>> ebb717f6
}<|MERGE_RESOLUTION|>--- conflicted
+++ resolved
@@ -19,9 +19,5 @@
      *      can be withdrawn anytime using "entryPoint.withdrawTo()"
      *      In case there is a paymaster in the request (or the current deposit is high enough), this value will be zero.
      */
-<<<<<<< HEAD
-    function validateUserOp(UserOperation calldata userOp, bytes32 requestId, uint missingWalletFunds) external;
-=======
-    function validateUserOp(UserOperation calldata userOp, bytes32 requestId, uint256 requiredPrefund) external;
->>>>>>> ebb717f6
+    function validateUserOp(UserOperation calldata userOp, bytes32 requestId, uint256 missingWalletFunds) external;
 }