// SPDX-License-Identifier: GPL-3.0
pragma solidity ^0.8.12;
import "../interfaces/IAccount.sol";
import "../interfaces/IEntryPoint.sol";
import "../core/EntryPoint.sol";

contract MaliciousAccount is IAccount {
  IEntryPoint private ep;

  constructor(IEntryPoint _ep) payable {
    ep = _ep;
  }

  function validateUserOp(
    UserOperation calldata userOp,
    bytes32,
    uint256 missingAccountFunds
  ) external returns (uint256 validationData) {
    ep.depositTo{value: missingAccountFunds}(address(this));
<<<<<<< HEAD
    // Now calculate basefee per EntryPoint.getUserOpGasPrice() and compare it to the basefe we pass off-chain as nonce
=======
    // Now calculate basefee per EntryPoint.getUserOpGasPrice() and compare it to the basefe we pass off-chain in the signature
    uint256 externalBaseFee = abi.decode(userOp.signature, (uint256));
>>>>>>> 29beaaac
    uint256 requiredGas = userOp.callGasLimit +
      userOp.verificationGasLimit +
      userOp.preVerificationGas;
    uint256 gasPrice = missingAccountFunds / requiredGas;
    uint256 basefee = gasPrice - userOp.maxPriorityFeePerGas;
<<<<<<< HEAD
    require(basefee == userOp.nonce, "Revert after first validation");
=======
    require(basefee == externalBaseFee, "Revert after first validation");
>>>>>>> 29beaaac
    return 0;
  }
}<|MERGE_RESOLUTION|>--- conflicted
+++ resolved
@@ -17,22 +17,16 @@
     uint256 missingAccountFunds
   ) external returns (uint256 validationData) {
     ep.depositTo{value: missingAccountFunds}(address(this));
-<<<<<<< HEAD
-    // Now calculate basefee per EntryPoint.getUserOpGasPrice() and compare it to the basefe we pass off-chain as nonce
-=======
+
     // Now calculate basefee per EntryPoint.getUserOpGasPrice() and compare it to the basefe we pass off-chain in the signature
     uint256 externalBaseFee = abi.decode(userOp.signature, (uint256));
->>>>>>> 29beaaac
+
     uint256 requiredGas = userOp.callGasLimit +
       userOp.verificationGasLimit +
       userOp.preVerificationGas;
     uint256 gasPrice = missingAccountFunds / requiredGas;
     uint256 basefee = gasPrice - userOp.maxPriorityFeePerGas;
-<<<<<<< HEAD
-    require(basefee == userOp.nonce, "Revert after first validation");
-=======
     require(basefee == externalBaseFee, "Revert after first validation");
->>>>>>> 29beaaac
     return 0;
   }
 }