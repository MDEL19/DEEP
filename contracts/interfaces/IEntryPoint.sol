/**
 ** Account-Abstraction (EIP-4337) singleton EntryPoint implementation.
 ** Only one instance required on each chain.
 **/
// SPDX-License-Identifier: GPL-3.0
pragma solidity ^0.8.12;

/* solhint-disable avoid-low-level-calls */
/* solhint-disable no-inline-assembly */
/* solhint-disable reason-string */

import "./UserOperation.sol";
import "./IStakeManager.sol";
import "./IAggregator.sol";

interface IEntryPoint is IStakeManager {

    /***
     * An event emitted after each successful request
     * @param userOpHash - unique identifier for the request (hash its entire content, except signature).
     * @param sender - the account that generates this request.
     * @param paymaster - if non-null, the paymaster that pays for this request.
     * @param nonce - the nonce value from the request.
     * @param success - true if the sender transaction succeeded, false if reverted.
     * @param actualGasCost - actual amount paid (by account or paymaster) for this UserOperation.
     * @param actualGasUsed - total gas used by this UserOperation (including preVerification, creation, validation and execution).
     */
    event UserOperationEvent(bytes32 indexed userOpHash, address indexed sender, address indexed paymaster, uint256 nonce, bool success, uint256 actualGasCost, uint256 actualGasUsed);

    /**
     * account "sender" was deployed.
     * @param userOpHash the userOp that deployed this account. UserOperationEvent will follow.
     * @param sender the account that is deployed
     * @param factory the factory used to deploy this account (in the initCode)
     * @param paymaster the paymaster used by this UserOp
     */
    event AccountDeployed(bytes32 indexed userOpHash, address indexed sender, address factory, address paymaster);

    /**
     * An event emitted if the UserOperation "callData" reverted with non-zero length
     * @param userOpHash the request unique identifier.
     * @param sender the sender of this request
     * @param nonce the nonce used in the request
     * @param revertReason - the return bytes from the (reverted) call to "callData".
     */
    event UserOperationRevertReason(bytes32 indexed userOpHash, address indexed sender, uint256 nonce, bytes revertReason);

    /**
     * signature aggregator used by the following UserOperationEvents within this bundle.
     */
    event SignatureAggregatorChanged(address indexed aggregator);

    /**
     * a custom revert error of handleOps, to identify the offending op.
     *  NOTE: if simulateValidation passes successfully, there should be no reason for handleOps to fail on it.
     *  @param opIndex - index into the array of ops to the failed one (in simulateValidation, this is always zero)
     *  @param paymaster - if paymaster.validatePaymasterUserOp fails, this will be the paymaster's address. if validateUserOp failed,
     *       this value will be zero (since it failed before accessing the paymaster)
     *  @param reason - revert reason
     *   Should be caught in off-chain handleOps simulation and not happen on-chain.
     *   Useful for mitigating DoS attempts against batchers or for troubleshooting of account/paymaster reverts.
     */
    error FailedOp(uint256 opIndex, address paymaster, string reason);

    /**
     * error case when a signature aggregator fails to verify the aggregated signature it had created.
     */
    error SignatureValidationFailed(address aggregator);

    /**
     * Successful result from simulateValidation.
     * @param returnInfo gas and time-range returned values
     * @param senderInfo stake information about the sender
     * @param factoryInfo stake information about the factor (if any)
     * @param paymasterInfo stake information about the paymaster (if any)
     */
    error ValidationResult(ReturnInfo returnInfo,
        StakeInfo senderInfo, StakeInfo factoryInfo, StakeInfo paymasterInfo);

    /**
     * Successful result from simulateValidation, if the account returns a signature aggregator
     * @param returnInfo gas and time-range returned values
     * @param senderInfo stake information about the sender
     * @param factoryInfo stake information about the factor (if any)
     * @param paymasterInfo stake information about the paymaster (if any)
     * @param aggregatorInfo signature aggregation info (if the account requires signature aggregator)
     *      bundler MUST use it to verify the signature, or reject the UserOperation
     */
    error ValidationResultWithAggregation(ReturnInfo returnInfo,
        StakeInfo senderInfo, StakeInfo factoryInfo, StakeInfo paymasterInfo,
        AggregatorStakeInfo aggregatorInfo);

    /**
     * return value of getSenderAddress
     */
    error SenderAddressResult(address sender);

    /**
     * return value of simulateHandleOp
     */
    error ExecutionResult(uint256 preOpGas, uint256 paid, uint64 validAfter, uint64 validUntil, bool targetSuccess, bytes targetResult);

    //UserOps handled, per aggregator
    struct UserOpsPerAggregator {
        UserOperation[] userOps;

        // aggregator address
        IAggregator aggregator;
        // aggregated signature
        bytes signature;
    }

    /**
     * Execute a batch of UserOperation.
     * no signature aggregator is used.
     * if any account requires an aggregator (that is, it returned an aggregator when
     * performing simulateValidation), then handleAggregatedOps() must be used instead.
     * @param ops the operations to execute
     * @param beneficiary the address to receive the fees
     */
    function handleOps(UserOperation[] calldata ops, address payable beneficiary) external;

    /**
     * Execute a batch of UserOperation with Aggregators
     * @param opsPerAggregator the operations to execute, grouped by aggregator (or address(0) for no-aggregator accounts)
     * @param beneficiary the address to receive the fees
     */
    function handleAggregatedOps(
        UserOpsPerAggregator[] calldata opsPerAggregator,
        address payable beneficiary
    ) external;

    /**
     * generate a request Id - unique identifier for this request.
     * the request ID is a hash over the content of the userOp (except the signature), the entrypoint and the chainid.
     */
    function getUserOpHash(UserOperation calldata userOp) external view returns (bytes32);

    /**
     * Simulate a call to account.validateUserOp and paymaster.validatePaymasterUserOp.
     * @dev this method always revert. Successful result is ValidationResult error. other errors are failures.
     * @dev The node must also verify it doesn't use banned opcodes, and that it doesn't reference storage outside the account's data.
     * @param userOp the user operation to validate.
     */
    function simulateValidation(UserOperation calldata userOp) external;

    /**
<<<<<<< HEAD
     * Successful result from simulateValidation.
     * @param returnInfo gas and time-range returned values
     * @param senderInfo stake information about the sender
     * @param factoryInfo stake information about the factory (if any)
     * @param paymasterInfo stake information about the paymaster (if any)
     */
    error ValidationResult(ReturnInfo returnInfo,
        StakeInfo senderInfo, StakeInfo factoryInfo, StakeInfo paymasterInfo);


    /**
     * Successful result from simulateValidation, if the account returns a signature aggregator
     * @param returnInfo gas and time-range returned values
     * @param senderInfo stake information about the sender
     * @param factoryInfo stake information about the factory (if any)
     * @param paymasterInfo stake information about the paymaster (if any)
     * @param aggregatorInfo signature aggregation info (if the account requires signature aggregator)
     *      bundler MUST use it to verify the signature, or reject the UserOperation
     */
    error ValidationResultWithAggregation(ReturnInfo returnInfo,
        StakeInfo senderInfo, StakeInfo factoryInfo, StakeInfo paymasterInfo,
        AggregatorStakeInfo aggregatorInfo);

    /**
=======
>>>>>>> 7bd9909f
     * gas and return values during simulation
     * @param preOpGas the gas used for validation (including preValidationGas)
     * @param prefund the required prefund for this operation
     * @param sigFailed validateUserOp's (or paymaster's) signature check failed
     * @param validAfter - first timestamp this UserOp is valid (merging account and paymaster time-range)
     * @param validUntil - last timestamp this UserOp is valid (merging account and paymaster time-range)
     * @param paymasterContext returned by validatePaymasterUserOp (to be passed into postOp)
     */
    struct ReturnInfo {
        uint256 preOpGas;
        uint256 prefund;
        bool sigFailed;
        uint64 validAfter;
        uint64 validUntil;
        bytes paymasterContext;
    }

    /**
     * returned aggregated signature info.
     * the aggregator returned by the account, and its current stake.
     */
    struct AggregatorStakeInfo {
        address aggregator;
        StakeInfo stakeInfo;
    }

    /**
     * Get counterfactual sender address.
     *  Calculate the sender contract address that will be generated by the initCode and salt in the UserOperation.
     * this method always revert, and returns the address in SenderAddressResult error
     * @param initCode the constructor code to be passed into the UserOperation.
     */
    function getSenderAddress(bytes memory initCode) external;


    /**
     * simulate full execution of a UserOperation (including both validation and target execution)
     * this method will always revert with "ExecutionResult".
     * it performs full validation of the UserOperation, but ignores signature error.
     * an optional target address is called after the userop succeeds, and its value is returned
     * (before the entire call is reverted)
     * Note that in order to collect the the success/failure of the target call, it must be executed
     * with trace enabled to track the emitted events.
     * @param op the UserOperation to simulate
     * @param target if nonzero, a target address to call after userop simulation. If called, the targetSuccess and targetResult
     *        are set to the return from that call.
     * @param targetCallData callData to pass to target address
     */
    function simulateHandleOp(UserOperation calldata op, address target, bytes calldata targetCallData) external;
}
<|MERGE_RESOLUTION|>--- conflicted
+++ resolved
@@ -71,7 +71,7 @@
      * Successful result from simulateValidation.
      * @param returnInfo gas and time-range returned values
      * @param senderInfo stake information about the sender
-     * @param factoryInfo stake information about the factor (if any)
+     * @param factoryInfo stake information about the factory (if any)
      * @param paymasterInfo stake information about the paymaster (if any)
      */
     error ValidationResult(ReturnInfo returnInfo,
@@ -81,7 +81,7 @@
      * Successful result from simulateValidation, if the account returns a signature aggregator
      * @param returnInfo gas and time-range returned values
      * @param senderInfo stake information about the sender
-     * @param factoryInfo stake information about the factor (if any)
+     * @param factoryInfo stake information about the factory (if any)
      * @param paymasterInfo stake information about the paymaster (if any)
      * @param aggregatorInfo signature aggregation info (if the account requires signature aggregator)
      *      bundler MUST use it to verify the signature, or reject the UserOperation
@@ -145,33 +145,6 @@
     function simulateValidation(UserOperation calldata userOp) external;
 
     /**
-<<<<<<< HEAD
-     * Successful result from simulateValidation.
-     * @param returnInfo gas and time-range returned values
-     * @param senderInfo stake information about the sender
-     * @param factoryInfo stake information about the factory (if any)
-     * @param paymasterInfo stake information about the paymaster (if any)
-     */
-    error ValidationResult(ReturnInfo returnInfo,
-        StakeInfo senderInfo, StakeInfo factoryInfo, StakeInfo paymasterInfo);
-
-
-    /**
-     * Successful result from simulateValidation, if the account returns a signature aggregator
-     * @param returnInfo gas and time-range returned values
-     * @param senderInfo stake information about the sender
-     * @param factoryInfo stake information about the factory (if any)
-     * @param paymasterInfo stake information about the paymaster (if any)
-     * @param aggregatorInfo signature aggregation info (if the account requires signature aggregator)
-     *      bundler MUST use it to verify the signature, or reject the UserOperation
-     */
-    error ValidationResultWithAggregation(ReturnInfo returnInfo,
-        StakeInfo senderInfo, StakeInfo factoryInfo, StakeInfo paymasterInfo,
-        AggregatorStakeInfo aggregatorInfo);
-
-    /**
-=======
->>>>>>> 7bd9909f
      * gas and return values during simulation
      * @param preOpGas the gas used for validation (including preValidationGas)
      * @param prefund the required prefund for this operation
