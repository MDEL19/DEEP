/**
 ** Account-Abstraction (EIP-4337) singleton EntryPoint implementation.
 ** Only one instance required on each chain.
 **/
// SPDX-License-Identifier: GPL-3.0
pragma solidity ^0.8.12;

/* solhint-disable avoid-low-level-calls */
/* solhint-disable no-inline-assembly */
/* solhint-disable reason-string */

import "./UserOperation.sol";
import "./IStakeManager.sol";
import "./IAggregator.sol";
<<<<<<< HEAD

interface IEntryPoint is IStakeManager {
=======
import "./INonceManager.sol";

interface IEntryPoint is IStakeManager, INonceManager {
>>>>>>> 29beaaac
  /***
   * An event emitted after each successful request
   * @param userOpHash - unique identifier for the request (hash its entire content, except signature).
   * @param sender - the account that generates this request.
   * @param paymaster - if non-null, the paymaster that pays for this request.
   * @param nonce - the nonce value from the request.
   * @param success - true if the sender transaction succeeded, false if reverted.
   * @param actualGasCost - actual amount paid (by account or paymaster) for this UserOperation.
   * @param actualGasUsed - total gas used by this UserOperation (including preVerification, creation, validation and execution).
   */
  event UserOperationEvent(
    bytes32 indexed userOpHash,
    address indexed sender,
    address indexed paymaster,
    uint256 nonce,
    bool success,
    uint256 actualGasCost,
    uint256 actualGasUsed
  );

  /**
   * account "sender" was deployed.
   * @param userOpHash the userOp that deployed this account. UserOperationEvent will follow.
   * @param sender the account that is deployed
   * @param factory the factory used to deploy this account (in the initCode)
   * @param paymaster the paymaster used by this UserOp
   */
  event AccountDeployed(
    bytes32 indexed userOpHash,
    address indexed sender,
    address factory,
    address paymaster
  );

  /**
   * An event emitted if the UserOperation "callData" reverted with non-zero length
   * @param userOpHash the request unique identifier.
   * @param sender the sender of this request
   * @param nonce the nonce used in the request
   * @param revertReason - the return bytes from the (reverted) call to "callData".
   */
  event UserOperationRevertReason(
    bytes32 indexed userOpHash,
    address indexed sender,
    uint256 nonce,
    bytes revertReason
  );

  /**
<<<<<<< HEAD
=======
   * an event emitted by handleOps(), before starting the execution loop.
   * any event emitted before this event, is part of the validation.
   */
  event BeforeExecution();

  /**
>>>>>>> 29beaaac
   * signature aggregator used by the following UserOperationEvents within this bundle.
   */
  event SignatureAggregatorChanged(address indexed aggregator);

  /**
   * a custom revert error of handleOps, to identify the offending op.
   *  NOTE: if simulateValidation passes successfully, there should be no reason for handleOps to fail on it.
   *  @param opIndex - index into the array of ops to the failed one (in simulateValidation, this is always zero)
   *  @param reason - revert reason
   *      The string starts with a unique code "AAmn", where "m" is "1" for factory, "2" for account and "3" for paymaster issues,
   *      so a failure can be attributed to the correct entity.
   *   Should be caught in off-chain handleOps simulation and not happen on-chain.
   *   Useful for mitigating DoS attempts against batchers or for troubleshooting of factory/account/paymaster reverts.
   */
  error FailedOp(uint256 opIndex, string reason);

  /**
   * error case when a signature aggregator fails to verify the aggregated signature it had created.
   */
  error SignatureValidationFailed(address aggregator);

  /**
   * Successful result from simulateValidation.
   * @param returnInfo gas and time-range returned values
   * @param senderInfo stake information about the sender
   * @param factoryInfo stake information about the factory (if any)
   * @param paymasterInfo stake information about the paymaster (if any)
   */
  error ValidationResult(
    ReturnInfo returnInfo,
    StakeInfo senderInfo,
    StakeInfo factoryInfo,
    StakeInfo paymasterInfo
  );

  /**
   * Successful result from simulateValidation, if the account returns a signature aggregator
   * @param returnInfo gas and time-range returned values
   * @param senderInfo stake information about the sender
   * @param factoryInfo stake information about the factory (if any)
   * @param paymasterInfo stake information about the paymaster (if any)
   * @param aggregatorInfo signature aggregation info (if the account requires signature aggregator)
   *      bundler MUST use it to verify the signature, or reject the UserOperation
   */
  error ValidationResultWithAggregation(
    ReturnInfo returnInfo,
    StakeInfo senderInfo,
    StakeInfo factoryInfo,
    StakeInfo paymasterInfo,
    AggregatorStakeInfo aggregatorInfo
  );

  /**
   * return value of getSenderAddress
   */
  error SenderAddressResult(address sender);

  /**
   * return value of simulateHandleOp
   */
  error ExecutionResult(
    uint256 preOpGas,
    uint256 paid,
    uint48 validAfter,
    uint48 validUntil,
    bool targetSuccess,
    bytes targetResult
  );

  //UserOps handled, per aggregator
  struct UserOpsPerAggregator {
    UserOperation[] userOps;
    // aggregator address
    IAggregator aggregator;
    // aggregated signature
    bytes signature;
  }

  /**
   * Execute a batch of UserOperation.
   * no signature aggregator is used.
   * if any account requires an aggregator (that is, it returned an aggregator when
   * performing simulateValidation), then handleAggregatedOps() must be used instead.
   * @param ops the operations to execute
   * @param beneficiary the address to receive the fees
   */
  function handleOps(
    UserOperation[] calldata ops,
    address payable beneficiary
  ) external;

  /**
   * Execute a batch of UserOperation with Aggregators
   * @param opsPerAggregator the operations to execute, grouped by aggregator (or address(0) for no-aggregator accounts)
   * @param beneficiary the address to receive the fees
   */
  function handleAggregatedOps(
    UserOpsPerAggregator[] calldata opsPerAggregator,
    address payable beneficiary
  ) external;

  /**
   * generate a request Id - unique identifier for this request.
   * the request ID is a hash over the content of the userOp (except the signature), the entrypoint and the chainid.
   */
  function getUserOpHash(
    UserOperation calldata userOp
  ) external view returns (bytes32);

  /**
   * Simulate a call to account.validateUserOp and paymaster.validatePaymasterUserOp.
   * @dev this method always revert. Successful result is ValidationResult error. other errors are failures.
   * @dev The node must also verify it doesn't use banned opcodes, and that it doesn't reference storage outside the account's data.
   * @param userOp the user operation to validate.
   */
  function simulateValidation(UserOperation calldata userOp) external;

  /**
   * gas and return values during simulation
   * @param preOpGas the gas used for validation (including preValidationGas)
   * @param prefund the required prefund for this operation
   * @param sigFailed validateUserOp's (or paymaster's) signature check failed
   * @param validAfter - first timestamp this UserOp is valid (merging account and paymaster time-range)
   * @param validUntil - last timestamp this UserOp is valid (merging account and paymaster time-range)
   * @param paymasterContext returned by validatePaymasterUserOp (to be passed into postOp)
   */
  struct ReturnInfo {
    uint256 preOpGas;
    uint256 prefund;
    bool sigFailed;
    uint48 validAfter;
    uint48 validUntil;
    bytes paymasterContext;
  }

  /**
   * returned aggregated signature info.
   * the aggregator returned by the account, and its current stake.
   */
  struct AggregatorStakeInfo {
    address aggregator;
    StakeInfo stakeInfo;
  }

  /**
   * Get counterfactual sender address.
   *  Calculate the sender contract address that will be generated by the initCode and salt in the UserOperation.
   * this method always revert, and returns the address in SenderAddressResult error
   * @param initCode the constructor code to be passed into the UserOperation.
   */
  function getSenderAddress(bytes memory initCode) external;

  /**
   * simulate full execution of a UserOperation (including both validation and target execution)
   * this method will always revert with "ExecutionResult".
   * it performs full validation of the UserOperation, but ignores signature error.
   * an optional target address is called after the userop succeeds, and its value is returned
   * (before the entire call is reverted)
   * Note that in order to collect the the success/failure of the target call, it must be executed
   * with trace enabled to track the emitted events.
   * @param op the UserOperation to simulate
   * @param target if nonzero, a target address to call after userop simulation. If called, the targetSuccess and targetResult
   *        are set to the return from that call.
   * @param targetCallData callData to pass to target address
   */
  function simulateHandleOp(
    UserOperation calldata op,
    address target,
    bytes calldata targetCallData
  ) external;
}<|MERGE_RESOLUTION|>--- conflicted
+++ resolved
@@ -12,14 +12,9 @@
 import "./UserOperation.sol";
 import "./IStakeManager.sol";
 import "./IAggregator.sol";
-<<<<<<< HEAD
-
-interface IEntryPoint is IStakeManager {
-=======
 import "./INonceManager.sol";
 
 interface IEntryPoint is IStakeManager, INonceManager {
->>>>>>> 29beaaac
   /***
    * An event emitted after each successful request
    * @param userOpHash - unique identifier for the request (hash its entire content, except signature).
@@ -69,15 +64,13 @@
   );
 
   /**
-<<<<<<< HEAD
-=======
+
    * an event emitted by handleOps(), before starting the execution loop.
    * any event emitted before this event, is part of the validation.
    */
   event BeforeExecution();
 
   /**
->>>>>>> 29beaaac
    * signature aggregator used by the following UserOperationEvents within this bundle.
    */
   event SignatureAggregatorChanged(address indexed aggregator);
@@ -101,10 +94,12 @@
 
   /**
    * Successful result from simulateValidation.
+
    * @param returnInfo gas and time-range returned values
    * @param senderInfo stake information about the sender
    * @param factoryInfo stake information about the factory (if any)
    * @param paymasterInfo stake information about the paymaster (if any)
+
    */
   error ValidationResult(
     ReturnInfo returnInfo,
