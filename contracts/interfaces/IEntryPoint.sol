--- conflicted
+++ resolved
@@ -98,11 +98,7 @@
     /**
      * return value of simulateHandleOp
      */
-<<<<<<< HEAD
-    error ExecutionResult(uint256 preOpGas, uint256 paid, uint48 validAfter, uint48 validBefore, bool targetSuccess, bytes targetResult);
-=======
-    error ExecutionResult(uint256 preOpGas, uint256 paid, uint64 validAfter, uint64 validUntil, bool targetSuccess, bytes targetResult);
->>>>>>> d6a2db7b
+    error ExecutionResult(uint256 preOpGas, uint256 paid, uint48 validAfter, uint48 validUntil, bool targetSuccess, bytes targetResult);
 
     //UserOps handled, per aggregator
     struct UserOpsPerAggregator {
