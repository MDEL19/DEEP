--- conflicted
+++ resolved
@@ -14,7 +14,6 @@
 import "./IAggregator.sol";
 import "./INonceManager.sol";
 
-<<<<<<< HEAD
 interface IEntryPoint is IStakeManager {
     /***
      * An event emitted after each successful request.
@@ -66,50 +65,14 @@
     );
 
     /**
+     * An event emitted by handleOps(), before starting the execution loop.
+     * Any event emitted before this event, is part of the validation.
+     */
+    event BeforeExecution();
+
+    /**
      * Signature aggregator used by the following UserOperationEvents within this bundle.
      * @param aggregator - The aggregator used for the following UserOperationEvents.
-=======
-interface IEntryPoint is IStakeManager, INonceManager {
-
-    /***
-     * An event emitted after each successful request
-     * @param userOpHash - unique identifier for the request (hash its entire content, except signature).
-     * @param sender - the account that generates this request.
-     * @param paymaster - if non-null, the paymaster that pays for this request.
-     * @param nonce - the nonce value from the request.
-     * @param success - true if the sender transaction succeeded, false if reverted.
-     * @param actualGasCost - actual amount paid (by account or paymaster) for this UserOperation.
-     * @param actualGasUsed - total gas used by this UserOperation (including preVerification, creation, validation and execution).
-     */
-    event UserOperationEvent(bytes32 indexed userOpHash, address indexed sender, address indexed paymaster, uint256 nonce, bool success, uint256 actualGasCost, uint256 actualGasUsed);
-
-    /**
-     * account "sender" was deployed.
-     * @param userOpHash the userOp that deployed this account. UserOperationEvent will follow.
-     * @param sender the account that is deployed
-     * @param factory the factory used to deploy this account (in the initCode)
-     * @param paymaster the paymaster used by this UserOp
-     */
-    event AccountDeployed(bytes32 indexed userOpHash, address indexed sender, address factory, address paymaster);
-
-    /**
-     * An event emitted if the UserOperation "callData" reverted with non-zero length
-     * @param userOpHash the request unique identifier.
-     * @param sender the sender of this request
-     * @param nonce the nonce used in the request
-     * @param revertReason - the return bytes from the (reverted) call to "callData".
-     */
-    event UserOperationRevertReason(bytes32 indexed userOpHash, address indexed sender, uint256 nonce, bytes revertReason);
-
-    /**
-     * an event emitted by handleOps(), before starting the execution loop.
-     * any event emitted before this event, is part of the validation.
-     */
-    event BeforeExecution();
-
-    /**
-     * signature aggregator used by the following UserOperationEvents within this bundle.
->>>>>>> 05691c0a
      */
     event SignatureAggregatorChanged(address indexed aggregator);
 
