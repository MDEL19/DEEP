/**
 ** Account-Abstraction (EIP-4337) singleton EntryPoint implementation.
 ** Only one instance required on each chain.
 **/
// SPDX-License-Identifier: GPL-3.0
pragma solidity ^0.8.12;

/* solhint-disable avoid-low-level-calls */
/* solhint-disable no-inline-assembly */
/* solhint-disable reason-string */

import "./UserOperation.sol";
import "./IStakeManager.sol";
import "./IAggregator.sol";

interface IEntryPoint is IStakeManager {

    /***
     * An event emitted after each successful request
     * @param requestId - unique identifier for the request (hash its entire content, except signature).
     * @param sender - the account that generates this request.
     * @param paymaster - if non-null, the paymaster that pays for this request.
     * @param nonce - the nonce value from the request
     * @param actualGasCost - the total cost (in gas) of this request.
     * @param actualGasPrice - the actual gas price the sender agreed to pay.
     * @param success - true if the sender transaction succeeded, false if reverted.
     */
    event UserOperationEvent(bytes32 indexed requestId, address indexed sender, address indexed paymaster, uint256 nonce, uint256 actualGasCost, uint256 actualGasPrice, bool success);

    /**
     * An event emitted if the UserOperation "callData" reverted with non-zero length
     * @param requestId the request unique identifier.
     * @param sender the sender of this request
     * @param nonce the nonce used in the request
     * @param revertReason - the return bytes from the (reverted) call to "callData".
     */
    event UserOperationRevertReason(bytes32 indexed requestId, address indexed sender, uint256 nonce, bytes revertReason);

    /**
     * a custom revert error of handleOps, to identify the offending op.
     *  NOTE: if simulateValidation passes successfully, there should be no reason for handleOps to fail on it.
     *  @param opIndex - index into the array of ops to the failed one (in simulateValidation, this is always zero)
     *  @param paymaster - if paymaster.validatePaymasterUserOp fails, this will be the paymaster's address. if validateUserOp failed,
     *       this value will be zero (since it failed before accessing the paymaster)
     *  @param reason - revert reason
     *   Should be caught in off-chain handleOps simulation and not happen on-chain.
     *   Useful for mitigating DoS attempts against batchers or for troubleshooting of wallet/paymaster reverts.
     */
    error FailedOp(uint256 opIndex, address paymaster, string reason);

    /**
     * error case when a signature aggregator fails to verify the aggregated signature it had created.
     */
    error SignatureValidationFailed(address aggregator);

    //UserOps handled, per aggregator
    struct UserOpsPerAggregator {
        UserOperation[] userOps;

        // aggregator address
        IAggregator aggregator;
        // aggregated signature
        bytes signature;
    }

    /**
     * Execute a batch of UserOperation.
     * no signature aggregator is used.
     * if any wallet requires an aggregator (that is, it returned an "actualAggregator" when
     * performing simulateValidation), then handleAggregatedOps() must be used instead.
     * @param ops the operations to execute
     * @param beneficiary the address to receive the fees
     */
    function handleOps(UserOperation[] calldata ops, address payable beneficiary) external;

    /**
     * Execute a batch of UserOperation with Aggregators
     * @param opsPerAggregator the operations to execute, grouped by aggregator (or address(0) for no-aggregator wallets)
     * @param beneficiary the address to receive the fees
     */
    function handleAggregatedOps(
        UserOpsPerAggregator[] calldata opsPerAggregator,
        address payable beneficiary
    ) external;

    /**
     * generate a request Id - unique identifier for this request.
     * the request ID is a hash over the content of the userOp (except the signature), the entrypoint and the chainid.
     */
    function getRequestId(UserOperation calldata userOp) external view returns (bytes32);

    /**
     * Simulate a call to wallet.validateUserOp and paymaster.validatePaymasterUserOp.
     * @dev this method always revert. Successful result is SimulationResult error. other errors are failures.
     * @dev The node must also verify it doesn't use banned opcodes, and that it doesn't reference storage outside the wallet's data.
     * @param userOp the user operation to validate.
<<<<<<< HEAD
     * @param offChainSigCheck if the wallet has an aggregator, skip on-chain aggregation check. In thus case, the bundler must
     *          perform the equivalent check using an off-chain library code
     * @return preOpGas total gas used by validation (including contract creation)
     * @return prefund the amount the wallet had to prefund (zero in case a paymaster pays)
     * @return deadline until what time this userOp is valid (the minimum value of wallet and paymaster's deadline)
     * @return paymasterInfo stake information for the paymaster (only if current UserOperation uses a paymaster)
     * @return aggregationInfo return signature-aggregator information of this userOp
     */
    function simulateValidation(UserOperation calldata userOp, bool offChainSigCheck)
    external returns (uint256 preOpGas, uint256 prefund, uint256 deadline, PaymasterInfo memory paymasterInfo, AggregationInfo memory aggregationInfo);

    /**
     * returned aggregated signature info.
     * - actualAggregator the aggregator used by this userOp.
     *      all other fields in this struct are returned by aggregator.validateUserOpSignature(),
     *      and are unused if actualAggregator == address(0)
     * - sigForUserOp - this value is returned from IAggregator.validateUserOpSignature, and should be placed in the userOp.signature when creating a bundle.
     * - sigForAggregation - this value is returned from IAggregator.validateUserOpSignature, and should be passed to aggregator.aggregateSignatures
     * - offChainSigInfo - this value should be used by the off-chain signature code (e.g. it contains the sender's publickey)
     */
    struct AggregationInfo {
        address actualAggregator;
        bytes sigForUserOp;
        bytes sigForAggregation;
        bytes offChainSigInfo;
    }

    /**
     * returned paymaster info.
     * If the UserOperation contains a paymaster, these fields are filled with the paymaster's stake value and delay.
     * A bundler must verify these values are above the minimal required values, or else reject the UserOperation.
     */
    struct PaymasterInfo {
        uint256 paymasterStake;
        uint256 paymasterUnstakeDelay;
    }
=======
     */
    function simulateValidation(UserOperation calldata userOp) external;

    /**
     * Successful result from simulateValidation.
     * @param preOpGas the gas used for validation (including preValidationGas)
     * @param prefund the required prefund for this operation
     * @param deadline until what time this userOp is valid (the minimum value of wallet and paymaster's deadline)
     * @param signatureAggregator the signature aggregator used by this wallet.
     *      bundler MUST use it to verify the signature, or reject the UserOperation
     */
    error SimulationResult(uint256 preOpGas, uint256 prefund, uint256 deadline, address signatureAggregator);
>>>>>>> 403f6828

    /**
     * Get counterfactual sender address.
     *  Calculate the sender contract address that will be generated by the initCode and salt in the UserOperation.
     * this method always revert, and returns the address in SenderAddressResult error
     * @param initCode the constructor code to be passed into the UserOperation.
     */
    function getSenderAddress(bytes memory initCode) external;

    /**
     * return value of getSenderAddress
     */
    error SenderAddressResult(address sender);

    /**
     * return the storage cells used internally by the EntryPoint for this sender address.
     * During `simulateValidation`, allow these storage cells to be accessed
     *  (that is, a wallet/paymaster are allowed to access their own deposit balance on the
     *  EntryPoint's storage, but no other account)
     */
    function getSenderStorage(address sender) external view returns (uint256[] memory senderStorageCells);
}
<|MERGE_RESOLUTION|>--- conflicted
+++ resolved
@@ -94,33 +94,17 @@
      * @dev this method always revert. Successful result is SimulationResult error. other errors are failures.
      * @dev The node must also verify it doesn't use banned opcodes, and that it doesn't reference storage outside the wallet's data.
      * @param userOp the user operation to validate.
-<<<<<<< HEAD
-     * @param offChainSigCheck if the wallet has an aggregator, skip on-chain aggregation check. In thus case, the bundler must
-     *          perform the equivalent check using an off-chain library code
-     * @return preOpGas total gas used by validation (including contract creation)
-     * @return prefund the amount the wallet had to prefund (zero in case a paymaster pays)
-     * @return deadline until what time this userOp is valid (the minimum value of wallet and paymaster's deadline)
-     * @return paymasterInfo stake information for the paymaster (only if current UserOperation uses a paymaster)
-     * @return aggregationInfo return signature-aggregator information of this userOp
      */
-    function simulateValidation(UserOperation calldata userOp, bool offChainSigCheck)
-    external returns (uint256 preOpGas, uint256 prefund, uint256 deadline, PaymasterInfo memory paymasterInfo, AggregationInfo memory aggregationInfo);
+    function simulateValidation(UserOperation calldata userOp) external;
 
     /**
-     * returned aggregated signature info.
-     * - actualAggregator the aggregator used by this userOp.
-     *      all other fields in this struct are returned by aggregator.validateUserOpSignature(),
-     *      and are unused if actualAggregator == address(0)
-     * - sigForUserOp - this value is returned from IAggregator.validateUserOpSignature, and should be placed in the userOp.signature when creating a bundle.
-     * - sigForAggregation - this value is returned from IAggregator.validateUserOpSignature, and should be passed to aggregator.aggregateSignatures
-     * - offChainSigInfo - this value should be used by the off-chain signature code (e.g. it contains the sender's publickey)
+     * Successful result from simulateValidation.
+     * @param preOpGas the gas used for validation (including preValidationGas)
+     * @param prefund the required prefund for this operation
+     * @param deadline until what time this userOp is valid (the minimum value of wallet and paymaster's deadline)
+     * @param paymasterInfo stake information about the paymaster (if any)
      */
-    struct AggregationInfo {
-        address actualAggregator;
-        bytes sigForUserOp;
-        bytes sigForAggregation;
-        bytes offChainSigInfo;
-    }
+    error SimulationResult(uint256 preOpGas, uint256 prefund, uint256 deadline, PaymasterInfo paymasterInfo);
 
     /**
      * returned paymaster info.
@@ -131,20 +115,28 @@
         uint256 paymasterStake;
         uint256 paymasterUnstakeDelay;
     }
-=======
-     */
-    function simulateValidation(UserOperation calldata userOp) external;
+
 
     /**
-     * Successful result from simulateValidation.
+     * Successful result from simulateValidation, if the wallet returns a signature aggregator
      * @param preOpGas the gas used for validation (including preValidationGas)
      * @param prefund the required prefund for this operation
      * @param deadline until what time this userOp is valid (the minimum value of wallet and paymaster's deadline)
-     * @param signatureAggregator the signature aggregator used by this wallet.
+     * @param paymasterInfo stake information about the paymaster (if any)
+     * @param aggregationInfo signature aggregation info (if the wallet requires signature aggregator)
      *      bundler MUST use it to verify the signature, or reject the UserOperation
      */
-    error SimulationResult(uint256 preOpGas, uint256 prefund, uint256 deadline, address signatureAggregator);
->>>>>>> 403f6828
+    error SimulationResultWithAggregation(uint256 preOpGas, uint256 prefund, uint256 deadline, PaymasterInfo paymasterInfo, AggregationInfo aggregationInfo);
+
+    /**
+     * returned aggregated signature info.
+     * the aggregator returned by the wallet, and its current stake.
+     */
+    struct AggregationInfo {
+        address actualAggregator;
+        uint256 aggregatorStake;
+        uint256 aggregatorUnstakeDelay;
+    }
 
     /**
      * Get counterfactual sender address.
