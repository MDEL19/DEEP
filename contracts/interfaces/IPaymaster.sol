--- conflicted
+++ resolved
@@ -12,7 +12,7 @@
     enum PostOpMode {
         opSucceeded, // user op succeeded
         opReverted, // user op reverted. still has to pay for gas.
-        postOpReverted //user op succeeded, but caused postOp to revert. Now its a 2nd call, after user's op was deliberately reverted.
+        postOpReverted //user op succeeded, but caused postOp to revert. Now it's a 2nd call, after user's op was deliberately reverted.
     }
 
     /**
@@ -47,13 +47,4 @@
      * @param actualGasCost - actual gas used so far (without this postOp call).
      */
     function postOp(PostOpMode mode, bytes calldata context, uint256 actualGasCost) external;
-<<<<<<< HEAD
-
-    enum PostOpMode {
-        opSucceeded, // user op succeeded
-        opReverted, // user op reverted. still has to pay for gas.
-        postOpReverted //user op succeeded, but caused postOp to revert. Now it's a 2nd call, after user's op was deliberately reverted.
-    }
-=======
->>>>>>> 7bd9909f
 }