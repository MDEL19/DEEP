// SPDX-License-Identifier: GPL-3.0-only
pragma solidity ^0.8.12;

/**
 * manage deposits and stakes.
 * deposit is just a balance used to pay for UserOperations (either by a paymaster or an account)
 * stake is value locked for at least "unstakeDelay" by the staked entity.
 */
interface IStakeManager {

    event Deposited(
        address indexed account,
        uint256 totalDeposit
    );

    event Withdrawn(
        address indexed account,
        address withdrawAddress,
        uint256 amount
    );

<<<<<<< HEAD
    /// Emitted when the stake is added
=======
    /// Emitted when stake or unstake delay are modified
>>>>>>> 7bd9909f
    event StakeLocked(
        address indexed account,
        uint256 totalStaked,
        uint256 unstakeDelaySec
    );

    /// Emitted once a stake is scheduled for withdrawal
    event StakeUnlocked(
        address indexed account,
        uint256 withdrawTime
    );

    event StakeWithdrawn(
        address indexed account,
        address withdrawAddress,
        uint256 amount
    );

    /**
     * @param deposit the entity's deposit
     * @param staked true if this entity is staked.
     * @param stake actual amount of ether staked for this entity.
     * @param unstakeDelaySec minimum delay to withdraw the stake.
     * @param withdrawTime - first block timestamp where 'withdrawStake' will be callable, or zero if already locked
     * @dev sizes were chosen so that (deposit,staked, stake) fit into one cell (used during handleOps)
     *    and the rest fit into a 2nd cell.
     *    112 bit allows for 10^15 eth
     *    64 bit for full timestamp
     *    32 bit allows 150 years for unstake delay
     */
    struct DepositInfo {
        uint112 deposit;
        bool staked;
        uint112 stake;
        uint32 unstakeDelaySec;
        uint64 withdrawTime;
    }

    //API struct used by getStakeInfo and simulateValidation
    struct StakeInfo {
        uint256 stake;
        uint256 unstakeDelaySec;
    }

    /// @return info - full deposit information of given account
    function getDepositInfo(address account) external view returns (DepositInfo memory info);

    /// @return the deposit (for gas payment) of the account
    function balanceOf(address account) external view returns (uint256);

    /**
     * add to the deposit of the given account
     */
    function depositTo(address account) external payable;

    /**
     * add to the account's stake - amount and delay
     * any pending unstake is first cancelled.
     * @param _unstakeDelaySec the new lock duration before the deposit can be withdrawn.
     */
    function addStake(uint32 _unstakeDelaySec) external payable;

    /**
     * attempt to unlock the stake.
     * the value can be withdrawn (using withdrawStake) after the unstake delay.
     */
    function unlockStake() external;

    /**
     * withdraw from the (unlocked) stake.
     * must first call unlockStake and wait for the unstakeDelay to pass
     * @param withdrawAddress the address to send withdrawn value.
     */
    function withdrawStake(address payable withdrawAddress) external;

    /**
     * withdraw from the deposit.
     * @param withdrawAddress the address to send withdrawn value.
     * @param withdrawAmount the amount to withdraw.
     */
    function withdrawTo(address payable withdrawAddress, uint256 withdrawAmount) external;
}<|MERGE_RESOLUTION|>--- conflicted
+++ resolved
@@ -19,11 +19,7 @@
         uint256 amount
     );
 
-<<<<<<< HEAD
-    /// Emitted when the stake is added
-=======
     /// Emitted when stake or unstake delay are modified
->>>>>>> 7bd9909f
     event StakeLocked(
         address indexed account,
         uint256 totalStaked,
