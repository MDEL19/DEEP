--- conflicted
+++ resolved
@@ -3,11 +3,8 @@
 
 /* solhint-disable no-inline-assembly */
 
-<<<<<<< HEAD
-=======
 import {calldataKeccak} from "../core/Helpers.sol";
 
->>>>>>> 29beaaac
 /**
  * User Operation struct
  * @param sender the sender account of this request.
@@ -70,27 +67,6 @@
   function pack(
     UserOperation calldata userOp
   ) internal pure returns (bytes memory ret) {
-<<<<<<< HEAD
-    //lighter signature scheme. must match UserOp.ts#packUserOp
-    bytes calldata sig = userOp.signature;
-    // copy directly the userOp from calldata up to (but not including) the signature.
-    // this encoding depends on the ABI encoding of calldata, but is much lighter to copy
-    // than referencing each field separately.
-    assembly {
-      let ofs := userOp
-      let len := sub(sub(sig.offset, ofs), 32)
-      ret := mload(0x40)
-      mstore(0x40, add(ret, add(len, 32)))
-      mstore(ret, len)
-      calldatacopy(add(ret, 32), ofs, len)
-    }
-  }
-
-  function hash(UserOperation calldata userOp) internal pure returns (bytes32) {
-    return keccak256(pack(userOp));
-  }
-
-=======
     address sender = getSender(userOp);
     uint256 nonce = userOp.nonce;
     bytes32 hashInitCode = calldataKeccak(userOp.initCode);
@@ -121,7 +97,6 @@
     return keccak256(pack(userOp));
   }
 
->>>>>>> 29beaaac
   function min(uint256 a, uint256 b) internal pure returns (uint256) {
     return a < b ? a : b;
   }
