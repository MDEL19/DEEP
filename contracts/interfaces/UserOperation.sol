--- conflicted
+++ resolved
@@ -12,15 +12,9 @@
      * @param callGasLimit the gas limit passed to the callData method call.
      * @param verificationGasLimit gas used for validateUserOp and validatePaymasterUserOp.
      * @param preVerificationGas gas not calculated by the handleOps method, but added to the gas paid. Covers batch overhead.
-<<<<<<< HEAD
-     * @param maxFeePerGas same as EIP-1559 gas parameter
-     * @param maxPriorityFeePerGas same as EIP-1559 gas parameter
-     * @param paymasterAndData if set, this field holds the paymaster address and paymaster-specific data. the paymaster will pay for the transaction instead of the sender
-=======
      * @param maxFeePerGas same as EIP-1559 gas parameter.
      * @param maxPriorityFeePerGas same as EIP-1559 gas parameter.
-     * @param paymasterAndData if set, this field hold the paymaster address and "paymaster-specific-data". the paymaster will pay for the transaction instead of the sender.
->>>>>>> 7bd9909f
+     * @param paymasterAndData if set, this field holds the paymaster address and paymaster-specific data. the paymaster will pay for the transaction instead of the sender.
      * @param signature sender-verified signature over the entire request, the EntryPoint address and the chain ID.
      */
     struct UserOperation {
