//SPDX-License-Identifier: GPL
pragma solidity ^0.8.7;

/* solhint-disable avoid-low-level-calls */
/* solhint-disable no-inline-assembly */
/* solhint-disable reason-string */

import "@openzeppelin/contracts/utils/cryptography/ECDSA.sol";
import "@gnosis.pm/safe-contracts/contracts/GnosisSafe.sol";
import "./EIP4337Fallback.sol";
import "../../interfaces/IAccount.sol";
import "../../interfaces/IEntryPoint.sol";

    using ECDSA for bytes32;

/**
 * Main EIP4337 module.
 * Called (through the fallback module) using "delegate" from the GnosisSafe as an "IAccount",
 * so must implement validateUserOp
 * holds an immutable reference to the EntryPoint
 * Inherits GnosisSafe so that it can reference the memory storage
 */
contract EIP4337Manager is GnosisSafe, IAccount {

    address public immutable eip4337Fallback;
    address public immutable entryPoint;

    // return value in case of signature failure, with no time-range.
    // equivalent to _packSigTimeRange(true,0,0);
    uint256 constant internal SIG_VALIDATION_FAILED = 1;

    constructor(address anEntryPoint) {
        entryPoint = anEntryPoint;
        eip4337Fallback = address(new EIP4337Fallback(address(this)));
    }

    /**
     * delegate-called (using execFromModule) through the fallback, so "real" msg.sender is attached as last 20 bytes
     */
    function validateUserOp(UserOperation calldata userOp, bytes32 userOpHash, address /*aggregator*/, uint256 missingAccountFunds)
    external override returns (uint256 sigTimeRange) {
        address msgSender = address(bytes20(msg.data[msg.data.length - 20 :]));
        require(msgSender == entryPoint, "account: not from entrypoint");

        GnosisSafe pThis = GnosisSafe(payable(address(this)));
        bytes32 hash = userOpHash.toEthSignedMessageHash();
        address recovered = hash.recover(userOp.signature);
        require(threshold == 1, "account: only threshold 1");
        if (!pThis.isOwner(recovered)) {
            sigTimeRange = SIG_VALIDATION_FAILED;
        }

        if (userOp.initCode.length == 0) {
            require(nonce++ == userOp.nonce, "account: invalid nonce");
        }

        if (missingAccountFunds > 0) {
<<<<<<< HEAD
            //TODO: MAY pay more than the minimum, to deposit for future transactions
            (bool success,) = payable(msgSender).call{value : missingAccountFunds}("");
=======
            //Note: MAY pay more than the minimum, to deposit for future transactions
            (bool success,) = payable(_msgSender).call{value : missingAccountFunds}("");
>>>>>>> 80d5c89b
            (success);
            //ignore failure (its EntryPoint's job to verify, not account.)
        }
    }

    /**
     * Execute a call but also revert if the execution fails.
     * The default behavior of the Safe is to not revert if the call fails,
     * which is challenging for integrating with ERC4337 because then the
     * EntryPoint wouldn't know to emit the UserOperationRevertReason event,
     * which the frontend/client uses to capture the reason for the failure.
     */
    function executeAndRevert(
        address to,
        uint256 value,
        bytes memory data,
        Enum.Operation operation
    ) external {
        address msgSender = address(bytes20(msg.data[msg.data.length - 20 :]));
        require(msgSender == entryPoint, "account: not from entrypoint");

        (bool success, bytes memory returnData) = execTransactionFromModuleReturnData(to, value, data, operation);

        // Revert with the actual reason string
        // Adopted from: https://github.com/Uniswap/v3-periphery/blob/464a8a49611272f7349c970e0fadb7ec1d3c1086/contracts/base/Multicall.sol#L16-L23
        if (!success) {
            if (returnData.length < 68) revert();
            assembly {
                returnData := add(returnData, 0x04)
            }
            revert(abi.decode(returnData, (string)));
        }
    }

    /**
     * set up a safe as EIP-4337 enabled.
     * called from the GnosisSafeAccountFactory during construction time
     * - enable 3 modules (this module, fallback and the entrypoint)
     * - this method is called with delegateCall, so the module (usually itself) is passed as parameter, and "this" is the safe itself
     */
    function setup4337Modules(
        EIP4337Manager manager //the manager (this contract)
    ) external {
        GnosisSafe safe = GnosisSafe(payable(this));
        safe.enableModule(manager.entryPoint());
        safe.enableModule(manager.eip4337Fallback());
    }

    /**
     * replace EIP4337 module, to support a new EntryPoint.
     * must be called using execTransaction and Enum.Operation.DelegateCall
     * @param prevModule returned by getCurrentEIP4337Manager
     * @param oldManager the old EIP4337 manager to remove, returned by getCurrentEIP4337Manager
     * @param newManager the new EIP4337Manager, usually with a new EntryPoint
     */
    function replaceEIP4337Manager(address prevModule, EIP4337Manager oldManager, EIP4337Manager newManager) public {

        GnosisSafe pThis = GnosisSafe(payable(address(this)));
        address oldFallback = oldManager.eip4337Fallback();
        require(pThis.isModuleEnabled(oldFallback), "replaceEIP4337Manager: oldManager is not active");
        pThis.disableModule(oldFallback, oldManager.entryPoint());
        pThis.disableModule(prevModule, oldFallback);

        address eip4337fallback = newManager.eip4337Fallback();

        pThis.enableModule(newManager.entryPoint());
        pThis.enableModule(eip4337fallback);

        pThis.setFallbackHandler(eip4337fallback);

        validateEip4337(pThis, newManager);
    }

    /**
     * Validate this gnosisSafe is callable through the EntryPoint.
     * the test is might be incomplete: we check that we reach our validateUserOp and fail on signature.
     *  we don't test full transaction
     */
    function validateEip4337(GnosisSafe safe, EIP4337Manager manager) public {

        // this prevent mistaken replaceEIP4337Manager to disable the module completely.
        // minimal signature that pass "recover"
        bytes memory sig = new bytes(65);
        sig[64] = bytes1(uint8(27));
        sig[2] = bytes1(uint8(1));
        sig[35] = bytes1(uint8(1));
        UserOperation memory userOp = UserOperation(address(safe), nonce, "", "", 0, 1000000, 0, 0, 0, "", sig);
        UserOperation[] memory userOps = new UserOperation[](1);
        userOps[0] = userOp;
        IEntryPoint _entryPoint = IEntryPoint(payable(manager.entryPoint()));
        try _entryPoint.handleOps(userOps, payable(msg.sender)) {
            revert("validateEip4337: handleOps must fail");
        } catch (bytes memory error) {
            if (keccak256(error) != keccak256(abi.encodeWithSignature("FailedOp(uint256,address,string)", 0, address(0), "AA24 signature error"))) {
                revert(string(error));
            }
        }
    }

    function delegateCall(address to, bytes memory data) internal {
        bool success;
        assembly {
            success := delegatecall(sub(0, 1), to, add(data, 0x20), mload(data), 0, 0)
        }
        require(success, "delegate failed");
    }

    /**
     * enumerate modules, and find the currently active EIP4337 manager (and previous module)
     * @return prev prev module, needed by replaceEIP4337Manager
     * @return manager the current active EIP4337Manager
     */
    function getCurrentEIP4337Manager(GnosisSafe safe) public view returns (address prev, address manager) {

        prev = address(SENTINEL_MODULES);
        (address[] memory modules,) = safe.getModulesPaginated(SENTINEL_MODULES, 100);
        for (uint i = 0; i < modules.length; i++) {
            address module = modules[i];
            try EIP4337Fallback(module).eip4337manager() returns (address _manager) {
                return (prev, _manager);
            }
            // solhint-disable-next-line no-empty-blocks
            catch {}
            prev = module;
        }
        return (address(0), address(0));
    }
}<|MERGE_RESOLUTION|>--- conflicted
+++ resolved
@@ -55,13 +55,8 @@
         }
 
         if (missingAccountFunds > 0) {
-<<<<<<< HEAD
-            //TODO: MAY pay more than the minimum, to deposit for future transactions
+            //Note: MAY pay more than the minimum, to deposit for future transactions
             (bool success,) = payable(msgSender).call{value : missingAccountFunds}("");
-=======
-            //Note: MAY pay more than the minimum, to deposit for future transactions
-            (bool success,) = payable(_msgSender).call{value : missingAccountFunds}("");
->>>>>>> 80d5c89b
             (success);
             //ignore failure (its EntryPoint's job to verify, not account.)
         }
