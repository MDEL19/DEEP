// SPDX-License-Identifier: GPL-3.0
pragma solidity ^0.8.12;

/* solhint-disable avoid-low-level-calls */
/* solhint-disable no-inline-assembly */
/* solhint-disable reason-string */

import "@openzeppelin/contracts/utils/cryptography/ECDSA.sol";
import "@openzeppelin/contracts/proxy/utils/Initializable.sol";
import "@openzeppelin/contracts/proxy/utils/UUPSUpgradeable.sol";

import "../core/BaseAccount.sol";
import "./callback/TokenCallbackHandler.sol";

/**
 * minimal account.
 *  this is sample minimal account.
 *  has execute, eth handling methods
 *  has a single signer that can send requests through the entryPoint.
 */
contract SimpleAccount is
  BaseAccount,
  TokenCallbackHandler,
  UUPSUpgradeable,
  Initializable
{
  using ECDSA for bytes32;

<<<<<<< HEAD
  // filler member, to push the nonce and owner to the same slot
  // the "Initializeble" class takes 2 bytes in the first slot
  bytes28 private _filler;

  //explicit sizes of nonce, to fit a single storage cell with "owner"
  uint96 private _nonce;
=======
>>>>>>> 29beaaac
  address public owner;

  IEntryPoint private immutable _entryPoint;

  event SimpleAccountInitialized(
    IEntryPoint indexed entryPoint,
    address indexed owner
  );

  modifier onlyOwner() {
    _onlyOwner();
    _;
  }

  /// @inheritdoc BaseAccount
<<<<<<< HEAD
  function nonce() public view virtual override returns (uint256) {
    return _nonce;
  }

  /// @inheritdoc BaseAccount
=======
>>>>>>> 29beaaac
  function entryPoint() public view virtual override returns (IEntryPoint) {
    return _entryPoint;
  }

  // solhint-disable-next-line no-empty-blocks
  receive() external payable {}

  constructor(IEntryPoint anEntryPoint) {
    _entryPoint = anEntryPoint;
    _disableInitializers();
  }

  function _onlyOwner() internal view {
    //directly from EOA owner, or through the account itself (which gets redirected through execute())
    require(msg.sender == owner || msg.sender == address(this), "only owner");
  }

  /**
   * execute a transaction (called directly from owner, or by entryPoint)
   */
  function execute(address dest, uint256 value, bytes calldata func) external {
    _requireFromEntryPointOrOwner();
    _call(dest, value, func);
  }

  /**
   * execute a sequence of transactions
   */
  function executeBatch(
    address[] calldata dest,
    bytes[] calldata func
  ) external {
    _requireFromEntryPointOrOwner();
    require(dest.length == func.length, "wrong array lengths");
    for (uint256 i = 0; i < dest.length; i++) {
      _call(dest[i], 0, func[i]);
    }
  }

  /**
   * @dev The _entryPoint member is immutable, to reduce gas consumption.  To upgrade EntryPoint,
   * a new implementation of SimpleAccount must be deployed with the new EntryPoint address, then upgrading
   * the implementation by calling `upgradeTo()`
   */
  function initialize(address anOwner) public virtual initializer {
    _initialize(anOwner);
  }

  function _initialize(address anOwner) internal virtual {
    owner = anOwner;
    emit SimpleAccountInitialized(_entryPoint, owner);
  }

  // Require the function call went through EntryPoint or owner
  function _requireFromEntryPointOrOwner() internal view {
    require(
      msg.sender == address(entryPoint()) || msg.sender == owner,
      "account: not Owner or EntryPoint"
    );
  }

  /// implement template method of BaseAccount
<<<<<<< HEAD
  function _validateAndUpdateNonce(
    UserOperation calldata userOp
  ) internal override {
    require(_nonce++ == userOp.nonce, "account: invalid nonce");
  }

  /// implement template method of BaseAccount
=======
>>>>>>> 29beaaac
  function _validateSignature(
    UserOperation calldata userOp,
    bytes32 userOpHash
  ) internal virtual override returns (uint256 validationData) {
    bytes32 hash = userOpHash.toEthSignedMessageHash();
    if (owner != hash.recover(userOp.signature)) return SIG_VALIDATION_FAILED;
    return 0;
  }

  function _call(address target, uint256 value, bytes memory data) internal {
    (bool success, bytes memory result) = target.call{value: value}(data);
    if (!success) {
      assembly {
        revert(add(result, 32), mload(result))
      }
    }
  }

  /**
   * check current account deposit in the entryPoint
   */
  function getDeposit() public view returns (uint256) {
    return entryPoint().balanceOf(address(this));
  }

  /**
   * deposit more funds for this account in the entryPoint
   */
  function addDeposit() public payable {
    entryPoint().depositTo{value: msg.value}(address(this));
  }

  /**
   * withdraw value from the account's deposit
   * @param withdrawAddress target to send to
   * @param amount to withdraw
   */
  function withdrawDepositTo(
    address payable withdrawAddress,
    uint256 amount
  ) public onlyOwner {
    entryPoint().withdrawTo(withdrawAddress, amount);
  }

  function _authorizeUpgrade(address newImplementation) internal view override {
    (newImplementation);
    _onlyOwner();
  }
}<|MERGE_RESOLUTION|>--- conflicted
+++ resolved
@@ -26,15 +26,6 @@
 {
   using ECDSA for bytes32;
 
-<<<<<<< HEAD
-  // filler member, to push the nonce and owner to the same slot
-  // the "Initializeble" class takes 2 bytes in the first slot
-  bytes28 private _filler;
-
-  //explicit sizes of nonce, to fit a single storage cell with "owner"
-  uint96 private _nonce;
-=======
->>>>>>> 29beaaac
   address public owner;
 
   IEntryPoint private immutable _entryPoint;
@@ -50,14 +41,6 @@
   }
 
   /// @inheritdoc BaseAccount
-<<<<<<< HEAD
-  function nonce() public view virtual override returns (uint256) {
-    return _nonce;
-  }
-
-  /// @inheritdoc BaseAccount
-=======
->>>>>>> 29beaaac
   function entryPoint() public view virtual override returns (IEntryPoint) {
     return _entryPoint;
   }
@@ -120,16 +103,7 @@
   }
 
   /// implement template method of BaseAccount
-<<<<<<< HEAD
-  function _validateAndUpdateNonce(
-    UserOperation calldata userOp
-  ) internal override {
-    require(_nonce++ == userOp.nonce, "account: invalid nonce");
-  }
 
-  /// implement template method of BaseAccount
-=======
->>>>>>> 29beaaac
   function _validateSignature(
     UserOperation calldata userOp,
     bytes32 userOpHash
