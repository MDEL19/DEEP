--- conflicted
+++ resolved
@@ -4,21 +4,13 @@
 import "../BaseWallet.sol";
 import "@openzeppelin/contracts/utils/cryptography/ECDSA.sol";
 
-<<<<<<< HEAD
-//minimal wallet
-// this is sample minimal wallet.
-// has execute, eth handling methods
-// has a single signer that can send requests through the entryPoint.
-contract SimpleWallet is BaseWallet {
-=======
 /**
   * minimal wallet.
   *  this is sample minimal wallet.
   *  has execute, eth handling methods
   *  has a single signer that can send requests through the entryPoint.
   */
-contract SimpleWallet is IWallet {
->>>>>>> b82c7e02
+contract SimpleWallet is BaseWallet {
     using ECDSA for bytes32;
     using UserOperationLib for UserOperation;
 
@@ -79,30 +71,20 @@
         }
     }
 
-<<<<<<< HEAD
-    function _updateEntryPoint(address newEntryPoint) internal override {
-        emit EntryPointChanged(address(_entryPoint), newEntryPoint);
-        _entryPoint = EntryPoint(payable(newEntryPoint));
-=======
     /**
      * change entry-point:
      * a wallet must have a method for replacing the entryPoint, in case the the entryPoint is
      * upgraded to a newer version.
      */
-    function updateEntryPoint(EntryPoint _entryPoint) external onlyOwner {
-        emit EntryPointChanged(entryPoint, _entryPoint);
-        entryPoint = _entryPoint;
->>>>>>> b82c7e02
+    function _updateEntryPoint(address newEntryPoint) internal override {
+        emit EntryPointChanged(address(_entryPoint), newEntryPoint);
+        _entryPoint = EntryPoint(payable(newEntryPoint));
     }
 
     function _requireFromAdmin() internal view override {
         _onlyOwner();
     }
 
-<<<<<<< HEAD
-    function _requireFromEntryPoint() internal override view {
-        require(msg.sender == address(entryPoint()), "wallet: not from EntryPoint");
-=======
     /**
      * validate the userOp is correct.
      * revert if it doesn't.
@@ -111,22 +93,8 @@
      * - validate current nonce matches request nonce, and increment it.
      * - pay prefund, in case current deposit is not enough
      */
-    function validateUserOp(UserOperation calldata userOp, bytes32 requestId, uint256 missingWalletFunds) external override {
-        _requireFromEntryPoint();
-        _validateSignature(userOp, requestId);
-        _validateAndIncrementNonce(userOp);
-        _payPrefund(missingWalletFunds);
-    }
-
-    function _payPrefund(uint256 requiredPrefund) internal {
-        if (requiredPrefund != 0) {
-            //pay required prefund. make sure NOT to use the "gas" opcode, which is banned during validateUserOp
-            // (and used by default by the "call")
-            (bool success,) = payable(msg.sender).call{value : requiredPrefund, gas : type(uint256).max}("");
-            (success);
-            //ignore failure (it's EntryPoint's job to verify, not wallet.)
-        }
->>>>>>> b82c7e02
+    function _requireFromEntryPoint() internal override view {
+        require(msg.sender == address(entryPoint()), "wallet: not from EntryPoint");
     }
 
     // called by entryPoint, only after validateUserOp succeeded.
@@ -171,7 +139,6 @@
         require(req);
     }
 
-
     /**
      * withdraw value from the wallet's deposit
      * @param withdrawAddress target to send to
