--- conflicted
+++ resolved
@@ -62,11 +62,7 @@
         require(msg.sender == address(entryPoint), "wallet: not from EntryPoint");
     }
 
-<<<<<<< HEAD
-    function validateUserOp(UserOperation calldata userOp, bytes32 requestId, uint missingWalletFunds) external override {
-=======
-    function validateUserOp(UserOperation calldata userOp, bytes32 requestId, uint256 requiredPrefund) external override {
->>>>>>> ebb717f6
+    function validateUserOp(UserOperation calldata userOp, bytes32 requestId, uint256 missingWalletFunds) external override {
         _requireFromEntryPoint();
         _validateSignature(userOp, requestId);
         _validateAndIncrementNonce(userOp);
@@ -102,13 +98,8 @@
         require(owner == hash.recover(userOp.signature), "wallet: wrong signature");
     }
 
-<<<<<<< HEAD
-    function _call(address target, uint value, bytes memory data) internal {
+    function _call(address target, uint256 value, bytes memory data) internal {
         (bool success, bytes memory result) = target.call{value : value}(data);
-=======
-    function _call(address sender, uint256 value, bytes memory data) internal {
-        (bool success, bytes memory result) = sender.call{value : value}(data);
->>>>>>> ebb717f6
         if (!success) {
             assembly {
                 revert(add(result,32), mload(result))
