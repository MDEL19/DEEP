--- conflicted
+++ resolved
@@ -113,12 +113,8 @@
     }
 
     /// implement template method of BaseWallet
-<<<<<<< HEAD
     function _validateSignature(UserOperation calldata userOp, bytes32 requestId, address)
-    internal override virtual view returns (uint deadline) {
-=======
-    function _validateSignature(UserOperation calldata userOp, bytes32 requestId, address) internal virtual override {
->>>>>>> 347cfd99
+    internal override virtual returns (uint deadline) {
         bytes32 hash = requestId.toEthSignedMessageHash();
         require(owner == hash.recover(userOp.signature), "wallet: wrong signature");
         return 0;
