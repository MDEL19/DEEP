// SPDX-License-Identifier: GPL-3.0
pragma solidity ^0.8.12;

/* solhint-disable avoid-low-level-calls */
/* solhint-disable no-inline-assembly */
/* solhint-disable reason-string */

import "../core/BaseWallet.sol";
import "@openzeppelin/contracts/utils/cryptography/ECDSA.sol";

/**
  * minimal wallet.
  *  this is sample minimal wallet.
  *  has execute, eth handling methods
  *  has a single signer that can send requests through the entryPoint.
  */
contract SimpleWallet is BaseWallet {
    using ECDSA for bytes32;

    //explicit sizes of nonce, to fit a single storage cell with "owner"
    uint96 private _nonce;
    address public owner;

    function nonce() public view virtual override returns (uint256) {
        return _nonce;
    }

    function entryPoint() public view virtual override returns (IEntryPoint) {
        return _entryPoint;
    }

    IEntryPoint private _entryPoint;

    event EntryPointChanged(address indexed oldEntryPoint, address indexed newEntryPoint);

    // solhint-disable-next-line no-empty-blocks
    receive() external payable {}

    constructor(IEntryPoint anEntryPoint, address anOwner) {
        _entryPoint = anEntryPoint;
        owner = anOwner;
    }

    modifier onlyOwner() {
        _onlyOwner();
        _;
    }

    function _onlyOwner() internal view {
        //directly from EOA owner, or through the entryPoint (which gets redirected through execFromEntryPoint)
        require(msg.sender == owner || msg.sender == address(this), "only owner");
    }

    /**
     * transfer eth value to a destination address
     */
    function transfer(address payable dest, uint256 amount) external onlyOwner {
        dest.transfer(amount);
    }

    /**
     * execute a transaction (called directly from owner, not by entryPoint)
     */
    function exec(address dest, uint256 value, bytes calldata func) external onlyOwner {
        _call(dest, value, func);
    }

    /**
     * execute a sequence of transaction
     */
    function execBatch(address[] calldata dest, bytes[] calldata func) external onlyOwner {
        require(dest.length == func.length, "wrong array lengths");
        for (uint256 i = 0; i < dest.length; i++) {
            _call(dest[i], 0, func[i]);
        }
    }

    /**
     * change entry-point:
     * a wallet must have a method for replacing the entryPoint, in case the the entryPoint is
     * upgraded to a newer version.
     */
    function _updateEntryPoint(address newEntryPoint) internal override {
        emit EntryPointChanged(address(_entryPoint), newEntryPoint);
        _entryPoint = IEntryPoint(payable(newEntryPoint));
    }

    function _requireFromAdmin() internal view override {
        _onlyOwner();
    }

    /**
     * validate the userOp is correct.
     * revert if it doesn't.
     * - must only be called from the entryPoint.
     * - make sure the signature is of our supported signer.
     * - validate current nonce matches request nonce, and increment it.
     * - pay prefund, in case current deposit is not enough
     */
    function _requireFromEntryPoint() internal override view {
        require(msg.sender == address(entryPoint()), "wallet: not from EntryPoint");
    }

    // called by entryPoint, only after validateUserOp succeeded.
    function execFromEntryPoint(address dest, uint256 value, bytes calldata func) external {
        _requireFromEntryPoint();
        _call(dest, value, func);
    }

    /// implement template method of BaseWallet
    function _validateAndUpdateNonce(UserOperation calldata userOp) internal override {
        require(_nonce++ == userOp.nonce, "wallet: invalid nonce");
    }

    /// implement template method of BaseWallet
    function _validateSignature(UserOperation calldata userOp, bytes32 userOpHash, address)
    internal override virtual returns (uint256 deadline) {
<<<<<<< HEAD
        bytes32 hash = requestId.toEthSignedMessageHash();
        //ignore signature mismatch of from==ZERO_ADDRESS (for eth_callUserOp validation purposes)
        // solhint-disable-next-line avoid-tx-origin
        require(owner == hash.recover(userOp.signature) || tx.origin == address(0), "wallet: wrong signature");
=======
        bytes32 hash = userOpHash.toEthSignedMessageHash();
        require(owner == hash.recover(userOp.signature), "wallet: wrong signature");
>>>>>>> cebd672b
        return 0;
    }

    function _call(address target, uint256 value, bytes memory data) internal {
        (bool success, bytes memory result) = target.call{value : value}(data);
        if (!success) {
            assembly {
                revert(add(result, 32), mload(result))
            }
        }
    }

    /**
     * check current wallet deposit in the entryPoint
     */
    function getDeposit() public view returns (uint256) {
        return entryPoint().balanceOf(address(this));
    }

    /**
     * deposit more funds for this wallet in the entryPoint
     */
    function addDeposit() public payable {

        (bool req,) = address(entryPoint()).call{value : msg.value}("");
        require(req);
    }

    /**
     * withdraw value from the wallet's deposit
     * @param withdrawAddress target to send to
     * @param amount to withdraw
     */
    function withdrawDepositTo(address payable withdrawAddress, uint256 amount) public onlyOwner {
        entryPoint().withdrawTo(withdrawAddress, amount);
    }
}
<|MERGE_RESOLUTION|>--- conflicted
+++ resolved
@@ -115,15 +115,10 @@
     /// implement template method of BaseWallet
     function _validateSignature(UserOperation calldata userOp, bytes32 userOpHash, address)
     internal override virtual returns (uint256 deadline) {
-<<<<<<< HEAD
-        bytes32 hash = requestId.toEthSignedMessageHash();
+        bytes32 hash = userOpHash.toEthSignedMessageHash();
         //ignore signature mismatch of from==ZERO_ADDRESS (for eth_callUserOp validation purposes)
         // solhint-disable-next-line avoid-tx-origin
         require(owner == hash.recover(userOp.signature) || tx.origin == address(0), "wallet: wrong signature");
-=======
-        bytes32 hash = userOpHash.toEthSignedMessageHash();
-        require(owner == hash.recover(userOp.signature), "wallet: wrong signature");
->>>>>>> cebd672b
         return 0;
     }
 
