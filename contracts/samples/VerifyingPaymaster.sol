--- conflicted
+++ resolved
@@ -19,12 +19,7 @@
  */
 contract VerifyingPaymaster is BasePaymaster {
 
-<<<<<<< HEAD
-    using ECDSA for bytes32;
     using UserOperationLib for PackedUserOperation;
-=======
-    using UserOperationLib for UserOperation;
->>>>>>> 3f348e3b
 
     address public immutable verifyingSigner;
 
