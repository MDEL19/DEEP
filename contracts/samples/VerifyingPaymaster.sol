// SPDX-License-Identifier: GPL-3.0
pragma solidity ^0.8.12;

/* solhint-disable reason-string */
/* solhint-disable no-inline-assembly */

import "../core/BasePaymaster.sol";
import "@openzeppelin/contracts/utils/cryptography/ECDSA.sol";
<<<<<<< HEAD
import "@openzeppelin/contracts/utils/cryptography/EIP712.sol";

=======
>>>>>>> 083822fd
/**
 * A sample paymaster that uses external service to decide whether to pay for the UserOp.
 * The paymaster trusts an external signer to sign the transaction.
 * The calling user must pass the UserOp to that external signer first, which performs
 * whatever off-chain verification before signing the UserOp.
 * Note that this signature is NOT a replacement for wallet signature:
 * - the paymaster signs to agree to PAY for GAS.
 * - the wallet signs to prove identity and account ownership.
 */
contract VerifyingPaymaster is BasePaymaster {

    using ECDSA for bytes32;
    using UserOperationLib for UserOperation;

    address public immutable verifyingSigner;

    uint256 private constant VALID_TIMESTAMP_OFFSET = 20;

    uint256 private constant SIGNATURE_OFFSET = 84;

    constructor(IEntryPoint _entryPoint, address _verifyingSigner) BasePaymaster(_entryPoint) {
        verifyingSigner = _verifyingSigner;
    }

    mapping(address => uint256) public senderNonce;

<<<<<<< HEAD
=======
    function pack(UserOperation calldata userOp) internal pure returns (bytes memory ret) {
        // lighter signature scheme. must match UserOp.ts#packUserOp
        bytes calldata pnd = userOp.paymasterAndData;
        // copy directly the userOp from calldata up to (but not including) the paymasterAndData.
        // this encoding depends on the ABI encoding of calldata, but is much lighter to copy
        // than referencing each field separately.
        assembly {
            let ofs := userOp
            let len := sub(sub(pnd.offset, ofs), 32)
            ret := mload(0x40)
            mstore(0x40, add(ret, add(len, 32)))
            mstore(ret, len)
            calldatacopy(add(ret, 32), ofs, len)
        }
    }

>>>>>>> 083822fd
    /**
     * return the hash we're going to sign off-chain (and validate on-chain)
     * this method is called by the off-chain service, to sign the request.
     * it is called on-chain from the validatePaymasterUserOp, to validate the signature.
     * note that this signature covers all fields of the UserOperation, except the "paymasterAndData",
     * which will carry the signature itself.
     */
    function getHash(UserOperation calldata userOp, uint64 validUntil, uint64 validAfter)
    public view returns (bytes32) {
        //can't use userOp.hash(), since it contains also the paymasterAndData itself.
<<<<<<< HEAD
        address sender = userOp.getSender();
        return keccak256(abi.encode(
                sender,
                userOp.nonce,
                keccak256(userOp.initCode),
                keccak256(userOp.callData),
                userOp.callGasLimit,
                userOp.verificationGasLimit,
                userOp.preVerificationGas,
                userOp.maxFeePerGas,
                userOp.maxPriorityFeePerGas,
                block.chainid,
                address(this),
                senderNonce[sender],
=======

        return keccak256(abi.encode(
                pack(userOp),
                block.chainid,
                address(this),
                senderNonce[userOp.getSender()],
>>>>>>> 083822fd
                validUntil,
                validAfter
            ));
    }

    /**
     * verify our external signer signed this request.
     * the "paymasterAndData" is expected to be the paymaster and a signature over the entire request params
     * paymasterAndData[:20] : address(this)
     * paymasterAndData[20:84] : abi.encode(validUntil, validAfter)
     * paymasterAndData[84:] : signature
     */
<<<<<<< HEAD
    function _validatePaymasterUserOp(UserOperation calldata userOp, bytes32 /*userOpHash*/, uint256 requiredPreFund)
    internal override returns (bytes memory context, uint256 sigTimeRange) {
        (requiredPreFund);

        bytes calldata paymasterAndData = userOp.paymasterAndData;
        (uint64 validUntil, uint64 validAfter, bytes calldata signature) = parsePaymasterAndData(paymasterAndData);
=======
    function validatePaymasterUserOp(UserOperation calldata userOp, bytes32 /*userOpHash*/, uint256 /*requiredPreFund*/)
    external override returns (bytes memory context, uint256 sigTimeRange) {

        (uint64 validUntil, uint64 validAfter, bytes calldata signature) = parsePaymasterAndData(userOp.paymasterAndData);
>>>>>>> 083822fd
        //ECDSA library supports both 64 and 65-byte long signatures.
        // we only "require" it here so that the revert reason on invalid signature will be of "VerifyingPaymaster", and not "ECDSA"
        require(signature.length == 64 || signature.length == 65, "VerifyingPaymaster: invalid signature length in paymasterAndData");
        bytes32 hash = ECDSA.toEthSignedMessageHash(getHash(userOp, validUntil, validAfter));
        senderNonce[userOp.getSender()]++;

        //don't revert on signature failure: return SIG_VALIDATION_FAILED
        if (verifyingSigner != ECDSA.recover(hash, signature)) {
            return ("",packSigTimeRange(true,validUntil,validAfter));
        }

        //no need for other on-chain validation: entire UserOp should have been checked
        // by the external service prior to signing it.
        return ("",packSigTimeRange(false,validUntil,validAfter));
    }

    function parsePaymasterAndData(bytes calldata paymasterAndData) public pure returns(uint64 validUntil, uint64 validAfter, bytes calldata signature) {
        (validUntil, validAfter) = abi.decode(paymasterAndData[VALID_TIMESTAMP_OFFSET:SIGNATURE_OFFSET],(uint64, uint64));
        signature = paymasterAndData[SIGNATURE_OFFSET:];
    }
}<|MERGE_RESOLUTION|>--- conflicted
+++ resolved
@@ -6,11 +6,6 @@
 
 import "../core/BasePaymaster.sol";
 import "@openzeppelin/contracts/utils/cryptography/ECDSA.sol";
-<<<<<<< HEAD
-import "@openzeppelin/contracts/utils/cryptography/EIP712.sol";
-
-=======
->>>>>>> 083822fd
 /**
  * A sample paymaster that uses external service to decide whether to pay for the UserOp.
  * The paymaster trusts an external signer to sign the transaction.
@@ -37,8 +32,6 @@
 
     mapping(address => uint256) public senderNonce;
 
-<<<<<<< HEAD
-=======
     function pack(UserOperation calldata userOp) internal pure returns (bytes memory ret) {
         // lighter signature scheme. must match UserOp.ts#packUserOp
         bytes calldata pnd = userOp.paymasterAndData;
@@ -55,7 +48,6 @@
         }
     }
 
->>>>>>> 083822fd
     /**
      * return the hash we're going to sign off-chain (and validate on-chain)
      * this method is called by the off-chain service, to sign the request.
@@ -66,29 +58,12 @@
     function getHash(UserOperation calldata userOp, uint64 validUntil, uint64 validAfter)
     public view returns (bytes32) {
         //can't use userOp.hash(), since it contains also the paymasterAndData itself.
-<<<<<<< HEAD
-        address sender = userOp.getSender();
-        return keccak256(abi.encode(
-                sender,
-                userOp.nonce,
-                keccak256(userOp.initCode),
-                keccak256(userOp.callData),
-                userOp.callGasLimit,
-                userOp.verificationGasLimit,
-                userOp.preVerificationGas,
-                userOp.maxFeePerGas,
-                userOp.maxPriorityFeePerGas,
-                block.chainid,
-                address(this),
-                senderNonce[sender],
-=======
 
         return keccak256(abi.encode(
                 pack(userOp),
                 block.chainid,
                 address(this),
                 senderNonce[userOp.getSender()],
->>>>>>> 083822fd
                 validUntil,
                 validAfter
             ));
@@ -101,19 +76,10 @@
      * paymasterAndData[20:84] : abi.encode(validUntil, validAfter)
      * paymasterAndData[84:] : signature
      */
-<<<<<<< HEAD
-    function _validatePaymasterUserOp(UserOperation calldata userOp, bytes32 /*userOpHash*/, uint256 requiredPreFund)
+    function _validatePaymasterUserOp(UserOperation calldata userOp, bytes32 /*userOpHash*/, uint256 /*requiredPreFund*/)
     internal override returns (bytes memory context, uint256 sigTimeRange) {
-        (requiredPreFund);
-
-        bytes calldata paymasterAndData = userOp.paymasterAndData;
-        (uint64 validUntil, uint64 validAfter, bytes calldata signature) = parsePaymasterAndData(paymasterAndData);
-=======
-    function validatePaymasterUserOp(UserOperation calldata userOp, bytes32 /*userOpHash*/, uint256 /*requiredPreFund*/)
-    external override returns (bytes memory context, uint256 sigTimeRange) {
 
         (uint64 validUntil, uint64 validAfter, bytes calldata signature) = parsePaymasterAndData(userOp.paymasterAndData);
->>>>>>> 083822fd
         //ECDSA library supports both 64 and 65-byte long signatures.
         // we only "require" it here so that the revert reason on invalid signature will be of "VerifyingPaymaster", and not "ECDSA"
         require(signature.length == 64 || signature.length == 65, "VerifyingPaymaster: invalid signature length in paymasterAndData");
