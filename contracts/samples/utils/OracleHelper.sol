// SPDX-License-Identifier: GPL-3.0
pragma solidity ^0.8.12;

/* solhint-disable not-rely-on-time */

import "@uniswap/v3-periphery/contracts/interfaces/ISwapRouter.sol";

import "./IOracle.sol";

/// @title Helper functions for dealing with various forms of price feed oracles.
/// @notice Maintains a price cache and updates the current price if needed.
/// In the best case scenario we have a direct oracle from the token to the native asset.
/// Also support tokens that have no direct price oracle to the native asset.
/// Sometimes oracles provide the price in the opposite direction of what we need in the moment.
abstract contract OracleHelper {

    event TokenPriceUpdated(uint256 currentPrice, uint256 previousPrice, uint256 cachedPriceTimestamp);

    uint256 private constant PRICE_DENOMINATOR = 1e26;

    struct OracleHelperConfig {

        /// @notice The price cache will be returned without even fetching the oracles for this number of seconds
        uint48 cacheTimeToLive;

        /// @notice The maximum acceptable age of the price oracle round
        uint48 maxOracleRoundAge;

        /// @notice The Oracle contract used to fetch the latest token prices
        IOracle tokenOracle;

<<<<<<< HEAD
        /// @notice The Oracle contract used to fetch the latest native asset prices
=======
        /// @notice The Oracle contract used to fetch the latest ETH prices. Only needed if tokenToNativeOracle flag is not set.
>>>>>>> 41857d54
        IOracle nativeOracle;

        /// @notice If 'true' we will fetch price directly from tokenOracle
        /// @notice If 'false' we will use nativeOracle to establish a token price through a shared third currency
        bool tokenToNativeOracle;

        /// @notice 'false' if price is bridging-asset-per-token (or native-asset-per-token), 'true' if price is tokens-per-bridging-asset
        bool tokenOracleReverse;

        /// @notice 'false' if price is bridging-asset-per-native-asset, 'true' if price is native-asset-per-bridging-asset
        bool nativeOracleReverse;

        /// @notice The price update threshold percentage from PRICE_DENOMINATOR that triggers a price update (1e26 = 100%)
        uint256 priceUpdateThreshold;

    }

    /// @notice The cached token price from the Oracle, always in (native-asset-per-token) * PRICE_DENOMINATOR format
    uint256 public cachedPrice;

    /// @notice The timestamp of a block when the cached price was updated
    uint48 public cachedPriceTimestamp;

    OracleHelperConfig private oracleHelperConfig;

    /// @notice The "10^(tokenOracle.decimals)" value used for the price calculation
    uint128 private tokenOracleDecimalPower;

    /// @notice The "10^(nativeOracle.decimals)" value used for the price calculation
    uint128 private nativeOracleDecimalPower;

    constructor (
        OracleHelperConfig memory _oracleHelperConfig
    ) {
        cachedPrice = type(uint256).max; // initialize the storage slot to invalid value
        _setOracleConfiguration(
            _oracleHelperConfig
        );
    }

    function _setOracleConfiguration(
        OracleHelperConfig memory _oracleHelperConfig
    ) private {
        oracleHelperConfig = _oracleHelperConfig;
        require(_oracleHelperConfig.priceUpdateThreshold <= PRICE_DENOMINATOR, "TPM: update threshold too high");
        tokenOracleDecimalPower = uint128(10 ** oracleHelperConfig.tokenOracle.decimals());
        if (oracleHelperConfig.tokenToNativeOracle) {
            require(address(oracleHelperConfig.nativeOracle) == address(0), "TPM: native oracle must be zero");
            nativeOracleDecimalPower = 1;
        } else {
            nativeOracleDecimalPower = uint128(10 ** oracleHelperConfig.nativeOracle.decimals());
        }
    }

    /// @notice Updates the token price by fetching the latest price from the Oracle.
    function updateCachedPrice(bool force) public returns (uint256 newPrice) {
        uint256 cacheTimeToLive = oracleHelperConfig.cacheTimeToLive;
        uint256 cacheAge = block.timestamp - cachedPriceTimestamp;
        if (!force && cacheAge <= cacheTimeToLive) {
            return cachedPrice;
        }
        uint256 priceUpdateThreshold = oracleHelperConfig.priceUpdateThreshold;
        IOracle tokenOracle = oracleHelperConfig.tokenOracle;
        IOracle nativeOracle = oracleHelperConfig.nativeOracle;

        uint256 _cachedPrice = cachedPrice;
        uint256 tokenPrice = fetchPrice(tokenOracle);
        uint256 nativeAssetPrice = 1;
        // If the 'TokenOracle' returns the price in the native asset units there is no need to fetch native asset price
        if (!oracleHelperConfig.tokenToNativeOracle) {
            nativeAssetPrice = fetchPrice(nativeOracle);
        }
        uint256 price = calculatePrice(
            tokenPrice,
            nativeAssetPrice,
            oracleHelperConfig.tokenOracleReverse,
            oracleHelperConfig.nativeOracleReverse
        );
        uint256 priceRatio = PRICE_DENOMINATOR * price / _cachedPrice;
        bool updateRequired = force ||
            priceRatio > PRICE_DENOMINATOR + priceUpdateThreshold ||
            priceRatio < PRICE_DENOMINATOR - priceUpdateThreshold;
        if (!updateRequired) {
            return _cachedPrice;
        }
        uint256 previousPrice = _cachedPrice;
        _cachedPrice = price;
        cachedPrice = _cachedPrice;
        cachedPriceTimestamp = uint48(block.timestamp);
        emit TokenPriceUpdated(_cachedPrice, previousPrice, cachedPriceTimestamp);
        return _cachedPrice;
    }

    /**
     * Calculate the effective price of the selected token denominated in native asset.
     *
     * @param tokenPrice - the price of the token relative to a native asset or a bridging asset like the U.S. dollar.
     * @param nativeAssetPrice - the price of the native asset relative to a bridging asset or 1 if no bridging needed.
     * @param tokenOracleReverse - flag indicating direction of the "tokenPrice".
     * @param nativeOracleReverse - flag indicating direction of the "nativeAssetPrice".
     * @return the native-asset-per-token price multiplied by the PRICE_DENOMINATOR constant.
     */
    function calculatePrice(
        uint256 tokenPrice,
        uint256 nativeAssetPrice,
        bool tokenOracleReverse,
        bool nativeOracleReverse
    ) private view returns (uint256){
        // tokenPrice is normalized as bridging-asset-per-token
        if (tokenOracleReverse) {
            // inverting tokenPrice that was tokens-per-bridging-asset (or tokens-per-native-asset)
            tokenPrice = PRICE_DENOMINATOR * tokenOracleDecimalPower / tokenPrice;
        } else {
            // tokenPrice already bridging-asset-per-token (or native-asset-per-token)
            tokenPrice = PRICE_DENOMINATOR * tokenPrice / tokenOracleDecimalPower;
        }

        if (nativeOracleReverse) {
            // multiplying by nativeAssetPrice that is native-asset-per-bridging-asset
            // => result = (bridging-asset / token) * (native-asset / bridging-asset) = native-asset / token
            return nativeAssetPrice * tokenPrice / nativeOracleDecimalPower;
        } else {
            // dividing by nativeAssetPrice that is bridging-asset-per-native-asset
            // => result = (bridging-asset / token) / (bridging-asset / native-asset) = native-asset / token
            return tokenPrice * nativeOracleDecimalPower / nativeAssetPrice;
        }
    }

    /// @notice Fetches the latest price from the given Oracle.
    /// @dev This function is used to get the latest price from the tokenOracle or nativeOracle.
    /// @param _oracle The Oracle contract to fetch the price from.
    /// @return price The latest price fetched from the Oracle.
    function fetchPrice(IOracle _oracle) internal view returns (uint256 price) {
        (uint80 roundId, int256 answer,, uint256 updatedAt, uint80 answeredInRound) = _oracle.latestRoundData();
        require(answer > 0, "TPM: Chainlink price <= 0");
        require(updatedAt >= block.timestamp - oracleHelperConfig.maxOracleRoundAge, "TPM: Incomplete round");
        require(answeredInRound >= roundId, "TPM: Stale price");
        price = uint256(answer);
    }
}<|MERGE_RESOLUTION|>--- conflicted
+++ resolved
@@ -29,11 +29,7 @@
         /// @notice The Oracle contract used to fetch the latest token prices
         IOracle tokenOracle;
 
-<<<<<<< HEAD
-        /// @notice The Oracle contract used to fetch the latest native asset prices
-=======
-        /// @notice The Oracle contract used to fetch the latest ETH prices. Only needed if tokenToNativeOracle flag is not set.
->>>>>>> 41857d54
+        /// @notice The Oracle contract used to fetch the latest native asset prices. Only needed if tokenToNativeOracle flag is not set.
         IOracle nativeOracle;
 
         /// @notice If 'true' we will fetch price directly from tokenOracle
