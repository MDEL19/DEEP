--- conflicted
+++ resolved
@@ -6,9 +6,5 @@
     /**
      * return amount of tokens that are required to receive that much eth.
      */
-<<<<<<< HEAD
-    function getTokenValueOfEth(uint ethOutput) external view returns (uint tokenInput);
-=======
-    function getTokenToEthOutputPrice(uint256 ethOutput) external view returns (uint256 tokenInput);
->>>>>>> ebb717f6
+    function getTokenValueOfEth(uint256 ethOutput) external view returns (uint256 tokenInput);
 }
