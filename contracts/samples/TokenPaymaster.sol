// SPDX-License-Identifier: GPL-3.0
pragma solidity ^0.8.12;

/* solhint-disable reason-string */

import "@openzeppelin/contracts/token/ERC20/ERC20.sol";
import "./SimpleWallet.sol";
import "../core/BasePaymaster.sol";

/**
 * A sample paymaster that define itself as a token to pay for gas.
 * The paymaster IS the token to use, since a paymaster cannot use an external contract.
 * Also, the exchange rate has to be fixed, since it can't reference an external Uniswap or other exchange contract.
 * subclass should override "getTokenValueOfEth to provide actual token exchange rate, settable by the owner.
 * Known Limitation: this paymaster is exploitable when put into a batch with multiple ops (of different wallets):
 * - while a single op can't exploit the paymaster (if postOp fails to withdraw the tokens, the user's op is reverted,
 *   and then we know we can withdraw the tokens), multiple ops with different senders (all using this paymaster)
 *   in a batch can withdraw funds from 2nd and further ops, forcing the paymaster itself to pay (from its deposit)
 * - Possible workarounds are either use a more complex paymaster scheme (e.g. the DepositPaymaster) or
 *   to whitelist the wallet and the called method ids.
 */
contract TokenPaymaster is BasePaymaster, ERC20 {

    //calculated cost of the postOp
    uint256 constant public COST_OF_POST = 15000;

    address public theDeployer;

<<<<<<< HEAD
    constructor(string memory _symbol, IEntryPoint _entryPoint) ERC20(_symbol, _symbol) BasePaymaster(_entryPoint) {
        knownWallet = _knownWallet();
=======
    constructor(address walletDeployer, string memory _symbol, EntryPoint _entryPoint) ERC20(_symbol, _symbol) BasePaymaster(_entryPoint) {
        theDeployer = walletDeployer;
>>>>>>> d193442f
        //make it non-empty
        _mint(address(this), 1);

        //owner is allowed to withdraw tokens from the paymaster's balance
        _approve(address(this), msg.sender, type(uint).max);
    }

    //helpers for owner, to mint and withdraw tokens.
    function mintTokens(address recipient, uint256 amount) external onlyOwner {
        _mint(recipient, amount);
    }

    /**
     * transfer paymaster ownership.
     * owner of this paymaster is allowed to withdraw funds (tokens transferred to this paymaster's balance)
     * when changing owner, the old owner's withdrawal rights are revoked.
     */
    function transferOwnership(address newOwner) public override virtual onlyOwner {
        // remove allowance of current owner
        _approve(address(this), owner(), 0);
        super.transferOwnership(newOwner);
        // new owner is allowed to withdraw tokens from the paymaster's balance
        _approve(address(this), newOwner, type(uint).max);
    }

    //TODO: this method assumes a fixed ratio of token-to-eth. subclass should override to supply oracle
    // or a setter.
    function getTokenValueOfEth(uint256 valueEth) internal view virtual returns (uint256 valueToken) {
        return valueEth / 100;
    }

    /**
      * validate the request:
      * if this is a constructor call, make sure it is a known wallet (that is, a contract that
      * we trust that in its constructor will set
      * verify the sender has enough tokens.
      * (since the paymaster is also the token, there is no notion of "approval")
      */
    function validatePaymasterUserOp(UserOperation calldata userOp, bytes32 /*requestId*/, uint256 requiredPreFund)
    external view override returns (bytes memory context) {
        uint256 tokenPrefund = getTokenValueOfEth(requiredPreFund);

        // verificationGas is dual-purposed, as gas limit for postOp. make sure it is high enough
        // make sure that verificationGas is high enough to handle postOp
        require(userOp.verificationGas > COST_OF_POST, "TokenPaymaster: gas too low for postOp");

        if (userOp.initCode.length != 0) {
            _validateConstructor(userOp);
            require(balanceOf(userOp.sender) >= tokenPrefund, "TokenPaymaster: no balance (pre-create)");
        } else {

            require(balanceOf(userOp.sender) >= tokenPrefund, "TokenPaymaster: no balance");
        }

        return abi.encode(userOp.sender);
    }

    // when constructing a wallet, validate constructor code and parameters
    // this code highly dependent on the deployer we use.
    // our deployer has a method deploy(bytes,salt)
    function _validateConstructor(UserOperation calldata userOp) internal virtual view {
        //we trust a specific deployer contract
        address deployer = address(bytes20(userOp.initCode[0:20]));
        require(deployer == theDeployer, "TokenPaymaster: wrong wallet deployer");
    }

    /**
     * actual charge of user.
     * this method will be called just after the user's TX with mode==OpSucceeded|OpReverted (wallet pays in both cases)
     * BUT: if the user changed its balance in a way that will cause  postOp to revert, then it gets called again, after reverting
     * the user's TX , back to the state it was before the transaction started (before the validatePaymasterUserOp),
     * and the transaction should succeed there.
     */
    function _postOp(PostOpMode mode, bytes calldata context, uint256 actualGasCost) internal override {
        //we don't really care about the mode, we just pay the gas with the user's tokens.
        (mode);
        address sender = abi.decode(context, (address));
        uint256 charge = getTokenValueOfEth(actualGasCost + COST_OF_POST);
        //actualGasCost is known to be no larger than the above requiredPreFund, so the transfer should succeed.
        _transfer(sender, address(this), charge);
    }
}<|MERGE_RESOLUTION|>--- conflicted
+++ resolved
@@ -26,19 +26,15 @@
 
     address public theDeployer;
 
-<<<<<<< HEAD
-    constructor(string memory _symbol, IEntryPoint _entryPoint) ERC20(_symbol, _symbol) BasePaymaster(_entryPoint) {
-        knownWallet = _knownWallet();
-=======
-    constructor(address walletDeployer, string memory _symbol, EntryPoint _entryPoint) ERC20(_symbol, _symbol) BasePaymaster(_entryPoint) {
+    constructor(address walletDeployer, string memory _symbol, IEntryPoint _entryPoint) ERC20(_symbol, _symbol) BasePaymaster(_entryPoint) {
         theDeployer = walletDeployer;
->>>>>>> d193442f
         //make it non-empty
         _mint(address(this), 1);
 
         //owner is allowed to withdraw tokens from the paymaster's balance
         _approve(address(this), msg.sender, type(uint).max);
     }
+
 
     //helpers for owner, to mint and withdraw tokens.
     function mintTokens(address recipient, uint256 amount) external onlyOwner {
