// SPDX-License-Identifier: GPL-3.0
pragma solidity ^0.8.12;

import "@openzeppelin/contracts/utils/Create2.sol";
import "@openzeppelin/contracts/proxy/ERC1967/ERC1967Proxy.sol";

import "../interfaces/IEntryPoint.sol";
import "./BLSAccount.sol";

/* solhint-disable no-inline-assembly */

/**
 * Based n SimpleAccountFactory
 * can't be a subclass, since both constructor and createAccount depend on the
 * actual wallet contract constructor and initializer
 */
contract BLSAccountFactory {
    BLSAccount public immutable accountImplementation;

    constructor(IEntryPoint entryPoint, address aggregator){
        accountImplementation = new BLSAccount(entryPoint, aggregator);
    }

    /**
     * create an account, and return its address.
     * returns the address even if the account is already deployed.
     * Note that during UserOperation execution, this method is called only if the account is not deployed.
     * This method returns an existing account address so that entryPoint.getSenderAddress() would work even after account creation
     * Also note that our BLSSignatureAggregator requires that the public-key is the last parameter
     */
<<<<<<< HEAD
    function createAccount(uint256 salt, uint256[4] memory aPublicKey) public returns (BLSAccount) {
=======
    function createAccount(uint salt, uint256[4] calldata aPublicKey) public returns (BLSAccount) {

        // the BLSSignatureAggregator depends on the public-key being the last 4 uint256 of msg.data.
        uint slot;
        assembly {slot := aPublicKey}
        require(slot == msg.data.length - 128, "wrong pubkey offset");
>>>>>>> c0a69bf3

        address addr = getAddress(salt, aPublicKey);
        uint codeSize = addr.code.length;
        if (codeSize > 0) {
            return BLSAccount(payable(addr));
        }
        return BLSAccount(payable(new ERC1967Proxy{salt : bytes32(salt)}(
                address(accountImplementation),
                abi.encodeCall(BLSAccount.initialize, aPublicKey)
            )));
    }

    /**
     * calculate the counterfactual address of this account as it would be returned by createAccount()
     */
    function getAddress(uint256 salt, uint256[4] memory aPublicKey) public view returns (address) {
        return Create2.computeAddress(bytes32(salt), keccak256(abi.encodePacked(
                type(ERC1967Proxy).creationCode,
                abi.encode(
                    address(accountImplementation),
                    abi.encodeCall(BLSAccount.initialize, (aPublicKey))
                )
            )));
    }
}<|MERGE_RESOLUTION|>--- conflicted
+++ resolved
@@ -8,7 +8,6 @@
 import "./BLSAccount.sol";
 
 /* solhint-disable no-inline-assembly */
-
 /**
  * Based n SimpleAccountFactory
  * can't be a subclass, since both constructor and createAccount depend on the
@@ -28,16 +27,12 @@
      * This method returns an existing account address so that entryPoint.getSenderAddress() would work even after account creation
      * Also note that our BLSSignatureAggregator requires that the public-key is the last parameter
      */
-<<<<<<< HEAD
-    function createAccount(uint256 salt, uint256[4] memory aPublicKey) public returns (BLSAccount) {
-=======
-    function createAccount(uint salt, uint256[4] calldata aPublicKey) public returns (BLSAccount) {
+    function createAccount(uint256 salt, uint256[4] calldata aPublicKey) public returns (BLSAccount) {
 
         // the BLSSignatureAggregator depends on the public-key being the last 4 uint256 of msg.data.
         uint slot;
         assembly {slot := aPublicKey}
         require(slot == msg.data.length - 128, "wrong pubkey offset");
->>>>>>> c0a69bf3
 
         address addr = getAddress(salt, aPublicKey);
         uint codeSize = addr.code.length;
