// SPDX-License-Identifier: GPL-3.0
pragma solidity ^0.8.12;


/* solhint-disable reason-string */

import "@openzeppelin/contracts/access/Ownable.sol";
import "../interfaces/IPaymaster.sol";
import "../interfaces/IEntryPoint.sol";

/**
 * Helper class for creating a paymaster.
 * provides helper methods for staking.
 * validates that the postOp is called only by the entryPoint
 */
abstract contract BasePaymaster is IPaymaster, Ownable {

    IEntryPoint immutable public entryPoint;

    constructor(IEntryPoint _entryPoint) {
        entryPoint = _entryPoint;
    }

    /// @inheritdoc IPaymaster
    function validatePaymasterUserOp(UserOperation calldata userOp, bytes32 userOpHash, uint256 maxCost)
    external override returns (bytes memory context, uint256 sigTimeRange) {
         _requireFromEntryPoint();
        return _validatePaymasterUserOp(userOp, userOpHash, maxCost);
    }

    function _validatePaymasterUserOp(UserOperation calldata userOp, bytes32 userOpHash, uint256 maxCost)
    internal virtual returns (bytes memory context, uint256 sigTimeRange);

    /// @inheritdoc IPaymaster
    function postOp(PostOpMode mode, bytes calldata context, uint256 actualGasCost) external override {
        _requireFromEntryPoint();
        _postOp(mode, context, actualGasCost);
    }

    /**
     * post-operation handler.
     * (verified to be called only through the entryPoint)
     * @dev if subclass returns a non-empty context from validatePaymasterUserOp, it must also implement this method.
     * @param mode enum with the following options:
     *      opSucceeded - user operation succeeded.
     *      opReverted  - user op reverted. still has to pay for gas.
     *      postOpReverted - user op succeeded, but caused postOp (in mode=opSucceeded) to revert.
     *                       Now this is the 2nd call, after user's op was deliberately reverted.
     * @param context - the context value returned by validatePaymasterUserOp
     * @param actualGasCost - actual gas used so far (without this postOp call).
     */
    function _postOp(PostOpMode mode, bytes calldata context, uint256 actualGasCost) internal virtual {

        (mode,context,actualGasCost); // unused params
        // subclass must override this method if validatePaymasterUserOp returns a context
        revert("must override");
    }

    /**
     * add a deposit for this paymaster, used for paying for transaction fees
     */
    function deposit() public payable {
        entryPoint.depositTo{value : msg.value}(address(this));
    }

    /**
     * withdraw value from the deposit
     * @param withdrawAddress target to send to
     * @param amount to withdraw
     */
    function withdrawTo(address payable withdrawAddress, uint256 amount) public onlyOwner {
        entryPoint.withdrawTo(withdrawAddress, amount);
    }
    /**
     * add stake for this paymaster.
     * This method can also carry eth value to add to the current stake.
     * @param unstakeDelaySec - the unstake delay for this paymaster. Can only be increased.
     */
    function addStake(uint32 unstakeDelaySec) external payable onlyOwner {
        entryPoint.addStake{value : msg.value}(unstakeDelaySec);
    }

    /**
     * return current paymaster's deposit on the entryPoint.
     */
    function getDeposit() public view returns (uint256) {
        return entryPoint.balanceOf(address(this));
    }

    /**
     * unlock the stake, in order to withdraw it.
     * The paymaster can't serve requests once unlocked, until it calls addStake again
     */
    function unlockStake() external onlyOwner {
        entryPoint.unlockStake();
    }

    /**
     * withdraw the entire paymaster's stake.
     * stake must be unlocked first (and then wait for the unstakeDelay to be over)
     * @param withdrawAddress the address to send withdrawn value.
     */
    function withdrawStake(address payable withdrawAddress) external onlyOwner {
        entryPoint.withdrawStake(withdrawAddress);
    }

    /// validate the call is made from a valid entrypoint
    function _requireFromEntryPoint() internal virtual {
        require(msg.sender == address(entryPoint), "Sender not EntryPoint");
    }

    /**
     * helper to pack the return value for validateUserOp
     * @param sigFailed true if the signature check failed, false, if it succeeded.
     * @param validUntil last timestamp this UserOperation is valid (or zero for infinite)
     * @param validAfter first timestamp this UserOperation is valid
     */
<<<<<<< HEAD
    function packSigTimeRange(bool sigFailed, uint48 validUntil, uint48 validAfter) internal pure returns (uint256) {
        return uint160(sigFailed ? 1 : 0) | uint256(validUntil << 160) | uint256(validAfter << (160+48));
=======
    function packSigTimeRange(bool sigFailed, uint64 validUntil, uint64 validAfter) internal pure returns (uint256) {
        return uint256(sigFailed ? 1 : 0) | (uint256(validUntil) << 8) | (uint256(validAfter) << 64 + 8);
>>>>>>> 1633c063
    }
}<|MERGE_RESOLUTION|>--- conflicted
+++ resolved
@@ -115,12 +115,7 @@
      * @param validUntil last timestamp this UserOperation is valid (or zero for infinite)
      * @param validAfter first timestamp this UserOperation is valid
      */
-<<<<<<< HEAD
     function packSigTimeRange(bool sigFailed, uint48 validUntil, uint48 validAfter) internal pure returns (uint256) {
         return uint160(sigFailed ? 1 : 0) | uint256(validUntil << 160) | uint256(validAfter << (160+48));
-=======
-    function packSigTimeRange(bool sigFailed, uint64 validUntil, uint64 validAfter) internal pure returns (uint256) {
-        return uint256(sigFailed ? 1 : 0) | (uint256(validUntil) << 8) | (uint256(validAfter) << 64 + 8);
->>>>>>> 1633c063
     }
 }