// SPDX-License-Identifier: GPL-3.0
pragma solidity ^0.8.12;

/* solhint-disable no-inline-assembly */

/**
 * Returned data from validateUserOp.
 * validateUserOp returns a uint256, with is created by `_packedValidationData` and
 * parsed by `_parseValidationData`.
 * @param aggregator  - address(0) - The account validated the signature by itself.
 *                      address(1) - The account failed to validate the signature.
 *                      otherwise - This is an address of a signature aggregator that must
 *                                  be used to validate the signature.
 * @param validAfter  - This UserOp is valid only after this timestamp.
 * @param validaUntil - This UserOp is valid only up to this timestamp.
 */
struct ValidationData {
    address aggregator;
    uint48 validAfter;
    uint48 validUntil;
}

/**
 * Extract sigFailed, validAfter, validUntil.
 * Also convert zero validUntil to type(uint48).max.
 * @param validationData - The packed validation data.
 */
function _parseValidationData(
    uint validationData
) pure returns (ValidationData memory data) {
    address aggregator = address(uint160(validationData));
    uint48 validUntil = uint48(validationData >> 160);
    if (validUntil == 0) {
        validUntil = type(uint48).max;
    }
    uint48 validAfter = uint48(validationData >> (48 + 160));
    return ValidationData(aggregator, validAfter, validUntil);
}

/**
 * Intersect account and paymaster ranges.
 * @param validationData          - The packed validation data of the account.
 * @param paymasterValidationData - The packed validation data of the paymaster.
 */
function _intersectTimeRange(
    uint256 validationData,
    uint256 paymasterValidationData
) pure returns (ValidationData memory) {
    ValidationData memory accountValidationData = _parseValidationData(
        validationData
    );
    ValidationData memory pmValidationData = _parseValidationData(
        paymasterValidationData
    );
    address aggregator = accountValidationData.aggregator;
    if (aggregator == address(0)) {
        aggregator = pmValidationData.aggregator;
    }
    uint48 validAfter = accountValidationData.validAfter;
    uint48 validUntil = accountValidationData.validUntil;
    uint48 pmValidAfter = pmValidationData.validAfter;
    uint48 pmValidUntil = pmValidationData.validUntil;

    if (validAfter < pmValidAfter) validAfter = pmValidAfter;
    if (validUntil > pmValidUntil) validUntil = pmValidUntil;
    return ValidationData(aggregator, validAfter, validUntil);
}

/**
 * Helper to pack the return value for validateUserOp.
 * @param data - The ValidationData to pack.
 */
function _packValidationData(
    ValidationData memory data
) pure returns (uint256) {
    return
        uint160(data.aggregator) |
        (uint256(data.validUntil) << 160) |
        (uint256(data.validAfter) << (160 + 48));
}

/**
 * Helper to pack the return value for validateUserOp, when not using an aggregator.
 * @param sigFailed  - True for signature failure, false for success.
 * @param validUntil - Last timestamp this UserOperation is valid (or zero for infinite).
 * @param validAfter - First timestamp this UserOperation is valid.
 */
<<<<<<< HEAD
function _packValidationData(
    bool sigFailed,
    uint48 validUntil,
    uint48 validAfter
) pure returns (uint256) {
    return
        (sigFailed ? 1 : 0) |
        (uint256(validUntil) << 160) |
        (uint256(validAfter) << (160 + 48));
}
=======
    function _packValidationData(bool sigFailed, uint48 validUntil, uint48 validAfter) pure returns (uint256) {
        return (sigFailed ? 1 : 0) | (uint256(validUntil) << 160) | (uint256(validAfter) << (160 + 48));
    }

/**
 * keccak function over calldata.
 * @dev copy calldata into memory, do keccak and drop allocated memory. Strangely, this is more efficient than letting solidity do it.
 */
    function calldataKeccak(bytes calldata data) pure returns (bytes32 ret) {
        assembly {
            let mem := mload(0x40)
            let len := data.length
            calldatacopy(mem, data.offset, len)
            ret := keccak256(mem, len)
        }
    }
>>>>>>> 05691c0a
<|MERGE_RESOLUTION|>--- conflicted
+++ resolved
@@ -85,7 +85,6 @@
  * @param validUntil - Last timestamp this UserOperation is valid (or zero for infinite).
  * @param validAfter - First timestamp this UserOperation is valid.
  */
-<<<<<<< HEAD
 function _packValidationData(
     bool sigFailed,
     uint48 validUntil,
@@ -96,10 +95,6 @@
         (uint256(validUntil) << 160) |
         (uint256(validAfter) << (160 + 48));
 }
-=======
-    function _packValidationData(bool sigFailed, uint48 validUntil, uint48 validAfter) pure returns (uint256) {
-        return (sigFailed ? 1 : 0) | (uint256(validUntil) << 160) | (uint256(validAfter) << (160 + 48));
-    }
 
 /**
  * keccak function over calldata.
@@ -112,5 +107,4 @@
             calldatacopy(mem, data.offset, len)
             ret := keccak256(mem, len)
         }
-    }
->>>>>>> 05691c0a
+    }