// SPDX-License-Identifier: GPL-3.0
pragma solidity ^0.8.12;

/* solhint-disable avoid-low-level-calls */
/* solhint-disable no-inline-assembly */
/* solhint-disable reason-string */

import "../interfaces/IAccount.sol";
import "../interfaces/IEntryPoint.sol";

/**
 * Basic account implementation.
 * this contract provides the basic logic for implementing the IAccount interface  - validateUserOp
 * specific account implementation should inherit it and provide the account-specific logic
 */
abstract contract BaseAccount is IAccount {
    using UserOperationLib for UserOperation;

    //return value in case of signature failure, with no time-range.
    // equivalent to packSigTimeRange(true,0,0);
    uint256 constant internal SIG_VALIDATION_FAILED = 1;

    /**
     * helper to pack the return value for validateUserOp
     * @param sigAuthorizer - 0 for success, 1 for failed, address for external service (aggregator)
     * @param validUntil last timestamp this UserOperation is valid (or zero for infinite)
     * @param validAfter first timestamp this UserOperation is valid
     */
<<<<<<< HEAD
    function packSigTimeRange(address sigAuthorizer, uint48 validUntil, uint48 validAfter) internal pure returns (uint256) {
        return uint160(sigAuthorizer) | uint256(validUntil << 160) | uint256(validAfter << (160+48));
=======
    function packSigTimeRange(bool sigFailed, uint64 validUntil, uint64 validAfter) internal pure returns (uint256) {
        return uint256(sigFailed ? 1 : 0) | (uint256(validUntil) << 8) | (uint256(validAfter) << 64+8);
>>>>>>> 1633c063
    }

    /**
     * return the account nonce.
     * subclass should return a nonce value that is used both by _validateAndUpdateNonce, and by the external provider (to read the current nonce)
     */
    function nonce() public view virtual returns (uint256);

    /**
     * return the entryPoint used by this account.
     * subclass should return the current entryPoint used by this account.
     */
    function entryPoint() public view virtual returns (IEntryPoint);

    /**
     * Validate user's signature and nonce.
     * subclass doesn't need to override this method. Instead, it should override the specific internal validation methods.
     */
    function validateUserOp(UserOperation calldata userOp, bytes32 userOpHash, uint256 missingAccountFunds)
    external override virtual returns (uint256 sigTimeRange) {
        _requireFromEntryPoint();
        sigTimeRange = _validateSignature(userOp, userOpHash);
        if (userOp.initCode.length == 0) {
            _validateAndUpdateNonce(userOp);
        }
        _payPrefund(missingAccountFunds);
    }

    /**
     * ensure the request comes from the known entrypoint.
     */
    function _requireFromEntryPoint() internal virtual view {
        require(msg.sender == address(entryPoint()), "account: not from EntryPoint");
    }

    /**
     * validate the signature is valid for this message.
     * @param userOp validate the userOp.signature field
     * @param userOpHash convenient field: the hash of the request, to check the signature against
     *          (also hashes the entrypoint and chain-id)
<<<<<<< HEAD
     * @return sigTimeRange signature and time-range of this operation
     *      <20-byte> sigAuthorizer - 0 for valid signature, 1 to mark signature failure,
     *         otherwise, an address of an "authorizer" contract.
     *      <6-byte> validUntil - last timestamp this operation is valid. 0 for "indefinite"
     *      <6-byte> validAfter - first timestamp this operation is valid
=======
     * @param aggregator the current aggregator. can be ignored by accounts that don't use aggregators
     * @return sigTimeRange signature validation status and time-range of this operation
     *      <byte> sigCheckStatus - (1) to mark signature failure, 0 for valid signature.
     *      <8-byte> validUntil - last timestamp this operation is valid. 0 for "indefinite"
     *      <8-byte> validAfter - first timestamp this operation is valid
>>>>>>> 1633c063
     *      The an account doesn't use time-range, it is enough to return SIG_VALIDATION_FAILED value (1) for signature failure.
     *      Note that the validation code cannot use block.timestamp (or block.number) directly.
     */
    function _validateSignature(UserOperation calldata userOp, bytes32 userOpHash)
    internal virtual returns (uint256 sigTimeRange);

    /**
     * validate the current nonce matches the UserOperation nonce.
     * then it should update the account's state to prevent replay of this UserOperation.
     * called only if initCode is empty (since "nonce" field is used as "salt" on account creation)
     * @param userOp the op to validate.
     */
    function _validateAndUpdateNonce(UserOperation calldata userOp) internal virtual;

    /**
     * sends to the entrypoint (msg.sender) the missing funds for this transaction.
     * subclass MAY override this method for better funds management
     * (e.g. send to the entryPoint more than the minimum required, so that in future transactions
     * it will not be required to send again)
     * @param missingAccountFunds the minimum value this method should send the entrypoint.
     *  this value MAY be zero, in case there is enough deposit, or the userOp has a paymaster.
     */
    function _payPrefund(uint256 missingAccountFunds) internal virtual {
        if (missingAccountFunds != 0) {
            (bool success,) = payable(msg.sender).call{value : missingAccountFunds, gas : type(uint256).max}("");
            (success);
            //ignore failure (its EntryPoint's job to verify, not account.)
        }
    }
}<|MERGE_RESOLUTION|>--- conflicted
+++ resolved
@@ -26,13 +26,18 @@
      * @param validUntil last timestamp this UserOperation is valid (or zero for infinite)
      * @param validAfter first timestamp this UserOperation is valid
      */
-<<<<<<< HEAD
     function packSigTimeRange(address sigAuthorizer, uint48 validUntil, uint48 validAfter) internal pure returns (uint256) {
         return uint160(sigAuthorizer) | uint256(validUntil << 160) | uint256(validAfter << (160+48));
-=======
-    function packSigTimeRange(bool sigFailed, uint64 validUntil, uint64 validAfter) internal pure returns (uint256) {
-        return uint256(sigFailed ? 1 : 0) | (uint256(validUntil) << 8) | (uint256(validAfter) << 64+8);
->>>>>>> 1633c063
+    }
+
+    /**
+     * helper to pack the return value for validateUserOp, when not using an aggregator
+     * @param sigFailed - true for signature failure, false for success
+     * @param validUntil last timestamp this UserOperation is valid (or zero for infinite)
+     * @param validAfter first timestamp this UserOperation is valid
+     */
+    function packSigTimeRange(bool sigFailed, uint48 validUntil, uint48 validAfter) internal pure returns (uint256) {
+        return (sigFailed ? 1: 0) | uint256(validUntil << 160) | uint256(validAfter << (160+48));
     }
 
     /**
@@ -73,19 +78,11 @@
      * @param userOp validate the userOp.signature field
      * @param userOpHash convenient field: the hash of the request, to check the signature against
      *          (also hashes the entrypoint and chain-id)
-<<<<<<< HEAD
      * @return sigTimeRange signature and time-range of this operation
      *      <20-byte> sigAuthorizer - 0 for valid signature, 1 to mark signature failure,
      *         otherwise, an address of an "authorizer" contract.
      *      <6-byte> validUntil - last timestamp this operation is valid. 0 for "indefinite"
      *      <6-byte> validAfter - first timestamp this operation is valid
-=======
-     * @param aggregator the current aggregator. can be ignored by accounts that don't use aggregators
-     * @return sigTimeRange signature validation status and time-range of this operation
-     *      <byte> sigCheckStatus - (1) to mark signature failure, 0 for valid signature.
-     *      <8-byte> validUntil - last timestamp this operation is valid. 0 for "indefinite"
-     *      <8-byte> validAfter - first timestamp this operation is valid
->>>>>>> 1633c063
      *      The an account doesn't use time-range, it is enough to return SIG_VALIDATION_FAILED value (1) for signature failure.
      *      Note that the validation code cannot use block.timestamp (or block.number) directly.
      */
