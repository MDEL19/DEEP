// SPDX-License-Identifier: GPL-3.0
pragma solidity ^0.8.12;

/* solhint-disable avoid-low-level-calls */
/* solhint-disable no-empty-blocks */

import "../interfaces/IAccount.sol";
import "../interfaces/IEntryPoint.sol";
import "./Helpers.sol";

/**
 * Basic account implementation.
 * this contract provides the basic logic for implementing the IAccount interface  - validateUserOp
 * specific account implementation should inherit it and provide the account-specific logic
 */
abstract contract BaseAccount is IAccount {
    using UserOperationLib for UserOperation;

    //return value in case of signature failure, with no time-range.
    // equivalent to _packValidationData(true,0,0);
    uint256 constant internal SIG_VALIDATION_FAILED = 1;

    /**
     * Return the account nonce.
     * This method returns the next sequential nonce.
     * For a nonce of a specific key, use `entrypoint.getNonce(account, key)`
     */
    function getNonce() public view virtual returns (uint256) {
        return entryPoint().getNonce(address(this), 0);
    }

    /**
     * return the entryPoint used by this account.
     * subclass should return the current entryPoint used by this account.
     */
    function entryPoint() public view virtual returns (IEntryPoint);

    /**
     * Validate user's signature and nonce.
     * subclass doesn't need to override this method. Instead, it should override the specific internal validation methods.
     */
    function validateUserOp(UserOperation calldata userOp, bytes32 userOpHash, uint256 missingAccountFunds)
    external override virtual returns (uint256 validationData) {
        _requireFromEntryPoint();
        validationData = _validateSignature(userOp, userOpHash);
<<<<<<< HEAD
=======
        _validateNonce(userOp.nonce);
>>>>>>> 19918cda
        _payPrefund(missingAccountFunds);
    }

    /**
     * ensure the request comes from the known entrypoint.
     */
    function _requireFromEntryPoint() internal virtual view {
        require(msg.sender == address(entryPoint()), "account: not from EntryPoint");
    }

    /**
     * validate the signature is valid for this message.
     * @param userOp validate the userOp.signature field
     * @param userOpHash convenient field: the hash of the request, to check the signature against
     *          (also hashes the entrypoint and chain id)
     * @return validationData signature and time-range of this operation
     *      <20-byte> sigAuthorizer - 0 for valid signature, 1 to mark signature failure,
     *         otherwise, an address of an "authorizer" contract.
     *      <6-byte> validUntil - last timestamp this operation is valid. 0 for "indefinite"
     *      <6-byte> validAfter - first timestamp this operation is valid
     *      If the account doesn't use time-range, it is enough to return SIG_VALIDATION_FAILED value (1) for signature failure.
     *      Note that the validation code cannot use block.timestamp (or block.number) directly.
     */
    function _validateSignature(UserOperation calldata userOp, bytes32 userOpHash)
    internal virtual returns (uint256 validationData);

    /**
<<<<<<< HEAD
=======
     * Validate the nonce of the UserOperation.
     * This method may validate the nonce requirement of this account.
     * e.g.
     * To limit the nonce to use sequenced UserOps only (no "out of order" UserOps):
     *      `require(nonce < type(uint64).max)`
     * For a hypothetical account that *requires* the nonce to be out-of-order:
     *      `require(nonce & type(uint64).max == 0)`
     *
     * The actual nonce uniqueness is managed by the EntryPoint, and thus no other
     * action is needed by the account itself.
     *
     * @param nonce to validate
     *
     * solhint-disable-next-line no-empty-blocks
     */
    function _validateNonce(uint256 nonce) internal view virtual {
    }

    /**
>>>>>>> 19918cda
     * sends to the entrypoint (msg.sender) the missing funds for this transaction.
     * subclass MAY override this method for better funds management
     * (e.g. send to the entryPoint more than the minimum required, so that in future transactions
     * it will not be required to send again)
     * @param missingAccountFunds the minimum value this method should send the entrypoint.
     *  this value MAY be zero, in case there is enough deposit, or the userOp has a paymaster.
     */
    function _payPrefund(uint256 missingAccountFunds) internal virtual {
        if (missingAccountFunds != 0) {
            (bool success,) = payable(msg.sender).call{value : missingAccountFunds, gas : type(uint256).max}("");
            (success);
            //ignore failure (its EntryPoint's job to verify, not account.)
        }
    }
}<|MERGE_RESOLUTION|>--- conflicted
+++ resolved
@@ -43,10 +43,7 @@
     external override virtual returns (uint256 validationData) {
         _requireFromEntryPoint();
         validationData = _validateSignature(userOp, userOpHash);
-<<<<<<< HEAD
-=======
         _validateNonce(userOp.nonce);
->>>>>>> 19918cda
         _payPrefund(missingAccountFunds);
     }
 
@@ -74,8 +71,6 @@
     internal virtual returns (uint256 validationData);
 
     /**
-<<<<<<< HEAD
-=======
      * Validate the nonce of the UserOperation.
      * This method may validate the nonce requirement of this account.
      * e.g.
@@ -95,7 +90,6 @@
     }
 
     /**
->>>>>>> 19918cda
      * sends to the entrypoint (msg.sender) the missing funds for this transaction.
      * subclass MAY override this method for better funds management
      * (e.g. send to the entryPoint more than the minimum required, so that in future transactions
