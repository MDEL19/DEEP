// SPDX-License-Identifier: GPL-3.0
pragma solidity ^0.8.12;

/* solhint-disable avoid-low-level-calls */
/* solhint-disable no-empty-blocks */

import "../interfaces/IAccount.sol";
import "../interfaces/IEntryPoint.sol";
import "./Helpers.sol";

/**
 * Basic account implementation.
 * this contract provides the basic logic for implementing the IAccount interface  - validateUserOp
 * specific account implementation should inherit it and provide the account-specific logic
 */
abstract contract BaseAccount is IAccount {
  using UserOperationLib for UserOperation;

  //return value in case of signature failure, with no time-range.
  // equivalent to _packValidationData(true,0,0);
  uint256 internal constant SIG_VALIDATION_FAILED = 1;

  /**
<<<<<<< HEAD
   * return the account nonce.
   * subclass should return a nonce value that is used both by _validateAndUpdateNonce, and by the external provider (to read the current nonce)
   */
  function nonce() public view virtual returns (uint256);
=======
   * Return the account nonce.
   * This method returns the next sequential nonce.
   * For a nonce of a specific key, use `entrypoint.getNonce(account, key)`
   */
  function getNonce() public view virtual returns (uint256) {
    return entryPoint().getNonce(address(this), 0);
  }
>>>>>>> 29beaaac

  /**
   * return the entryPoint used by this account.
   * subclass should return the current entryPoint used by this account.
   */
  function entryPoint() public view virtual returns (IEntryPoint);

  /**
   * Validate user's signature and nonce.
   * subclass doesn't need to override this method. Instead, it should override the specific internal validation methods.
   */
  function validateUserOp(
    UserOperation calldata userOp,
    bytes32 userOpHash,
    uint256 missingAccountFunds
  ) external virtual override returns (uint256 validationData) {
    _requireFromEntryPoint();
    validationData = _validateSignature(userOp, userOpHash);
<<<<<<< HEAD
    if (userOp.initCode.length == 0) {
      _validateAndUpdateNonce(userOp);
    }
=======
    _validateNonce(userOp.nonce);
>>>>>>> 29beaaac
    _payPrefund(missingAccountFunds);
  }

  /**
   * ensure the request comes from the known entrypoint.
   */
  function _requireFromEntryPoint() internal view virtual {
    require(
      msg.sender == address(entryPoint()),
      "account: not from EntryPoint"
    );
  }

  /**
   * validate the signature is valid for this message.
   * @param userOp validate the userOp.signature field
   * @param userOpHash convenient field: the hash of the request, to check the signature against
   *          (also hashes the entrypoint and chain id)
   * @return validationData signature and time-range of this operation
   *      <20-byte> sigAuthorizer - 0 for valid signature, 1 to mark signature failure,
   *         otherwise, an address of an "authorizer" contract.
   *      <6-byte> validUntil - last timestamp this operation is valid. 0 for "indefinite"
   *      <6-byte> validAfter - first timestamp this operation is valid
   *      If the account doesn't use time-range, it is enough to return SIG_VALIDATION_FAILED value (1) for signature failure.
   *      Note that the validation code cannot use block.timestamp (or block.number) directly.
   */
  function _validateSignature(
    UserOperation calldata userOp,
    bytes32 userOpHash
  ) internal virtual returns (uint256 validationData);

  /**
<<<<<<< HEAD
   * validate the current nonce matches the UserOperation nonce.
   * then it should update the account's state to prevent replay of this UserOperation.
   * called only if initCode is empty (since "nonce" field is used as "salt" on account creation)
   * @param userOp the op to validate.
   */
  function _validateAndUpdateNonce(
    UserOperation calldata userOp
  ) internal virtual;
=======
   * Validate the nonce of the UserOperation.
   * This method may validate the nonce requirement of this account.
   * e.g.
   * To limit the nonce to use sequenced UserOps only (no "out of order" UserOps):
   *      `require(nonce < type(uint64).max)`
   * For a hypothetical account that *requires* the nonce to be out-of-order:
   *      `require(nonce & type(uint64).max == 0)`
   *
   * The actual nonce uniqueness is managed by the EntryPoint, and thus no other
   * action is needed by the account itself.
   *
   * @param nonce to validate
   *
   * solhint-disable-next-line no-empty-blocks
   */
  function _validateNonce(uint256 nonce) internal view virtual {}
>>>>>>> 29beaaac

  /**
   * sends to the entrypoint (msg.sender) the missing funds for this transaction.
   * subclass MAY override this method for better funds management
   * (e.g. send to the entryPoint more than the minimum required, so that in future transactions
   * it will not be required to send again)
   * @param missingAccountFunds the minimum value this method should send the entrypoint.
   *  this value MAY be zero, in case there is enough deposit, or the userOp has a paymaster.
   */
  function _payPrefund(uint256 missingAccountFunds) internal virtual {
    if (missingAccountFunds != 0) {
      (bool success, ) = payable(msg.sender).call{
        value: missingAccountFunds,
        gas: type(uint256).max
      }("");
      (success);
      //ignore failure (its EntryPoint's job to verify, not account.)
    }
  }
}<|MERGE_RESOLUTION|>--- conflicted
+++ resolved
@@ -21,12 +21,7 @@
   uint256 internal constant SIG_VALIDATION_FAILED = 1;
 
   /**
-<<<<<<< HEAD
-   * return the account nonce.
-   * subclass should return a nonce value that is used both by _validateAndUpdateNonce, and by the external provider (to read the current nonce)
-   */
-  function nonce() public view virtual returns (uint256);
-=======
+
    * Return the account nonce.
    * This method returns the next sequential nonce.
    * For a nonce of a specific key, use `entrypoint.getNonce(account, key)`
@@ -34,7 +29,6 @@
   function getNonce() public view virtual returns (uint256) {
     return entryPoint().getNonce(address(this), 0);
   }
->>>>>>> 29beaaac
 
   /**
    * return the entryPoint used by this account.
@@ -53,13 +47,9 @@
   ) external virtual override returns (uint256 validationData) {
     _requireFromEntryPoint();
     validationData = _validateSignature(userOp, userOpHash);
-<<<<<<< HEAD
-    if (userOp.initCode.length == 0) {
-      _validateAndUpdateNonce(userOp);
-    }
-=======
+
     _validateNonce(userOp.nonce);
->>>>>>> 29beaaac
+
     _payPrefund(missingAccountFunds);
   }
 
@@ -92,16 +82,7 @@
   ) internal virtual returns (uint256 validationData);
 
   /**
-<<<<<<< HEAD
-   * validate the current nonce matches the UserOperation nonce.
-   * then it should update the account's state to prevent replay of this UserOperation.
-   * called only if initCode is empty (since "nonce" field is used as "salt" on account creation)
-   * @param userOp the op to validate.
-   */
-  function _validateAndUpdateNonce(
-    UserOperation calldata userOp
-  ) internal virtual;
-=======
+
    * Validate the nonce of the UserOperation.
    * This method may validate the nonce requirement of this account.
    * e.g.
@@ -118,7 +99,6 @@
    * solhint-disable-next-line no-empty-blocks
    */
   function _validateNonce(uint256 nonce) internal view virtual {}
->>>>>>> 29beaaac
 
   /**
    * sends to the entrypoint (msg.sender) the missing funds for this transaction.
