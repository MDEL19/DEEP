--- conflicted
+++ resolved
@@ -58,12 +58,8 @@
      * @return deadline the last block timestamp this operation is valid, or zero if it is valid indefinitely.
      *      Note that the validation code cannot use block.timestamp (or block.number) directly.
      */
-<<<<<<< HEAD
     function _validateSignature(UserOperation calldata userOp, bytes32 requestId, address aggregator)
-    internal virtual view returns (uint256 deadline);
-=======
-    function _validateSignature(UserOperation calldata userOp, bytes32 requestId, address aggregator) internal virtual;
->>>>>>> 347cfd99
+    internal virtual returns (uint256 deadline);
 
     /**
      * validate the current nonce matches the UserOperation nonce.
