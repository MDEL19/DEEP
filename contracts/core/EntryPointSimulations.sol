--- conflicted
+++ resolved
@@ -24,11 +24,7 @@
         _senderCreator = SenderCreator(createdObj);
     }
 
-<<<<<<< HEAD
-    function senderCreator() public view virtual override returns (SenderCreator) {
-=======
     function senderCreator() public view virtual override(EntryPoint, IEntryPoint) returns (ISenderCreator) {
->>>>>>> c6f34e43
         // return the same senderCreator as real EntryPoint.
         // this call is slightly (100) more expensive than EntryPoint's access to immutable member
         return _senderCreator;
