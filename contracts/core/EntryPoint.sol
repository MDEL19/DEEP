--- conflicted
+++ resolved
@@ -132,16 +132,6 @@
             UserOpsPerAggregator calldata opa = opsPerAggregator[a];
             UserOperation[] calldata ops = opa.userOps;
             IAggregator aggregator = opa.aggregator;
-<<<<<<< HEAD
-            uint256 opslen = ops.length;
-            for (uint256 i = 0; i < opslen; i++) {
-                UserOpInfo memory opInfo = opInfos[opIndex];
-                (uint256 sigTimeRange, uint256 paymasterTimeRange) = _validatePrepayment(opIndex, ops[i], opInfo);
-                _validateSigTimeRange(i, opInfo, sigTimeRange, paymasterTimeRange, address(aggregator));
-                opIndex++;
-            }
-=======
->>>>>>> 1633c063
 
             if (address(aggregator) != address(0)) {
                 // solhint-disable-next-line no-empty-blocks
@@ -154,8 +144,8 @@
             uint256 opslen = ops.length;
             for (uint256 i = 0; i < opslen; i++) {
                 UserOpInfo memory opInfo = opInfos[opIndex];
-                (uint256 sigTimeRange, uint256 paymasterTimeRange,) = _validatePrepayment(opIndex, ops[i], opInfo, address(aggregator));
-                _validateSigTimeRange(i, opInfo, sigTimeRange, paymasterTimeRange);
+                (uint256 sigTimeRange, uint256 paymasterTimeRange) = _validatePrepayment(opIndex, ops[i], opInfo);
+                _validateSigTimeRange(i, opInfo, sigTimeRange, paymasterTimeRange, address(aggregator));
                 opIndex++;
             }
         }
@@ -484,11 +474,7 @@
         }
     }
 
-<<<<<<< HEAD
-    function _getSigTimeRange(uint sigTimeRange) internal view returns (address sigAuthorizer, bool outOfTimeRange) {
-=======
-    function _getSigTimeRange(uint256 sigTimeRange) internal view returns (bool sigFailed, bool outOfTimeRange) {
->>>>>>> 1633c063
+    function _getSigTimeRange(uint256 sigTimeRange) internal view returns (address sigAuthorizer, bool outOfTimeRange) {
         if (sigTimeRange == 0) {
             return (address(0), false);
         }
@@ -500,7 +486,6 @@
     }
 
     //extract sigFailed, validAfter, validUntil.
-<<<<<<< HEAD
     // also convert zero validUntil to type(uint48).max
     function _parseSigTimeRange(uint sigTimeRange) internal pure returns (address sigAuthorizer, uint48 validAfter, uint48 validUntil) {
         sigAuthorizer = address(uint160(sigTimeRange));
@@ -510,30 +495,12 @@
     }
 
     // intersect account and paymaster ranges.
-    function _intersectTimeRange(uint sigTimeRange, uint paymasterTimeRange) internal pure returns (address sigAuthorizer, uint48 validAfter, uint48 validUntil) {
+    function _intersectTimeRange(uint256 sigTimeRange, uint256 paymasterTimeRange) internal pure returns (address sigAuthorizer, uint48 validAfter, uint48 validUntil) {
         (sigAuthorizer, validAfter, validUntil) = _parseSigTimeRange(sigTimeRange);
         (address pmsigAuthorizer, uint48 pmValidAfter, uint48 pmValidUntil) = _parseSigTimeRange(paymasterTimeRange);
         if (sigAuthorizer == address(0)) {
             sigAuthorizer = pmsigAuthorizer;
         }
-=======
-    // also convert zero validUntil to type(uint64).max
-    function _parseSigTimeRange(uint256 sigTimeRange) internal pure returns (bool sigFailed, uint64 validAfter, uint64 validUntil) {
-        sigFailed = uint8(sigTimeRange) != 0;
-        // Treat zero as max-value
-        validUntil = uint64(sigTimeRange >> 8);
-        if (validUntil == 0) {
-            validUntil = type(uint64).max;
-        }
-        validAfter = uint64(sigTimeRange >> (8 + 64));
-    }
-
-    // intersect account and paymaster ranges.
-    function _intersectTimeRange(uint256 sigTimeRange, uint256 paymasterTimeRange) internal pure returns (bool sigFailed, uint64 validAfter, uint64 validUntil) {
-        (sigFailed, validAfter, validUntil) = _parseSigTimeRange(sigTimeRange);
-        (bool pmSigFailed, uint64 pmValidAfter, uint64 pmValidUntil) = _parseSigTimeRange(paymasterTimeRange);
-        sigFailed = sigFailed || pmSigFailed;
->>>>>>> 1633c063
 
         if (validAfter < pmValidAfter) validAfter = pmValidAfter;
         if (validUntil > pmValidUntil) validUntil = pmValidUntil;
