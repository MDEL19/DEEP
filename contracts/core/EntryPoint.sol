// SPDX-License-Identifier: GPL-3.0
pragma solidity ^0.8.12;

/* solhint-disable avoid-low-level-calls */
/* solhint-disable no-inline-assembly */

import "../interfaces/IAccount.sol";
import "../interfaces/IPaymaster.sol";
import "../interfaces/IEntryPoint.sol";

import "../utils/Exec.sol";
import "./StakeManager.sol";
import "./SenderCreator.sol";
import "./Helpers.sol";
import "./NonceManager.sol";
import "./UserOperationLib.sol";

// we also require '@gnosis.pm/safe-contracts' and both libraries have 'IERC165.sol', leading to conflicts
import "@openzeppelin/contracts/utils/introspection/ERC165.sol" as OpenZeppelin;
import "@openzeppelin/contracts/security/ReentrancyGuard.sol";

/*
 * Account-Abstraction (EIP-4337) singleton EntryPoint implementation.
 * Only one instance required on each chain.
 */
<<<<<<< HEAD
contract EntryPoint is IEntryPoint, StakeManager, NonceManager, ReentrancyGuard {

    using UserOperationLib for UserOperation;

    SenderCreator private immutable senderCreator = new SenderCreator();

    // Internal value used during simulation: need to query aggregator.
    address private constant SIMULATE_FIND_AGGREGATOR = address(1);
=======
contract EntryPoint is IEntryPoint, StakeManager, NonceManager, ReentrancyGuard, OpenZeppelin.ERC165 {

    using UserOperationLib for UserOperation;

    SenderCreator private senderCreator = new SenderCreator();
>>>>>>> 73a67699

    // Marker for inner call revert on out of gas
    bytes32 private constant INNER_OUT_OF_GAS = hex"deaddead";

    uint256 private constant REVERT_REASON_MAX_LEN = 2048;

    /**
     * For simulation purposes, validateUserOp (and validatePaymasterUserOp)
     * must return this value in case of signature failure, instead of revert.
     */
    uint256 public constant SIG_VALIDATION_FAILED = 1;

    /// @inheritdoc OpenZeppelin.IERC165
    function supportsInterface(bytes4 interfaceId) public view virtual override returns (bool) {
        // note: solidity "type(IEntryPoint).interfaceId" is without inherited methods but we want to check everything
        return interfaceId == (type(IEntryPoint).interfaceId ^ type(IStakeManager).interfaceId ^ type(INonceManager).interfaceId) ||
            interfaceId == type(IEntryPoint).interfaceId ||
            interfaceId == type(IStakeManager).interfaceId ||
            interfaceId == type(INonceManager).interfaceId ||
            super.supportsInterface(interfaceId);
    }

    /**
     * Compensate the caller's beneficiary address with the collected fees of all UserOperations.
     * @param beneficiary - The address to receive the fees.
     * @param amount      - Amount to transfer.
     */
    function _compensate(address payable beneficiary, uint256 amount) internal {
        require(beneficiary != address(0), "AA90 invalid beneficiary");
        (bool success, ) = beneficiary.call{value: amount}("");
        require(success, "AA91 failed send to beneficiary");
    }

    /**
     * Execute a user operation.
     * @param opIndex    - Index into the opInfo array.
     * @param userOp     - The userOp to execute.
     * @param opInfo     - The opInfo filled by validatePrepayment for this userOp.
     * @return collected - The total amount this userOp paid.
     */
    function _executeUserOp(
        uint256 opIndex,
        UserOperation calldata userOp,
        UserOpInfo memory opInfo
<<<<<<< HEAD
    ) private returns (uint256 collected) {
=======
    )
    internal
    returns
    (uint256 collected) {
>>>>>>> 73a67699
        uint256 preGas = gasleft();
        bytes memory context = getMemoryBytesFromOffset(opInfo.contextOffset);

        try this.innerHandleOp(userOp.callData, opInfo, context) returns (
            uint256 _actualGasCost
        ) {
            collected = _actualGasCost;
        } catch {
            bytes32 innerRevertCode;
            assembly {
                let len := returndatasize()
                if eq(32,len) {
                    returndatacopy(0, 0, 32)
                    innerRevertCode := mload(0)
                }
            }
            // handleOps was called with gas limit too low. abort entire bundle.
            if (innerRevertCode == INNER_OUT_OF_GAS) {
                //report paymaster, since if it is not deliberately caused by the bundler,
                // it must be a revert caused by paymaster.
                revert FailedOp(opIndex, "AA95 out of gas");
            }

            uint256 actualGas = preGas - gasleft() + opInfo.preOpGas;
            collected = _handlePostOp(
                opIndex,
                IPaymaster.PostOpMode.postOpReverted,
                opInfo,
                context,
                actualGas
            );
        }
    }

    /// @inheritdoc IEntryPoint
    function handleOps(
        UserOperation[] calldata ops,
        address payable beneficiary
    ) public nonReentrant {
        uint256 opslen = ops.length;
        UserOpInfo[] memory opInfos = new UserOpInfo[](opslen);

        unchecked {
            for (uint256 i = 0; i < opslen; i++) {
                UserOpInfo memory opInfo = opInfos[i];
                (
                    uint256 validationData,
                    uint256 pmValidationData
                ) = _validatePrepayment(i, ops[i], opInfo);
                _validateAccountAndPaymasterValidationData(
                    i,
                    validationData,
                    pmValidationData,
                    address(0)
                );
            }

            uint256 collected = 0;
            emit BeforeExecution();

            for (uint256 i = 0; i < opslen; i++) {
                collected += _executeUserOp(i, ops[i], opInfos[i]);
            }

            _compensate(beneficiary, collected);
        }
    }

    /// @inheritdoc IEntryPoint
    function handleAggregatedOps(
        UserOpsPerAggregator[] calldata opsPerAggregator,
        address payable beneficiary
    ) public nonReentrant {

        uint256 opasLen = opsPerAggregator.length;
        uint256 totalOps = 0;
        for (uint256 i = 0; i < opasLen; i++) {
            UserOpsPerAggregator calldata opa = opsPerAggregator[i];
            UserOperation[] calldata ops = opa.userOps;
            IAggregator aggregator = opa.aggregator;

            //address(1) is special marker of "signature error"
            require(
                address(aggregator) != address(1),
                "AA96 invalid aggregator"
            );

            if (address(aggregator) != address(0)) {
                // solhint-disable-next-line no-empty-blocks
                try aggregator.validateSignatures(ops, opa.signature) {} catch {
                    revert SignatureValidationFailed(address(aggregator));
                }
            }

            totalOps += ops.length;
        }

        UserOpInfo[] memory opInfos = new UserOpInfo[](totalOps);

        emit BeforeExecution();

        uint256 opIndex = 0;
        for (uint256 a = 0; a < opasLen; a++) {
            UserOpsPerAggregator calldata opa = opsPerAggregator[a];
            UserOperation[] calldata ops = opa.userOps;
            IAggregator aggregator = opa.aggregator;

            uint256 opslen = ops.length;
            for (uint256 i = 0; i < opslen; i++) {
                UserOpInfo memory opInfo = opInfos[opIndex];
                (
                    uint256 validationData,
                    uint256 paymasterValidationData
                ) = _validatePrepayment(opIndex, ops[i], opInfo);
                _validateAccountAndPaymasterValidationData(
                    i,
                    validationData,
                    paymasterValidationData,
                    address(aggregator)
                );
                opIndex++;
            }
        }

        uint256 collected = 0;
        opIndex = 0;
        for (uint256 a = 0; a < opasLen; a++) {
            UserOpsPerAggregator calldata opa = opsPerAggregator[a];
            emit SignatureAggregatorChanged(address(opa.aggregator));
            UserOperation[] calldata ops = opa.userOps;
            uint256 opslen = ops.length;

            for (uint256 i = 0; i < opslen; i++) {
                collected += _executeUserOp(opIndex, ops[i], opInfos[opIndex]);
                opIndex++;
            }
        }
        emit SignatureAggregatorChanged(address(0));

        _compensate(beneficiary, collected);
    }

<<<<<<< HEAD
    /// @inheritdoc IEntryPoint
    function simulateHandleOp(
        UserOperation calldata op,
        address target,
        bytes calldata targetCallData
    ) external override {
        UserOpInfo memory opInfo;
        _simulationOnlyValidations(op);
        (
            uint256 validationData,
            uint256 paymasterValidationData
        ) = _validatePrepayment(0, op, opInfo);
        ValidationData memory data = _intersectTimeRange(
            validationData,
            paymasterValidationData
        );

        numberMarker();
        uint256 paid = _executeUserOp(0, op, opInfo);
        numberMarker();
        bool targetSuccess;
        bytes memory targetResult;
        if (target != address(0)) {
            (targetSuccess, targetResult) = target.call(targetCallData);
        }
        revert ExecutionResult(
            opInfo.preOpGas,
            paid,
            data.validAfter,
            data.validUntil,
            targetSuccess,
            targetResult
        );
    }

=======
>>>>>>> 73a67699
    /**
     * A memory copy of UserOp static fields only.
     * Excluding: callData, initCode and signature. Replacing paymasterAndData with paymaster.
     */
    struct MemoryUserOp {
        address sender;
        uint256 nonce;
        uint256 callGasLimit;
        uint256 verificationGasLimit;
        uint256 preVerificationGas;
        address paymaster;
        uint256 maxFeePerGas;
        uint256 maxPriorityFeePerGas;
    }

    struct UserOpInfo {
        MemoryUserOp mUserOp;
        bytes32 userOpHash;
        uint256 prefund;
        uint256 contextOffset;
        uint256 preOpGas;
    }

    /**
     * Inner function to handle a UserOperation.
     * Must be declared "external" to open a call context, but it can only be called by handleOps.
     * @param callData - The callData to execute.
     * @param opInfo   - The UserOpInfo struct.
     * @param context  - The context bytes.
     */
    function innerHandleOp(
        bytes memory callData,
        UserOpInfo memory opInfo,
        bytes calldata context
    ) external returns (uint256 actualGasCost) {
        uint256 preGas = gasleft();
        require(msg.sender == address(this), "AA92 internal call only");
        MemoryUserOp memory mUserOp = opInfo.mUserOp;

        uint callGasLimit = mUserOp.callGasLimit;
        unchecked {
            // handleOps was called with gas limit too low. abort entire bundle.
            if (
                gasleft() < callGasLimit + mUserOp.verificationGasLimit + 5000
            ) {
                assembly {
                    mstore(0, INNER_OUT_OF_GAS)
                    revert(0, 32)
                }
            }
        }

        IPaymaster.PostOpMode mode = IPaymaster.PostOpMode.opSucceeded;
        if (callData.length > 0) {
            bool success = Exec.call(mUserOp.sender, 0, callData, callGasLimit);
            if (!success) {
                bytes memory result = Exec.getReturnData(REVERT_REASON_MAX_LEN);
                if (result.length > 0) {
                    emit UserOperationRevertReason(
                        opInfo.userOpHash,
                        mUserOp.sender,
                        mUserOp.nonce,
                        result
                    );
                }
                mode = IPaymaster.PostOpMode.opReverted;
            }
        }

        unchecked {
            uint256 actualGas = preGas - gasleft() + opInfo.preOpGas;
            // Note: opIndex is ignored (relevant only if mode==postOpReverted, which is only possible outside of innerHandleOp)
            return _handlePostOp(0, mode, opInfo, context, actualGas);
        }
    }

    /// @inheritdoc IEntryPoint
    function getUserOpHash(
        UserOperation calldata userOp
    ) public view returns (bytes32) {
        return
            keccak256(abi.encode(userOp.hash(), address(this), block.chainid));
    }

    /**
     * Copy general fields from userOp into the memory opInfo structure.
     * @param userOp  - The user operation.
     * @param mUserOp - The memory user operation.
     */
    function _copyUserOpToMemory(
        UserOperation calldata userOp,
        MemoryUserOp memory mUserOp
    ) internal pure {
        mUserOp.sender = userOp.sender;
        mUserOp.nonce = userOp.nonce;
        mUserOp.callGasLimit = userOp.callGasLimit;
        mUserOp.verificationGasLimit = userOp.verificationGasLimit;
        mUserOp.preVerificationGas = userOp.preVerificationGas;
        mUserOp.maxFeePerGas = userOp.maxFeePerGas;
        mUserOp.maxPriorityFeePerGas = userOp.maxPriorityFeePerGas;
        bytes calldata paymasterAndData = userOp.paymasterAndData;
        if (paymasterAndData.length > 0) {
            require(
                paymasterAndData.length >= 20,
                "AA93 invalid paymasterAndData"
            );
            mUserOp.paymaster = address(bytes20(paymasterAndData[:20]));
        } else {
            mUserOp.paymaster = address(0);
        }
    }

<<<<<<< HEAD
    /// @inheritdoc IEntryPoint
    function simulateValidation(UserOperation calldata userOp) external {
        UserOpInfo memory outOpInfo;

        _simulationOnlyValidations(userOp);
        (
            uint256 validationData,
            uint256 paymasterValidationData
        ) = _validatePrepayment(0, userOp, outOpInfo);
        StakeInfo memory paymasterInfo = _getStakeInfo(
            outOpInfo.mUserOp.paymaster
        );
        StakeInfo memory senderInfo = _getStakeInfo(outOpInfo.mUserOp.sender);
        StakeInfo memory factoryInfo;
        {
            bytes calldata initCode = userOp.initCode;
            address factory = initCode.length >= 20
                ? address(bytes20(initCode[0:20]))
                : address(0);
            factoryInfo = _getStakeInfo(factory);
        }

        ValidationData memory data = _intersectTimeRange(
            validationData,
            paymasterValidationData
        );
        address aggregator = data.aggregator;
        bool sigFailed = aggregator == address(1);
        ReturnInfo memory returnInfo = ReturnInfo(
            outOpInfo.preOpGas,
            outOpInfo.prefund,
            sigFailed,
            data.validAfter,
            data.validUntil,
            getMemoryBytesFromOffset(outOpInfo.contextOffset)
        );

        if (aggregator != address(0) && aggregator != address(1)) {
            AggregatorStakeInfo memory aggregatorInfo = AggregatorStakeInfo(
                aggregator,
                _getStakeInfo(aggregator)
            );
            revert ValidationResultWithAggregation(
                returnInfo,
                senderInfo,
                factoryInfo,
                paymasterInfo,
                aggregatorInfo
            );
        }
        revert ValidationResult(
            returnInfo,
            senderInfo,
            factoryInfo,
            paymasterInfo
        );
    }

    /**
     * Get the required prefunded gas fee amount for an operation.
     * @param mUserOp - The user operation in memory.
     */
    function _getRequiredPrefund(
        MemoryUserOp memory mUserOp
    ) internal pure returns (uint256 requiredPrefund) {
        unchecked {
            // When using a Paymaster, the verificationGasLimit is used also to as a limit for the postOp call.
            // Our security model might call postOp eventually twice.
            uint256 mul = mUserOp.paymaster != address(0) ? 3 : 1;
            uint256 requiredGas = mUserOp.callGasLimit +
                mUserOp.verificationGasLimit *
                mul +
                mUserOp.preVerificationGas;

            requiredPrefund = requiredGas * mUserOp.maxFeePerGas;
        }
    }

    /**
=======
    /**
     * Get the required prefunded gas fee amount for an operation.
     * @param mUserOp - The user operation in memory.
     */
    function _getRequiredPrefund(
        MemoryUserOp memory mUserOp
    ) internal pure returns (uint256 requiredPrefund) {
        unchecked {
            // When using a Paymaster, the verificationGasLimit is used also to as a limit for the postOp call.
            // Our security model might call postOp eventually twice.
            uint256 mul = mUserOp.paymaster != address(0) ? 3 : 1;
            uint256 requiredGas = mUserOp.callGasLimit +
                mUserOp.verificationGasLimit *
                mul +
                mUserOp.preVerificationGas;

            requiredPrefund = requiredGas * mUserOp.maxFeePerGas;
        }
    }

    /**
>>>>>>> 73a67699
     * Create sender smart contract account if init code is provided.
     * @param opIndex  - The operation index.
     * @param opInfo   - The operation info.
     * @param initCode - The init code for the smart contract account.
     */
    function _createSenderIfNeeded(
        uint256 opIndex,
        UserOpInfo memory opInfo,
        bytes calldata initCode
    ) internal {
        if (initCode.length != 0) {
            address sender = opInfo.mUserOp.sender;
            if (sender.code.length != 0)
                revert FailedOp(opIndex, "AA10 sender already constructed");
            address sender1 = senderCreator.createSender{
                gas: opInfo.mUserOp.verificationGasLimit
            }(initCode);
            if (sender1 == address(0))
                revert FailedOp(opIndex, "AA13 initCode failed or OOG");
            if (sender1 != sender)
                revert FailedOp(opIndex, "AA14 initCode must return sender");
            if (sender1.code.length == 0)
                revert FailedOp(opIndex, "AA15 initCode must create sender");
            address factory = address(bytes20(initCode[0:20]));
            emit AccountDeployed(
                opInfo.userOpHash,
                sender,
                factory,
                opInfo.mUserOp.paymaster
            );
        }
    }

    /// @inheritdoc IEntryPoint
    function getSenderAddress(bytes calldata initCode) public {
        address sender = senderCreator.createSender(initCode);
        revert SenderAddressResult(sender);
    }

<<<<<<< HEAD
    function _simulationOnlyValidations(
        UserOperation calldata userOp
    ) internal view {
        try
            this._validateSenderAndPaymaster(
                userOp.initCode,
                userOp.sender,
                userOp.paymasterAndData
            )
        // solhint-disable-next-line no-empty-blocks
        {} catch Error(string memory revertReason) {
            if (bytes(revertReason).length != 0) {
                revert FailedOp(0, revertReason);
            }
        }
    }

    /**
     * Called only during simulation.
     * This function always reverts to prevent warm/cold storage differentiation in simulation vs execution.
     * @param initCode         - The smart account constructor code.
     * @param sender           - The sender address.
     * @param paymasterAndData - The paymaster address followed by the token address to use.
     */
    function _validateSenderAndPaymaster(
        bytes calldata initCode,
        address sender,
        bytes calldata paymasterAndData
    ) external view {
        if (initCode.length == 0 && sender.code.length == 0) {
            // it would revert anyway. but give a meaningful message
            revert("AA20 account not deployed");
        }
        if (paymasterAndData.length >= 20) {
            address paymaster = address(bytes20(paymasterAndData[0:20]));
            if (paymaster.code.length == 0) {
                // It would revert anyway. but give a meaningful message.
                revert("AA30 paymaster not deployed");
            }
        }
        // always revert
        revert("");
    }

=======
>>>>>>> 73a67699
    /**
     * Call account.validateUserOp.
     * Revert (with FailedOp) in case validateUserOp reverts, or account didn't send required prefund.
     * Decrement account's deposit if needed.
     * @param opIndex         - The operation index.
     * @param op              - The user operation.
     * @param opInfo          - The operation info.
     * @param requiredPrefund - The required prefund amount.
     */
    function _validateAccountPrepayment(
        uint256 opIndex,
        UserOperation calldata op,
        UserOpInfo memory opInfo,
        uint256 requiredPrefund
    )
        internal
        returns (
            uint256 gasUsedByValidateAccountPrepayment,
            uint256 validationData
        )
    {
        unchecked {
            uint256 preGas = gasleft();
            MemoryUserOp memory mUserOp = opInfo.mUserOp;
            address sender = mUserOp.sender;
            _createSenderIfNeeded(opIndex, opInfo, op.initCode);
            address paymaster = mUserOp.paymaster;
            numberMarker();
            uint256 missingAccountFunds = 0;
            if (paymaster == address(0)) {
                uint256 bal = balanceOf(sender);
                missingAccountFunds = bal > requiredPrefund
                    ? 0
                    : requiredPrefund - bal;
            }
            try
                IAccount(sender).validateUserOp{
                    gas: mUserOp.verificationGasLimit
                }(op, opInfo.userOpHash, missingAccountFunds)
            returns (uint256 _validationData) {
                validationData = _validationData;
            } catch Error(string memory revertReason) {
                revert FailedOp(
                    opIndex,
                    string.concat("AA23 reverted: ", revertReason)
                );
            } catch {
                revert FailedOp(opIndex, "AA23 reverted (or OOG)");
<<<<<<< HEAD
            }
            if (paymaster == address(0)) {
                DepositInfo storage senderInfo = deposits[sender];
                uint256 deposit = senderInfo.deposit;
                if (requiredPrefund > deposit) {
                    revert FailedOp(opIndex, "AA21 didn't pay prefund");
                }
                senderInfo.deposit = uint112(deposit - requiredPrefund);
            }
=======
            }
            if (paymaster == address(0)) {
                DepositInfo storage senderInfo = deposits[sender];
                uint256 deposit = senderInfo.deposit;
                if (requiredPrefund > deposit) {
                    revert FailedOp(opIndex, "AA21 didn't pay prefund");
                }
                senderInfo.deposit = uint112(deposit - requiredPrefund);
            }
>>>>>>> 73a67699
            gasUsedByValidateAccountPrepayment = preGas - gasleft();
        }
    }

    /**
     * In case the request has a paymaster:
     *  - Validate paymaster has enough deposit.
     *  - Call paymaster.validatePaymasterUserOp.
     *  - Revert with proper FailedOp in case paymaster reverts.
     *  - Decrement paymaster's deposit.
     * @param opIndex                            - The operation index.
     * @param op                                 - The user operation.
     * @param opInfo                             - The operation info.
     * @param requiredPreFund                    - The required prefund amount.
     * @param gasUsedByValidateAccountPrepayment - The gas used by _validateAccountPrepayment.
     */
    function _validatePaymasterPrepayment(
        uint256 opIndex,
        UserOperation calldata op,
        UserOpInfo memory opInfo,
        uint256 requiredPreFund,
        uint256 gasUsedByValidateAccountPrepayment
    ) internal returns (bytes memory context, uint256 validationData) {
        unchecked {
            MemoryUserOp memory mUserOp = opInfo.mUserOp;
            uint256 verificationGasLimit = mUserOp.verificationGasLimit;
            require(
                verificationGasLimit > gasUsedByValidateAccountPrepayment,
                "AA41 too little verificationGas"
            );
            uint256 gas = verificationGasLimit -
                gasUsedByValidateAccountPrepayment;

            address paymaster = mUserOp.paymaster;
            DepositInfo storage paymasterInfo = deposits[paymaster];
            uint256 deposit = paymasterInfo.deposit;
            if (deposit < requiredPreFund) {
                revert FailedOp(opIndex, "AA31 paymaster deposit too low");
            }
            paymasterInfo.deposit = uint112(deposit - requiredPreFund);
            try
                IPaymaster(paymaster).validatePaymasterUserOp{gas: gas}(
                    op,
                    opInfo.userOpHash,
                    requiredPreFund
                )
            returns (bytes memory _context, uint256 _validationData) {
                context = _context;
                validationData = _validationData;
            } catch Error(string memory revertReason) {
                revert FailedOp(
                    opIndex,
                    string.concat("AA33 reverted: ", revertReason)
                );
            } catch {
                revert FailedOp(opIndex, "AA33 reverted (or OOG)");
            }
        }
    }

    /**
     * Revert if either account validationData or paymaster validationData is expired.
     * @param opIndex                 - The operation index.
     * @param validationData          - The account validationData.
     * @param paymasterValidationData - The paymaster validationData.
     * @param expectedAggregator      - The expected aggregator.
     */
    function _validateAccountAndPaymasterValidationData(
        uint256 opIndex,
        uint256 validationData,
        uint256 paymasterValidationData,
        address expectedAggregator
    ) internal view {
        (address aggregator, bool outOfTimeRange) = _getValidationData(
            validationData
        );
        if (expectedAggregator != aggregator) {
            revert FailedOp(opIndex, "AA24 signature error");
        }
        if (outOfTimeRange) {
            revert FailedOp(opIndex, "AA22 expired or not due");
        }
        // pmAggregator is not a real signature aggregator: we don't have logic to handle it as address.
        // Non-zero address means that the paymaster fails due to some signature check (which is ok only during estimation).
        address pmAggregator;
        (pmAggregator, outOfTimeRange) = _getValidationData(
            paymasterValidationData
        );
        if (pmAggregator != address(0)) {
            revert FailedOp(opIndex, "AA34 signature error");
        }
        if (outOfTimeRange) {
            revert FailedOp(opIndex, "AA32 paymaster expired or not due");
        }
    }

    /**
     * Parse validationData into its components.
     * @param validationData - The packed validation data (sigFailed, validAfter, validUntil).
     */
    function _getValidationData(
        uint256 validationData
    ) internal view returns (address aggregator, bool outOfTimeRange) {
        if (validationData == 0) {
            return (address(0), false);
        }
        ValidationData memory data = _parseValidationData(validationData);
        // solhint-disable-next-line not-rely-on-time
        outOfTimeRange = block.timestamp > data.validUntil || block.timestamp < data.validAfter;
        aggregator = data.aggregator;
    }

    /**
     * Validate account and paymaster (if defined) and
     * also make sure total validation doesn't exceed verificationGasLimit.
     * This method is called off-chain (simulateValidation()) and on-chain (from handleOps)
     * @param opIndex - The index of this userOp into the "opInfos" array.
     * @param userOp  - The userOp to validate.
     */
    function _validatePrepayment(
        uint256 opIndex,
        UserOperation calldata userOp,
        UserOpInfo memory outOpInfo
    )
<<<<<<< HEAD
        private
=======
        internal
>>>>>>> 73a67699
        returns (uint256 validationData, uint256 paymasterValidationData)
    {
        uint256 preGas = gasleft();
        MemoryUserOp memory mUserOp = outOpInfo.mUserOp;
        _copyUserOpToMemory(userOp, mUserOp);
        outOpInfo.userOpHash = getUserOpHash(userOp);

        // Validate all numeric values in userOp are well below 128 bit, so they can safely be added
        // and multiplied without causing overflow.
        uint256 maxGasValues = mUserOp.preVerificationGas |
            mUserOp.verificationGasLimit |
            mUserOp.callGasLimit |
            userOp.maxFeePerGas |
            userOp.maxPriorityFeePerGas;
        require(maxGasValues <= type(uint120).max, "AA94 gas values overflow");

        uint256 gasUsedByValidateAccountPrepayment;
        uint256 requiredPreFund = _getRequiredPrefund(mUserOp);
        (
            gasUsedByValidateAccountPrepayment,
            validationData
        ) = _validateAccountPrepayment(
            opIndex,
            userOp,
            outOpInfo,
            requiredPreFund
        );
<<<<<<< HEAD
        
        if (!_validateAndUpdateNonce(mUserOp.sender, mUserOp.nonce)) {
            revert FailedOp(opIndex, "AA25 invalid account nonce");
        }
        
=======

        if (!_validateAndUpdateNonce(mUserOp.sender, mUserOp.nonce)) {
            revert FailedOp(opIndex, "AA25 invalid account nonce");
        }

>>>>>>> 73a67699
        // A "marker" where account opcode validation is done and paymaster opcode validation
        // is about to start (used only by off-chain simulateValidation).
        numberMarker();

        bytes memory context;
        if (mUserOp.paymaster != address(0)) {
            (context, paymasterValidationData) = _validatePaymasterPrepayment(
                opIndex,
                userOp,
                outOpInfo,
                requiredPreFund,
                gasUsedByValidateAccountPrepayment
            );
        }
        unchecked {
            uint256 gasUsed = preGas - gasleft();

            if (userOp.verificationGasLimit < gasUsed) {
                revert FailedOp(opIndex, "AA40 over verificationGasLimit");
            }
            outOpInfo.prefund = requiredPreFund;
            outOpInfo.contextOffset = getOffsetOfMemoryBytes(context);
            outOpInfo.preOpGas = preGas - gasleft() + userOp.preVerificationGas;
        }
    }

    /**
     * Process post-operation, called just after the callData is executed.
     * If a paymaster is defined and its validation returned a non-empty context, its postOp is called.
     * The excess amount is refunded to the account (or paymaster - if it was used in the request).
     * @param opIndex   - Index in the batch.
     * @param mode      - Whether is called from innerHandleOp, or outside (postOpReverted).
     * @param opInfo    - UserOp fields and info collected during validation.
     * @param context   - The context returned in validatePaymasterUserOp.
     * @param actualGas - The gas used so far by this user operation.
     */
    function _handlePostOp(
        uint256 opIndex,
        IPaymaster.PostOpMode mode,
        UserOpInfo memory opInfo,
        bytes memory context,
        uint256 actualGas
    ) private returns (uint256 actualGasCost) {
        uint256 preGas = gasleft();
        unchecked {
            address refundAddress;
            MemoryUserOp memory mUserOp = opInfo.mUserOp;
            uint256 gasPrice = getUserOpGasPrice(mUserOp);

            address paymaster = mUserOp.paymaster;
            if (paymaster == address(0)) {
                refundAddress = mUserOp.sender;
            } else {
                refundAddress = paymaster;
                if (context.length > 0) {
                    actualGasCost = actualGas * gasPrice;
                    if (mode != IPaymaster.PostOpMode.postOpReverted) {
                        IPaymaster(paymaster).postOp{
                            gas: mUserOp.verificationGasLimit
                        }(mode, context, actualGasCost);
<<<<<<< HEAD
=======
                    } else {
                        try
                            IPaymaster(paymaster).postOp{
                                gas: mUserOp.verificationGasLimit
                            }(mode, context, actualGasCost)
                        // solhint-disable-next-line no-empty-blocks
                        {} catch Error(string memory reason) {
                            revert FailedOp(
                                opIndex,
                                string.concat("AA50 postOp reverted: ", reason)
                            );
                        } catch {
                            revert FailedOp(opIndex, "AA50 postOp revert");
                        }
>>>>>>> 73a67699
                    }
                }
            }
            actualGas += preGas - gasleft();
            actualGasCost = actualGas * gasPrice;
            if (opInfo.prefund < actualGasCost) {
                revert FailedOp(opIndex, "AA51 prefund below actualGasCost");
            }
            uint256 refund = opInfo.prefund - actualGasCost;
            _incrementDeposit(refundAddress, refund);
            bool success = mode == IPaymaster.PostOpMode.opSucceeded;
            emit UserOperationEvent(
                opInfo.userOpHash,
                mUserOp.sender,
                mUserOp.paymaster,
                mUserOp.nonce,
                success,
                actualGasCost,
                actualGas
            );
        } // unchecked
    }

    /**
     * The gas price this UserOp agrees to pay.
     * Relayer/block builder might submit the TX with higher priorityFee, but the user should not.
     * @param mUserOp - The userOp to get the gas price from.
     */
    function getUserOpGasPrice(
        MemoryUserOp memory mUserOp
    ) internal view returns (uint256) {
        unchecked {
            uint256 maxFeePerGas = mUserOp.maxFeePerGas;
            uint256 maxPriorityFeePerGas = mUserOp.maxPriorityFeePerGas;
            if (maxFeePerGas == maxPriorityFeePerGas) {
                //legacy mode (for networks that don't support basefee opcode)
                return maxFeePerGas;
            }
            return min(maxFeePerGas, maxPriorityFeePerGas + block.basefee);
        }
    }

    /**
     * The minimum of two numbers.
     * @param a - First number.
     * @param b - Second number.
     */
    function min(uint256 a, uint256 b) internal pure returns (uint256) {
        return a < b ? a : b;
    }

    /**
     * The offset of the given bytes in memory.
     * @param data - The bytes to get the offset of.
     */
    function getOffsetOfMemoryBytes(
        bytes memory data
    ) internal pure returns (uint256 offset) {
        assembly {
            offset := data
        }
    }

    /**
     * The bytes in memory at the given offset.
     * @param offset - The offset to get the bytes from.
     */
    function getMemoryBytesFromOffset(
        uint256 offset
    ) internal pure returns (bytes memory data) {
        assembly {
            data := offset
        }
    }

    /**
     * Places the NUMBER opcode in the code.
     * This is used as a marker during simulation, as this OP is completely banned from the simulated code of the
     * account and paymaster.
     */
    function numberMarker() internal view {
        assembly {
            mstore(0, number())
        }
    }
}<|MERGE_RESOLUTION|>--- conflicted
+++ resolved
@@ -23,22 +23,11 @@
  * Account-Abstraction (EIP-4337) singleton EntryPoint implementation.
  * Only one instance required on each chain.
  */
-<<<<<<< HEAD
-contract EntryPoint is IEntryPoint, StakeManager, NonceManager, ReentrancyGuard {
+contract EntryPoint is IEntryPoint, StakeManager, NonceManager, ReentrancyGuard, OpenZeppelin.ERC165 {
 
     using UserOperationLib for UserOperation;
 
-    SenderCreator private immutable senderCreator = new SenderCreator();
-
-    // Internal value used during simulation: need to query aggregator.
-    address private constant SIMULATE_FIND_AGGREGATOR = address(1);
-=======
-contract EntryPoint is IEntryPoint, StakeManager, NonceManager, ReentrancyGuard, OpenZeppelin.ERC165 {
-
-    using UserOperationLib for UserOperation;
-
     SenderCreator private senderCreator = new SenderCreator();
->>>>>>> 73a67699
 
     // Marker for inner call revert on out of gas
     bytes32 private constant INNER_OUT_OF_GAS = hex"deaddead";
@@ -83,14 +72,10 @@
         uint256 opIndex,
         UserOperation calldata userOp,
         UserOpInfo memory opInfo
-<<<<<<< HEAD
-    ) private returns (uint256 collected) {
-=======
     )
     internal
     returns
     (uint256 collected) {
->>>>>>> 73a67699
         uint256 preGas = gasleft();
         bytes memory context = getMemoryBytesFromOffset(opInfo.contextOffset);
 
@@ -233,44 +218,6 @@
         _compensate(beneficiary, collected);
     }
 
-<<<<<<< HEAD
-    /// @inheritdoc IEntryPoint
-    function simulateHandleOp(
-        UserOperation calldata op,
-        address target,
-        bytes calldata targetCallData
-    ) external override {
-        UserOpInfo memory opInfo;
-        _simulationOnlyValidations(op);
-        (
-            uint256 validationData,
-            uint256 paymasterValidationData
-        ) = _validatePrepayment(0, op, opInfo);
-        ValidationData memory data = _intersectTimeRange(
-            validationData,
-            paymasterValidationData
-        );
-
-        numberMarker();
-        uint256 paid = _executeUserOp(0, op, opInfo);
-        numberMarker();
-        bool targetSuccess;
-        bytes memory targetResult;
-        if (target != address(0)) {
-            (targetSuccess, targetResult) = target.call(targetCallData);
-        }
-        revert ExecutionResult(
-            opInfo.preOpGas,
-            paid,
-            data.validAfter,
-            data.validUntil,
-            targetSuccess,
-            targetResult
-        );
-    }
-
-=======
->>>>>>> 73a67699
     /**
      * A memory copy of UserOp static fields only.
      * Excluding: callData, initCode and signature. Replacing paymasterAndData with paymaster.
@@ -383,65 +330,6 @@
         }
     }
 
-<<<<<<< HEAD
-    /// @inheritdoc IEntryPoint
-    function simulateValidation(UserOperation calldata userOp) external {
-        UserOpInfo memory outOpInfo;
-
-        _simulationOnlyValidations(userOp);
-        (
-            uint256 validationData,
-            uint256 paymasterValidationData
-        ) = _validatePrepayment(0, userOp, outOpInfo);
-        StakeInfo memory paymasterInfo = _getStakeInfo(
-            outOpInfo.mUserOp.paymaster
-        );
-        StakeInfo memory senderInfo = _getStakeInfo(outOpInfo.mUserOp.sender);
-        StakeInfo memory factoryInfo;
-        {
-            bytes calldata initCode = userOp.initCode;
-            address factory = initCode.length >= 20
-                ? address(bytes20(initCode[0:20]))
-                : address(0);
-            factoryInfo = _getStakeInfo(factory);
-        }
-
-        ValidationData memory data = _intersectTimeRange(
-            validationData,
-            paymasterValidationData
-        );
-        address aggregator = data.aggregator;
-        bool sigFailed = aggregator == address(1);
-        ReturnInfo memory returnInfo = ReturnInfo(
-            outOpInfo.preOpGas,
-            outOpInfo.prefund,
-            sigFailed,
-            data.validAfter,
-            data.validUntil,
-            getMemoryBytesFromOffset(outOpInfo.contextOffset)
-        );
-
-        if (aggregator != address(0) && aggregator != address(1)) {
-            AggregatorStakeInfo memory aggregatorInfo = AggregatorStakeInfo(
-                aggregator,
-                _getStakeInfo(aggregator)
-            );
-            revert ValidationResultWithAggregation(
-                returnInfo,
-                senderInfo,
-                factoryInfo,
-                paymasterInfo,
-                aggregatorInfo
-            );
-        }
-        revert ValidationResult(
-            returnInfo,
-            senderInfo,
-            factoryInfo,
-            paymasterInfo
-        );
-    }
-
     /**
      * Get the required prefunded gas fee amount for an operation.
      * @param mUserOp - The user operation in memory.
@@ -463,29 +351,6 @@
     }
 
     /**
-=======
-    /**
-     * Get the required prefunded gas fee amount for an operation.
-     * @param mUserOp - The user operation in memory.
-     */
-    function _getRequiredPrefund(
-        MemoryUserOp memory mUserOp
-    ) internal pure returns (uint256 requiredPrefund) {
-        unchecked {
-            // When using a Paymaster, the verificationGasLimit is used also to as a limit for the postOp call.
-            // Our security model might call postOp eventually twice.
-            uint256 mul = mUserOp.paymaster != address(0) ? 3 : 1;
-            uint256 requiredGas = mUserOp.callGasLimit +
-                mUserOp.verificationGasLimit *
-                mul +
-                mUserOp.preVerificationGas;
-
-            requiredPrefund = requiredGas * mUserOp.maxFeePerGas;
-        }
-    }
-
-    /**
->>>>>>> 73a67699
      * Create sender smart contract account if init code is provided.
      * @param opIndex  - The operation index.
      * @param opInfo   - The operation info.
@@ -525,53 +390,6 @@
         revert SenderAddressResult(sender);
     }
 
-<<<<<<< HEAD
-    function _simulationOnlyValidations(
-        UserOperation calldata userOp
-    ) internal view {
-        try
-            this._validateSenderAndPaymaster(
-                userOp.initCode,
-                userOp.sender,
-                userOp.paymasterAndData
-            )
-        // solhint-disable-next-line no-empty-blocks
-        {} catch Error(string memory revertReason) {
-            if (bytes(revertReason).length != 0) {
-                revert FailedOp(0, revertReason);
-            }
-        }
-    }
-
-    /**
-     * Called only during simulation.
-     * This function always reverts to prevent warm/cold storage differentiation in simulation vs execution.
-     * @param initCode         - The smart account constructor code.
-     * @param sender           - The sender address.
-     * @param paymasterAndData - The paymaster address followed by the token address to use.
-     */
-    function _validateSenderAndPaymaster(
-        bytes calldata initCode,
-        address sender,
-        bytes calldata paymasterAndData
-    ) external view {
-        if (initCode.length == 0 && sender.code.length == 0) {
-            // it would revert anyway. but give a meaningful message
-            revert("AA20 account not deployed");
-        }
-        if (paymasterAndData.length >= 20) {
-            address paymaster = address(bytes20(paymasterAndData[0:20]));
-            if (paymaster.code.length == 0) {
-                // It would revert anyway. but give a meaningful message.
-                revert("AA30 paymaster not deployed");
-            }
-        }
-        // always revert
-        revert("");
-    }
-
-=======
->>>>>>> 73a67699
     /**
      * Call account.validateUserOp.
      * Revert (with FailedOp) in case validateUserOp reverts, or account didn't send required prefund.
@@ -620,7 +438,6 @@
                 );
             } catch {
                 revert FailedOp(opIndex, "AA23 reverted (or OOG)");
-<<<<<<< HEAD
             }
             if (paymaster == address(0)) {
                 DepositInfo storage senderInfo = deposits[sender];
@@ -630,17 +447,6 @@
                 }
                 senderInfo.deposit = uint112(deposit - requiredPrefund);
             }
-=======
-            }
-            if (paymaster == address(0)) {
-                DepositInfo storage senderInfo = deposits[sender];
-                uint256 deposit = senderInfo.deposit;
-                if (requiredPrefund > deposit) {
-                    revert FailedOp(opIndex, "AA21 didn't pay prefund");
-                }
-                senderInfo.deposit = uint112(deposit - requiredPrefund);
-            }
->>>>>>> 73a67699
             gasUsedByValidateAccountPrepayment = preGas - gasleft();
         }
     }
@@ -765,11 +571,7 @@
         UserOperation calldata userOp,
         UserOpInfo memory outOpInfo
     )
-<<<<<<< HEAD
-        private
-=======
         internal
->>>>>>> 73a67699
         returns (uint256 validationData, uint256 paymasterValidationData)
     {
         uint256 preGas = gasleft();
@@ -797,19 +599,11 @@
             outOpInfo,
             requiredPreFund
         );
-<<<<<<< HEAD
         
         if (!_validateAndUpdateNonce(mUserOp.sender, mUserOp.nonce)) {
             revert FailedOp(opIndex, "AA25 invalid account nonce");
         }
         
-=======
-
-        if (!_validateAndUpdateNonce(mUserOp.sender, mUserOp.nonce)) {
-            revert FailedOp(opIndex, "AA25 invalid account nonce");
-        }
-
->>>>>>> 73a67699
         // A "marker" where account opcode validation is done and paymaster opcode validation
         // is about to start (used only by off-chain simulateValidation).
         numberMarker();
@@ -870,23 +664,6 @@
                         IPaymaster(paymaster).postOp{
                             gas: mUserOp.verificationGasLimit
                         }(mode, context, actualGasCost);
-<<<<<<< HEAD
-=======
-                    } else {
-                        try
-                            IPaymaster(paymaster).postOp{
-                                gas: mUserOp.verificationGasLimit
-                            }(mode, context, actualGasCost)
-                        // solhint-disable-next-line no-empty-blocks
-                        {} catch Error(string memory reason) {
-                            revert FailedOp(
-                                opIndex,
-                                string.concat("AA50 postOp reverted: ", reason)
-                            );
-                        } catch {
-                            revert FailedOp(opIndex, "AA50 postOp revert");
-                        }
->>>>>>> 73a67699
                     }
                 }
             }
