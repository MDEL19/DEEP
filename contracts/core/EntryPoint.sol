/**
 ** Account-Abstraction (EIP-4337) singleton EntryPoint implementation.
 ** Only one instance required on each chain.
 **/
// SPDX-License-Identifier: GPL-3.0
pragma solidity ^0.8.12;

/* solhint-disable avoid-low-level-calls */
/* solhint-disable no-inline-assembly */
/* solhint-disable reason-string */
/* solhint-disable avoid-tx-origin */

import "../interfaces/IAccount.sol";
import "../interfaces/IPaymaster.sol";

import "../interfaces/IAggregatedAccount.sol";
import "../interfaces/IEntryPoint.sol";
import "../interfaces/ICreate2Deployer.sol";
import "../utils/Exec.sol";
import "./StakeManager.sol";
import "./SenderCreator.sol";

contract EntryPoint is IEntryPoint, StakeManager {

    using UserOperationLib for UserOperation;

    SenderCreator private immutable senderCreator = new SenderCreator();

    // internal value used during simulation: need to query aggregator.
    address private constant SIMULATE_FIND_AGGREGATOR = address(1);

    /**
     * compensate the caller's beneficiary address with the collected fees of all UserOperations.
     * @param beneficiary the address to receive the fees
     * @param amount amount to transfer.
     */
    function _compensate(address payable beneficiary, uint256 amount) internal {
        require(beneficiary != address(0), "AA90 invalid beneficiary");
        (bool success,) = beneficiary.call{value : amount}("");
        require(success, "AA91 failed send to beneficiary");
    }

    /**
     * execute a user op
     * @param opIndex into into the opInfo array
     * @param userOp the userOp to execute
     * @param opInfo the opInfo filled by validatePrepayment for this userOp.
     * @return collected the total amount this userOp paid.
     */
    function _executeUserOp(uint256 opIndex, UserOperation calldata userOp, UserOpInfo memory opInfo) private returns (uint256 collected) {
        uint256 preGas = gasleft();
        bytes memory context = getMemoryBytesFromOffset(opInfo.contextOffset);

        try this.innerHandleOp(userOp.callData, opInfo, context) returns (uint256 _actualGasCost) {
            collected = _actualGasCost;
        } catch {
            uint256 actualGas = preGas - gasleft() + opInfo.preOpGas;
            collected = _handlePostOp(opIndex, IPaymaster.PostOpMode.postOpReverted, opInfo, context, actualGas);
        }
    }

    /**
     * Execute a batch of UserOperation.
     * no signature aggregator is used.
     * if any account requires an aggregator (that is, it returned an "actualAggregator" when
     * performing simulateValidation), then handleAggregatedOps() must be used instead.
     * @param ops the operations to execute
     * @param beneficiary the address to receive the fees
     */
    function handleOps(UserOperation[] calldata ops, address payable beneficiary) public {

        uint256 opslen = ops.length;
        UserOpInfo[] memory opInfos = new UserOpInfo[](opslen);

    unchecked {
        for (uint256 i = 0; i < opslen; i++) {
            _validatePrepayment(i, ops[i], opInfos[i], address(0));
        }

        uint256 collected = 0;

        for (uint256 i = 0; i < opslen; i++) {
            collected += _executeUserOp(i, ops[i], opInfos[i]);
        }

        _compensate(beneficiary, collected);
    } //unchecked
    }

    /**
     * Execute a batch of UserOperation with Aggregators
     * @param opsPerAggregator the operations to execute, grouped by aggregator (or address(0) for no-aggregator accounts)
     * @param beneficiary the address to receive the fees
     */
    function handleAggregatedOps(
        UserOpsPerAggregator[] calldata opsPerAggregator,
        address payable beneficiary
    ) public {

        uint256 opasLen = opsPerAggregator.length;
        uint256 totalOps = 0;
        for (uint256 i = 0; i < opasLen; i++) {
            totalOps += opsPerAggregator[i].userOps.length;
        }

        UserOpInfo[] memory opInfos = new UserOpInfo[](totalOps);

        uint256 opIndex = 0;
        for (uint256 a = 0; a < opasLen; a++) {
            UserOpsPerAggregator calldata opa = opsPerAggregator[a];
            UserOperation[] calldata ops = opa.userOps;
            IAggregator aggregator = opa.aggregator;
            uint256 opslen = ops.length;
            for (uint256 i = 0; i < opslen; i++) {
                _validatePrepayment(opIndex, ops[i], opInfos[opIndex], address(aggregator));
                opIndex++;
            }

            if (address(aggregator) != address(0)) {
                // solhint-disable-next-line no-empty-blocks
                try aggregator.validateSignatures(ops, opa.signature) {}
                catch {
                    revert SignatureValidationFailed(address(aggregator));
                }
            }
        }

        uint256 collected = 0;
        opIndex = 0;
        for (uint256 a = 0; a < opasLen; a++) {
            UserOpsPerAggregator calldata opa = opsPerAggregator[a];
            UserOperation[] calldata ops = opa.userOps;
            uint256 opslen = ops.length;

            for (uint256 i = 0; i < opslen; i++) {
                collected += _executeUserOp(opIndex, ops[i], opInfos[opIndex]);
                opIndex++;
            }
        }

        _compensate(beneficiary, collected);
    }

    //a memory copy of UserOp fields (except that dynamic byte arrays: callData, initCode and signature
    struct MemoryUserOp {
        address sender;
        uint256 nonce;
        uint256 callGasLimit;
        uint256 verificationGasLimit;
        uint256 preVerificationGas;
        address paymaster;
        uint256 maxFeePerGas;
        uint256 maxPriorityFeePerGas;
    }

    struct UserOpInfo {
        MemoryUserOp mUserOp;
        bytes32 userOpHash;
        uint256 prefund;
        uint256 contextOffset;
        uint256 preOpGas;
    }

    /**
     * inner function to handle a UserOperation.
     * Must be declared "external" to open a call context, but it can only be called by handleOps.
     */
    function innerHandleOp(bytes calldata callData, UserOpInfo memory opInfo, bytes calldata context) external returns (uint256 actualGasCost) {
        uint256 preGas = gasleft();
        require(msg.sender == address(this));
        MemoryUserOp memory mUserOp = opInfo.mUserOp;

        IPaymaster.PostOpMode mode = IPaymaster.PostOpMode.opSucceeded;
        if (callData.length > 0) {

            (bool success,bytes memory result) = address(mUserOp.sender).call{gas : mUserOp.callGasLimit}(callData);
            if (!success) {
                if (result.length > 0) {
                    emit UserOperationRevertReason(opInfo.userOpHash, mUserOp.sender, mUserOp.nonce, result);
                }
                mode = IPaymaster.PostOpMode.opReverted;
            }
        }

    unchecked {
        uint256 actualGas = preGas - gasleft() + opInfo.preOpGas;
        //note: opIndex is ignored (relevant only if mode==postOpReverted, which is only possible outside of innerHandleOp)
        return _handlePostOp(0, mode, opInfo, context, actualGas);
    }
    }

    /**
     * generate a request Id - unique identifier for this request.
     * the request ID is a hash over the content of the userOp (except the signature), the entrypoint and the chainid.
     */
    function getUserOpHash(UserOperation calldata userOp) public view returns (bytes32) {
        return keccak256(abi.encode(userOp.hash(), address(this), block.chainid));
    }

    /**
     * copy general fields from userOp into the memory opInfo structure.
     */
    function _copyUserOpToMemory(UserOperation calldata userOp, MemoryUserOp memory mUserOp) internal pure {
        mUserOp.sender = userOp.sender;
        mUserOp.nonce = userOp.nonce;
        mUserOp.callGasLimit = userOp.callGasLimit;
        mUserOp.verificationGasLimit = userOp.verificationGasLimit;
        mUserOp.preVerificationGas = userOp.preVerificationGas;
        mUserOp.maxFeePerGas = userOp.maxFeePerGas;
        mUserOp.maxPriorityFeePerGas = userOp.maxPriorityFeePerGas;
        bytes calldata paymasterAndData = userOp.paymasterAndData;
        if (paymasterAndData.length > 0) {
            require(paymasterAndData.length >= 20, "AA92 invalid paymasterAndData");
            mUserOp.paymaster = address(bytes20(paymasterAndData[: 20]));
        } else {
            mUserOp.paymaster = address(0);
        }
    }

    /**
     * Simulate a call to account.validateUserOp and paymaster.validatePaymasterUserOp.
     * @dev this method always revert. Successful result is SimulationResult error. other errors are failures.
     * @dev The node must also verify it doesn't use banned opcodes, and that it doesn't reference storage outside the account's data.
     * @param userOp the user operation to validate.
     */
    function simulateValidation(UserOperation calldata userOp) external {
        uint256 preGas = gasleft();

        UserOpInfo memory outOpInfo;

        (address aggregator, uint256 deadline) = _validatePrepayment(0, userOp, outOpInfo, SIMULATE_FIND_AGGREGATOR);
        uint256 prefund = outOpInfo.prefund;
        uint256 preOpGas = preGas - gasleft() + userOp.preVerificationGas;
        DepositInfo memory depositInfo = getDepositInfo(outOpInfo.mUserOp.paymaster);
        PaymasterInfo memory paymasterInfo = PaymasterInfo(depositInfo.stake, depositInfo.unstakeDelaySec);


        if (aggregator != address(0)) {
            depositInfo = getDepositInfo(aggregator);
            AggregationInfo memory aggregationInfo = AggregationInfo(aggregator, depositInfo.stake, depositInfo.unstakeDelaySec);
            revert SimulationResultWithAggregation(preOpGas, prefund, deadline, paymasterInfo, aggregationInfo);

        }
        revert SimulationResult(preOpGas, prefund, deadline, paymasterInfo);
    }

    function _getRequiredPrefund(MemoryUserOp memory mUserOp) internal view returns (uint256 requiredPrefund) {
    unchecked {
        //when using a Paymaster, the verificationGasLimit is used also to as a limit for the postOp call.
        // our security model might call postOp eventually twice
        uint256 mul = mUserOp.paymaster != address(0) ? 3 : 1;
        uint256 requiredGas = mUserOp.callGasLimit + mUserOp.verificationGasLimit * mul + mUserOp.preVerificationGas;

        // TODO: copy logic of gasPrice?
        requiredPrefund = requiredGas * getUserOpGasPrice(mUserOp);
    }
    }

    // create the sender's contract if needed.
    function _createSenderIfNeeded(uint256 opIndex, MemoryUserOp memory mUserOp, bytes calldata initCode) internal {
        if (initCode.length != 0) {
            if (mUserOp.sender.code.length != 0) revert FailedOp(opIndex, address(0), "AA10 sender already constructed");
            address sender1 = senderCreator.createSender(initCode);
            if (sender1 == address(0)) revert FailedOp(opIndex, address(0), "AA11 initCode failed");
            if (sender1 != mUserOp.sender) revert FailedOp(opIndex, address(0), "AA12 initCode: wrong return value");
            if (sender1.code.length == 0) revert FailedOp(opIndex, address(0), "AA13 initCode not creating sender");
        }
    }

    /**
     * Get counterfactual sender address.
     *  Calculate the sender contract address that will be generated by the initCode and salt in the UserOperation.
     * this method always revert, and returns the address in SenderAddressResult error
     * @param initCode the constructor code to be passed into the UserOperation.
     */
    function getSenderAddress(bytes calldata initCode) public {
        revert SenderAddressResult(senderCreator.createSender(initCode));
    }

    /**
     * call account.validateUserOp.
     * revert (with FailedOp) in case validateUserOp reverts, or account didn't send required prefund.
     * decrement account's deposit if needed
     */
    function _validateAccountPrepayment(uint256 opIndex, UserOperation calldata op, UserOpInfo memory opInfo, address aggregator, uint256 requiredPrefund)
    internal returns (uint256 gasUsedByValidateAccountPrepayment, address actualAggregator, uint256 deadline) {
    unchecked {
        uint256 preGas = gasleft();
        MemoryUserOp memory mUserOp = opInfo.mUserOp;
        _createSenderIfNeeded(opIndex, mUserOp, op.initCode);
        if (aggregator == SIMULATE_FIND_AGGREGATOR) {
            try IAggregatedAccount(mUserOp.sender).getAggregator() returns (address userOpAggregator) {
                aggregator = actualAggregator = userOpAggregator;
            } catch {
                aggregator = actualAggregator = address(0);
            }
        }
        uint256 missingAccountFunds = 0;
        address sender = mUserOp.sender;
        address paymaster = mUserOp.paymaster;
        if (paymaster == address(0)) {
            uint256 bal = balanceOf(sender);
            missingAccountFunds = bal > requiredPrefund ? 0 : requiredPrefund - bal;
        }
        try IAccount(sender).validateUserOp{gas : mUserOp.verificationGasLimit}(op, opInfo.userOpHash, aggregator, missingAccountFunds) returns (uint256 _deadline) {
            // solhint-disable-next-line not-rely-on-time
            if (_deadline != 0 && _deadline < block.timestamp) {
                revert FailedOp(opIndex, address(0), "AA22 expired");
            }
            deadline = _deadline;
        } catch Error(string memory revertReason) {
            revert FailedOp(opIndex, address(0), revertReason);
        } catch {
            revert FailedOp(opIndex, address(0), "");
        }
        if (paymaster == address(0)) {
            DepositInfo storage senderInfo = deposits[sender];
            uint256 deposit = senderInfo.deposit;
            if (requiredPrefund > deposit) {
<<<<<<< HEAD
                revert FailedOp(opIndex, address(0), "AA21 didn't pay prefund");
=======
                revert FailedOp(opIndex, address(0), "account didn't pay prefund");
>>>>>>> 695e4904
            }
            senderInfo.deposit = uint112(deposit - requiredPrefund);
        }
        gasUsedByValidateAccountPrepayment = preGas - gasleft();
    }
    }

    /**
     * in case the request has a paymaster:
     * validate paymaster is staked and has enough deposit.
     * call paymaster.validatePaymasterUserOp.
     * revert with proper FailedOp in case paymaster reverts.
     * decrement paymaster's deposit
     */
    function _validatePaymasterPrepayment(uint256 opIndex, UserOperation calldata op, UserOpInfo memory opInfo, uint256 requiredPreFund, uint256 gasUsedByValidateAccountPrepayment) internal returns (bytes memory context, uint256 deadline) {
    unchecked {
        MemoryUserOp memory mUserOp = opInfo.mUserOp;
        address paymaster = mUserOp.paymaster;
        DepositInfo storage paymasterInfo = deposits[paymaster];
        uint256 deposit = paymasterInfo.deposit;
        if (deposit < requiredPreFund) {
            revert FailedOp(opIndex, paymaster, "AA31 paymaster deposit too low");
        }
        paymasterInfo.deposit = uint112(deposit - requiredPreFund);
        uint256 gas = mUserOp.verificationGasLimit - gasUsedByValidateAccountPrepayment;
        try IPaymaster(paymaster).validatePaymasterUserOp{gas : gas}(op, opInfo.userOpHash, requiredPreFund) returns (bytes memory _context, uint256 _deadline){
            // solhint-disable-next-line not-rely-on-time
            if (_deadline != 0 && _deadline < block.timestamp) {
                revert FailedOp(opIndex, paymaster, "AA32 paymaster expired");
            }
            context = _context;
            deadline = _deadline;
        } catch Error(string memory revertReason) {
            revert FailedOp(opIndex, paymaster, revertReason);
        } catch {
            revert FailedOp(opIndex, paymaster, "");
        }
    }
    }

    /**
     * validate account and paymaster (if defined).
     * also make sure total validation doesn't exceed verificationGasLimit
     * this method is called off-chain (simulateValidation()) and on-chain (from handleOps)
     * @param opIndex the index of this userOp into the "opInfos" array
     * @param userOp the userOp to validate
     */
    function _validatePrepayment(uint256 opIndex, UserOperation calldata userOp, UserOpInfo memory outOpInfo, address aggregator)
    private returns (address actualAggregator, uint256 deadline) {

        uint256 preGas = gasleft();
        MemoryUserOp memory mUserOp = outOpInfo.mUserOp;
        _copyUserOpToMemory(userOp, mUserOp);
        outOpInfo.userOpHash = getUserOpHash(userOp);

        // validate all numeric values in userOp are well below 128 bit, so they can safely be added
        // and multiplied without causing overflow
        uint256 maxGasValues = mUserOp.preVerificationGas | mUserOp.verificationGasLimit | mUserOp.callGasLimit |
        userOp.maxFeePerGas | userOp.maxPriorityFeePerGas;
        require(maxGasValues <= type(uint120).max, "AA94 gas values overflow");

        uint256 gasUsedByValidateAccountPrepayment;
        (uint256 requiredPreFund) = _getRequiredPrefund(mUserOp);
        (gasUsedByValidateAccountPrepayment, actualAggregator, deadline) = _validateAccountPrepayment(opIndex, userOp, outOpInfo, aggregator, requiredPreFund);
        //a "marker" where account opcode validation is done and paymaster opcode validation is about to start
        // (used only by off-chain simulateValidation)
        numberMarker();

        bytes memory context;
        if (mUserOp.paymaster != address(0)) {
            uint paymasterDeadline;
            (context, paymasterDeadline) = _validatePaymasterPrepayment(opIndex, userOp, outOpInfo, requiredPreFund, gasUsedByValidateAccountPrepayment);
            if (paymasterDeadline != 0 && paymasterDeadline < deadline) {
                deadline = paymasterDeadline;
            }
        } else {
            context = "";

        }
    unchecked {
        uint256 gasUsed = preGas - gasleft();

        if (userOp.verificationGasLimit < gasUsed) {
            revert FailedOp(opIndex, mUserOp.paymaster, "A40 over verificationGasLimit");
        }
        outOpInfo.prefund = requiredPreFund;
        outOpInfo.contextOffset = getOffsetOfMemoryBytes(context);
        outOpInfo.preOpGas = preGas - gasleft() + userOp.preVerificationGas;
    }
    }

    /**
     * process post-operation.
     * called just after the callData is executed.
     * if a paymaster is defined and its validation returned a non-empty context, its postOp is called.
     * the excess amount is refunded to the account (or paymaster - if it is was used in the request)
     * @param opIndex index in the batch
     * @param mode - whether is called from innerHandleOp, or outside (postOpReverted)
     * @param opInfo userOp fields and info collected during validation
     * @param context the context returned in validatePaymasterUserOp
     * @param actualGas the gas used so far by this user operation
     */
    function _handlePostOp(uint256 opIndex, IPaymaster.PostOpMode mode, UserOpInfo memory opInfo, bytes memory context, uint256 actualGas) private returns (uint256 actualGasCost) {
        uint256 preGas = gasleft();
    unchecked {
        address refundAddress;
        MemoryUserOp memory mUserOp = opInfo.mUserOp;
        uint256 gasPrice = getUserOpGasPrice(mUserOp);

        address paymaster = mUserOp.paymaster;
        if (paymaster == address(0)) {
            refundAddress = mUserOp.sender;
        } else {
            refundAddress = paymaster;
            if (context.length > 0) {
                actualGasCost = actualGas * gasPrice;
                if (mode != IPaymaster.PostOpMode.postOpReverted) {
                    IPaymaster(paymaster).postOp{gas : mUserOp.verificationGasLimit}(mode, context, actualGasCost);
                } else {
                    // solhint-disable-next-line no-empty-blocks
                    try IPaymaster(paymaster).postOp{gas : mUserOp.verificationGasLimit}(mode, context, actualGasCost) {}
                    catch Error(string memory reason) {
                        revert FailedOp(opIndex, paymaster, reason);
                    }
                    catch {
                        revert FailedOp(opIndex, paymaster, "A50 postOp revert");
                    }
                }
            }
        }
        actualGas += preGas - gasleft();
        actualGasCost = actualGas * gasPrice;
        if (opInfo.prefund < actualGasCost) {
            revert FailedOp(opIndex, paymaster, "A51 prefund below actualGasCost");
        }
        uint256 refund = opInfo.prefund - actualGasCost;
        internalIncrementDeposit(refundAddress, refund);
        bool success = mode == IPaymaster.PostOpMode.opSucceeded;
        emit UserOperationEvent(opInfo.userOpHash, mUserOp.sender, mUserOp.paymaster, mUserOp.nonce, actualGasCost, gasPrice, success);
    } // unchecked
    }

    /**
     * the gas price this UserOp agrees to pay.
     * relayer/block builder might submit the TX with higher priorityFee, but the user should not
     */
    function getUserOpGasPrice(MemoryUserOp memory mUserOp) internal view returns (uint256) {
    unchecked {
        uint256 maxFeePerGas = mUserOp.maxFeePerGas;
        uint256 maxPriorityFeePerGas = mUserOp.maxPriorityFeePerGas;
        if (maxFeePerGas == maxPriorityFeePerGas) {
            //legacy mode (for networks that don't support basefee opcode)
            return maxFeePerGas;
        }
        return min(maxFeePerGas, maxPriorityFeePerGas + block.basefee);
    }
    }

    function min(uint256 a, uint256 b) internal pure returns (uint256) {
        return a < b ? a : b;
    }

    function getOffsetOfMemoryBytes(bytes memory data) internal pure returns (uint256 offset) {
        assembly {offset := data}
    }

    function getMemoryBytesFromOffset(uint256 offset) internal pure returns (bytes memory data) {
        assembly {data := offset}
    }

    //place the NUMBER opcode in the code.
    // this is used as a marker during simulation, as this OP is completely banned from the simulated code of the
    // account and paymaster.
    function numberMarker() internal view {
        assembly {mstore(0, number())}
    }
}
<|MERGE_RESOLUTION|>--- conflicted
+++ resolved
@@ -234,7 +234,6 @@
         DepositInfo memory depositInfo = getDepositInfo(outOpInfo.mUserOp.paymaster);
         PaymasterInfo memory paymasterInfo = PaymasterInfo(depositInfo.stake, depositInfo.unstakeDelaySec);
 
-
         if (aggregator != address(0)) {
             depositInfo = getDepositInfo(aggregator);
             AggregationInfo memory aggregationInfo = AggregationInfo(aggregator, depositInfo.stake, depositInfo.unstakeDelaySec);
@@ -317,11 +316,7 @@
             DepositInfo storage senderInfo = deposits[sender];
             uint256 deposit = senderInfo.deposit;
             if (requiredPrefund > deposit) {
-<<<<<<< HEAD
                 revert FailedOp(opIndex, address(0), "AA21 didn't pay prefund");
-=======
-                revert FailedOp(opIndex, address(0), "account didn't pay prefund");
->>>>>>> 695e4904
             }
             senderInfo.deposit = uint112(deposit - requiredPrefund);
         }
