// SPDX-License-Identifier: GPL-3.0
pragma solidity ^0.8.28;
/* solhint-disable avoid-low-level-calls */
/* solhint-disable no-inline-assembly */

import "../interfaces/IAccount.sol";
import "../interfaces/IAccountExecute.sol";
import "../interfaces/IPaymaster.sol";
import "../interfaces/IEntryPoint.sol";

import "../utils/Exec.sol";
import "./StakeManager.sol";
import "./SenderCreator.sol";
import "./Helpers.sol";
import "./NonceManager.sol";
import "./UserOperationLib.sol";

import "@openzeppelin/contracts/utils/introspection/ERC165.sol";
import "@openzeppelin/contracts/utils/ReentrancyGuardTransient.sol";

/*
 * Account-Abstraction (EIP-4337) singleton EntryPoint implementation.
 * Only one instance required on each chain.
 */

/// @custom:security-contact https://bounty.ethereum.org
contract EntryPoint is IEntryPoint, StakeManager, NonceManager, ReentrancyGuardTransient, ERC165 {

    using UserOperationLib for PackedUserOperation;

    SenderCreator private immutable _senderCreator = new SenderCreator();

<<<<<<< HEAD
    function senderCreator() public view virtual returns (SenderCreator) {
=======
    function senderCreator() public view virtual returns (ISenderCreator) {
>>>>>>> c6f34e43
        return _senderCreator;
    }

    //compensate for innerHandleOps' emit message and deposit refund.
    // allow some slack for future gas price changes.
    uint256 private constant INNER_GAS_OVERHEAD = 10000;

    // Marker for inner call revert on out of gas
    bytes32 private constant INNER_OUT_OF_GAS = hex"deaddead";
    bytes32 private constant INNER_REVERT_LOW_PREFUND = hex"deadaa51";

    uint256 private constant REVERT_REASON_MAX_LEN = 2048;
    uint256 private constant PENALTY_PERCENT = 10;

    /// @inheritdoc IERC165
    function supportsInterface(bytes4 interfaceId) public view virtual override returns (bool) {
        // note: solidity "type(IEntryPoint).interfaceId" is without inherited methods but we want to check everything
        return interfaceId == (type(IEntryPoint).interfaceId ^ type(IStakeManager).interfaceId ^ type(INonceManager).interfaceId) ||
            interfaceId == type(IEntryPoint).interfaceId ||
            interfaceId == type(IStakeManager).interfaceId ||
            interfaceId == type(INonceManager).interfaceId ||
            super.supportsInterface(interfaceId);
    }

    /**
     * Compensate the caller's beneficiary address with the collected fees of all UserOperations.
     * @param beneficiary - The address to receive the fees.
     * @param amount      - Amount to transfer.
     */
    function _compensate(address payable beneficiary, uint256 amount) internal {
        require(beneficiary != address(0), "AA90 invalid beneficiary");
        (bool success, ) = beneficiary.call{value: amount}("");
        require(success, "AA91 failed send to beneficiary");
    }

    /**
     * Execute a user operation.
     * @param opIndex    - Index into the opInfo array.
     * @param userOp     - The userOp to execute.
     * @param opInfo     - The opInfo filled by validatePrepayment for this userOp.
     * @return collected - The total amount this userOp paid.
     */
    function _executeUserOp(
        uint256 opIndex,
        PackedUserOperation calldata userOp,
        UserOpInfo memory opInfo
    )
    internal
    returns
    (uint256 collected) {
        uint256 preGas = gasleft();
        bytes memory context = getMemoryBytesFromOffset(opInfo.contextOffset);
        bool success;
        {
            uint256 saveFreePtr;
            assembly ("memory-safe") {
                saveFreePtr := mload(0x40)
            }
            bytes calldata callData = userOp.callData;
            bytes memory innerCall;
            bytes4 methodSig;
            assembly {
                let len := callData.length
                if gt(len, 3) {
                    methodSig := calldataload(callData.offset)
                }
            }
            if (methodSig == IAccountExecute.executeUserOp.selector) {
                bytes memory executeUserOp = abi.encodeCall(IAccountExecute.executeUserOp, (userOp, opInfo.userOpHash));
                innerCall = abi.encodeCall(this.innerHandleOp, (executeUserOp, opInfo, context));
            } else
            {
                innerCall = abi.encodeCall(this.innerHandleOp, (callData, opInfo, context));
            }
            assembly ("memory-safe") {
                success := call(gas(), address(), 0, add(innerCall, 0x20), mload(innerCall), 0, 32)
                collected := mload(0)
                mstore(0x40, saveFreePtr)
            }
        }
        if (!success) {
            bytes32 innerRevertCode;
            assembly ("memory-safe") {
                let len := returndatasize()
                if eq(32,len) {
                    returndatacopy(0, 0, 32)
                    innerRevertCode := mload(0)
                }
            }
            if (innerRevertCode == INNER_OUT_OF_GAS) {
                // handleOps was called with gas limit too low. abort entire bundle.
                //can only be caused by bundler (leaving not enough gas for inner call)
                revert FailedOp(opIndex, "AA95 out of gas");
            } else if (innerRevertCode == INNER_REVERT_LOW_PREFUND) {
                // innerCall reverted on prefund too low. treat entire prefund as "gas cost"
                uint256 actualGas = preGas - gasleft() + opInfo.preOpGas;
                uint256 actualGasCost = opInfo.prefund;
                emitPrefundTooLow(opInfo);
                emitUserOperationEvent(opInfo, false, actualGasCost, actualGas);
                collected = actualGasCost;
            } else {
                emit PostOpRevertReason(
                    opInfo.userOpHash,
                    opInfo.mUserOp.sender,
                    opInfo.mUserOp.nonce,
                    Exec.getReturnData(REVERT_REASON_MAX_LEN)
                );

                uint256 actualGas = preGas - gasleft() + opInfo.preOpGas;
                collected = _postExecution(
                    IPaymaster.PostOpMode.postOpReverted,
                    opInfo,
                    context,
                    actualGas
                );
            }
        }
    }

    function emitUserOperationEvent(UserOpInfo memory opInfo, bool success, uint256 actualGasCost, uint256 actualGas) internal virtual {
        emit UserOperationEvent(
            opInfo.userOpHash,
            opInfo.mUserOp.sender,
            opInfo.mUserOp.paymaster,
            opInfo.mUserOp.nonce,
            success,
            actualGasCost,
            actualGas
        );
    }

    function emitPrefundTooLow(UserOpInfo memory opInfo) internal virtual {
        emit UserOperationPrefundTooLow(
            opInfo.userOpHash,
            opInfo.mUserOp.sender,
            opInfo.mUserOp.nonce
        );
    }

    /// @inheritdoc IEntryPoint
    function handleOps(
        PackedUserOperation[] calldata ops,
        address payable beneficiary
    ) public nonReentrant {
        uint256 opslen = ops.length;
        UserOpInfo[] memory opInfos = new UserOpInfo[](opslen);

        unchecked {
            for (uint256 i = 0; i < opslen; i++) {
                UserOpInfo memory opInfo = opInfos[i];
                (
                    uint256 validationData,
                    uint256 pmValidationData
                ) = _validatePrepayment(i, ops[i], opInfo);
                _validateAccountAndPaymasterValidationData(
                    i,
                    validationData,
                    pmValidationData,
                    address(0)
                );
            }

            uint256 collected = 0;
            emit BeforeExecution();

            for (uint256 i = 0; i < opslen; i++) {
                collected += _executeUserOp(i, ops[i], opInfos[i]);
            }

            _compensate(beneficiary, collected);
        }
    }

    /// @inheritdoc IEntryPoint
    function handleAggregatedOps(
        UserOpsPerAggregator[] calldata opsPerAggregator,
        address payable beneficiary
    ) public nonReentrant {

        uint256 opasLen = opsPerAggregator.length;
        uint256 totalOps = 0;
        for (uint256 i = 0; i < opasLen; i++) {
            UserOpsPerAggregator calldata opa = opsPerAggregator[i];
            PackedUserOperation[] calldata ops = opa.userOps;
            IAggregator aggregator = opa.aggregator;

            //address(1) is special marker of "signature error"
            require(
                address(aggregator) != address(1),
                "AA96 invalid aggregator"
            );

            if (address(aggregator) != address(0)) {
                // solhint-disable-next-line no-empty-blocks
                try aggregator.validateSignatures(ops, opa.signature) {} catch {
                    revert SignatureValidationFailed(address(aggregator));
                }
            }

            totalOps += ops.length;
        }

        UserOpInfo[] memory opInfos = new UserOpInfo[](totalOps);

        uint256 opIndex = 0;
        for (uint256 a = 0; a < opasLen; a++) {
            UserOpsPerAggregator calldata opa = opsPerAggregator[a];
            PackedUserOperation[] calldata ops = opa.userOps;
            IAggregator aggregator = opa.aggregator;

            uint256 opslen = ops.length;
            for (uint256 i = 0; i < opslen; i++) {
                UserOpInfo memory opInfo = opInfos[opIndex];
                (
                    uint256 validationData,
                    uint256 paymasterValidationData
                ) = _validatePrepayment(opIndex, ops[i], opInfo);
                _validateAccountAndPaymasterValidationData(
                    i,
                    validationData,
                    paymasterValidationData,
                    address(aggregator)
                );
                opIndex++;
            }
        }

        emit BeforeExecution();

        uint256 collected = 0;
        opIndex = 0;
        for (uint256 a = 0; a < opasLen; a++) {
            UserOpsPerAggregator calldata opa = opsPerAggregator[a];
            emit SignatureAggregatorChanged(address(opa.aggregator));
            PackedUserOperation[] calldata ops = opa.userOps;
            uint256 opslen = ops.length;

            for (uint256 i = 0; i < opslen; i++) {
                collected += _executeUserOp(opIndex, ops[i], opInfos[opIndex]);
                opIndex++;
            }
        }
        emit SignatureAggregatorChanged(address(0));

        _compensate(beneficiary, collected);
    }

    /**
     * A memory copy of UserOp static fields only.
     * Excluding: callData, initCode and signature. Replacing paymasterAndData with paymaster.
     */
    struct MemoryUserOp {
        address sender;
        uint256 nonce;
        uint256 verificationGasLimit;
        uint256 callGasLimit;
        uint256 paymasterVerificationGasLimit;
        uint256 paymasterPostOpGasLimit;
        uint256 preVerificationGas;
        address paymaster;
        uint256 maxFeePerGas;
        uint256 maxPriorityFeePerGas;
    }

    struct UserOpInfo {
        MemoryUserOp mUserOp;
        bytes32 userOpHash;
        uint256 prefund;
        uint256 contextOffset;
        uint256 preOpGas;
    }

    /**
     * Inner function to handle a UserOperation.
     * Must be declared "external" to open a call context, but it can only be called by handleOps.
     * @param callData - The callData to execute.
     * @param opInfo   - The UserOpInfo struct.
     * @param context  - The context bytes.
     * @return actualGasCost - the actual cost in eth this UserOperation paid for gas
     */
    function innerHandleOp(
        bytes memory callData,
        UserOpInfo memory opInfo,
        bytes calldata context
    ) external returns (uint256 actualGasCost) {
        uint256 preGas = gasleft();
        require(msg.sender == address(this), "AA92 internal call only");
        MemoryUserOp memory mUserOp = opInfo.mUserOp;

        uint256 callGasLimit = mUserOp.callGasLimit;
        unchecked {
            // handleOps was called with gas limit too low. abort entire bundle.
            if (
                gasleft() * 63 / 64 <
                callGasLimit +
                mUserOp.paymasterPostOpGasLimit +
                INNER_GAS_OVERHEAD
            ) {
                assembly ("memory-safe") {
                    mstore(0, INNER_OUT_OF_GAS)
                    revert(0, 32)
                }
            }
        }

        IPaymaster.PostOpMode mode = IPaymaster.PostOpMode.opSucceeded;
        if (callData.length > 0) {
            bool success = Exec.call(mUserOp.sender, 0, callData, callGasLimit);
            if (!success) {
                bytes memory result = Exec.getReturnData(REVERT_REASON_MAX_LEN);
                if (result.length > 0) {
                    emit UserOperationRevertReason(
                        opInfo.userOpHash,
                        mUserOp.sender,
                        mUserOp.nonce,
                        result
                    );
                }
                mode = IPaymaster.PostOpMode.opReverted;
            }
        }

        unchecked {
            uint256 actualGas = preGas - gasleft() + opInfo.preOpGas;
            return _postExecution(mode, opInfo, context, actualGas);
        }
    }

    /// @inheritdoc IEntryPoint
    function getUserOpHash(
        PackedUserOperation calldata userOp
    ) public view returns (bytes32) {
        return
            keccak256(abi.encode(userOp.hash(), address(this), block.chainid));
    }

    /**
     * Copy general fields from userOp into the memory opInfo structure.
     * @param userOp  - The user operation.
     * @param mUserOp - The memory user operation.
     */
    function _copyUserOpToMemory(
        PackedUserOperation calldata userOp,
        MemoryUserOp memory mUserOp
    ) internal pure {
        mUserOp.sender = userOp.sender;
        mUserOp.nonce = userOp.nonce;
        (mUserOp.verificationGasLimit, mUserOp.callGasLimit) = UserOperationLib.unpackUints(userOp.accountGasLimits);
        mUserOp.preVerificationGas = userOp.preVerificationGas;
        (mUserOp.maxPriorityFeePerGas, mUserOp.maxFeePerGas) = UserOperationLib.unpackUints(userOp.gasFees);
        bytes calldata paymasterAndData = userOp.paymasterAndData;
        if (paymasterAndData.length > 0) {
            require(
                paymasterAndData.length >= UserOperationLib.PAYMASTER_DATA_OFFSET,
                "AA93 invalid paymasterAndData"
            );
            (mUserOp.paymaster, mUserOp.paymasterVerificationGasLimit, mUserOp.paymasterPostOpGasLimit) = UserOperationLib.unpackPaymasterStaticFields(paymasterAndData);
        } else {
            mUserOp.paymaster = address(0);
            mUserOp.paymasterVerificationGasLimit = 0;
            mUserOp.paymasterPostOpGasLimit = 0;
        }
    }

    /**
     * Get the required prefunded gas fee amount for an operation.
     * @param mUserOp - The user operation in memory.
     */
    function _getRequiredPrefund(
        MemoryUserOp memory mUserOp
    ) internal pure returns (uint256 requiredPrefund) {
        unchecked {
            uint256 requiredGas = mUserOp.verificationGasLimit +
                mUserOp.callGasLimit +
                mUserOp.paymasterVerificationGasLimit +
                mUserOp.paymasterPostOpGasLimit +
                mUserOp.preVerificationGas;

            requiredPrefund = requiredGas * mUserOp.maxFeePerGas;
        }
    }

    /**
     * Create sender smart contract account if init code is provided.
     * @param opIndex  - The operation index.
     * @param opInfo   - The operation info.
     * @param initCode - The init code for the smart contract account.
     */
    function _createSenderIfNeeded(
        uint256 opIndex,
        UserOpInfo memory opInfo,
        bytes calldata initCode
    ) internal {
        if (initCode.length != 0) {
            address sender = opInfo.mUserOp.sender;
            if (sender.code.length != 0)
                revert FailedOp(opIndex, "AA10 sender already constructed");
            address sender1 = senderCreator().createSender{
                gas: opInfo.mUserOp.verificationGasLimit
            }(initCode);
            if (sender1 == address(0))
                revert FailedOp(opIndex, "AA13 initCode failed or OOG");
            if (sender1 != sender)
                revert FailedOp(opIndex, "AA14 initCode must return sender");
            if (sender1.code.length == 0)
                revert FailedOp(opIndex, "AA15 initCode must create sender");
            address factory = address(bytes20(initCode[0:20]));
            emit AccountDeployed(
                opInfo.userOpHash,
                sender,
                factory,
                opInfo.mUserOp.paymaster
            );
        }
    }

    /// @inheritdoc IEntryPoint
    function getSenderAddress(bytes calldata initCode) public {
        address sender = senderCreator().createSender(initCode);
        revert SenderAddressResult(sender);
    }

    /**
     * Call account.validateUserOp.
     * Revert (with FailedOp) in case validateUserOp reverts, or account didn't send required prefund.
     * Decrement account's deposit if needed.
     * @param opIndex         - The operation index.
     * @param op              - The user operation.
     * @param opInfo          - The operation info.
     * @param requiredPrefund - The required prefund amount.
     */
    function _validateAccountPrepayment(
        uint256 opIndex,
        PackedUserOperation calldata op,
        UserOpInfo memory opInfo,
        uint256 requiredPrefund,
        uint256 verificationGasLimit
    )
        internal
        returns (
            uint256 validationData
        )
    {
        unchecked {
            MemoryUserOp memory mUserOp = opInfo.mUserOp;
            address sender = mUserOp.sender;
            _createSenderIfNeeded(opIndex, opInfo, op.initCode);
            address paymaster = mUserOp.paymaster;
            uint256 missingAccountFunds = 0;
            if (paymaster == address(0)) {
                uint256 bal = balanceOf(sender);
                missingAccountFunds = bal > requiredPrefund
                    ? 0
                    : requiredPrefund - bal;
            }
            try
                IAccount(sender).validateUserOp{
                    gas: verificationGasLimit
                }(op, opInfo.userOpHash, missingAccountFunds)
            returns (uint256 _validationData) {
                validationData = _validationData;
            } catch {
                revert FailedOpWithRevert(opIndex, "AA23 reverted", Exec.getReturnData(REVERT_REASON_MAX_LEN));
            }
            if (paymaster == address(0)) {
                DepositInfo storage senderInfo = deposits[sender];
                uint256 deposit = senderInfo.deposit;
                if (requiredPrefund > deposit) {
                    revert FailedOp(opIndex, "AA21 didn't pay prefund");
                }
                senderInfo.deposit = deposit - requiredPrefund;
            }
        }
    }

    /**
     * In case the request has a paymaster:
     *  - Validate paymaster has enough deposit.
     *  - Call paymaster.validatePaymasterUserOp.
     *  - Revert with proper FailedOp in case paymaster reverts.
     *  - Decrement paymaster's deposit.
     * @param opIndex                            - The operation index.
     * @param op                                 - The user operation.
     * @param opInfo                             - The operation info.
     * @param requiredPreFund                    - The required prefund amount.
     */
    function _validatePaymasterPrepayment(
        uint256 opIndex,
        PackedUserOperation calldata op,
        UserOpInfo memory opInfo,
        uint256 requiredPreFund
    ) internal returns (bytes memory context, uint256 validationData) {
        unchecked {
            uint256 preGas = gasleft();
            MemoryUserOp memory mUserOp = opInfo.mUserOp;
            address paymaster = mUserOp.paymaster;
            DepositInfo storage paymasterInfo = deposits[paymaster];
            uint256 deposit = paymasterInfo.deposit;
            if (deposit < requiredPreFund) {
                revert FailedOp(opIndex, "AA31 paymaster deposit too low");
            }
            paymasterInfo.deposit = deposit - requiredPreFund;
            uint256 pmVerificationGasLimit = mUserOp.paymasterVerificationGasLimit;
            try
                IPaymaster(paymaster).validatePaymasterUserOp{gas: pmVerificationGasLimit}(
                    op,
                    opInfo.userOpHash,
                    requiredPreFund
                )
            returns (bytes memory _context, uint256 _validationData) {
                context = _context;
                validationData = _validationData;
            } catch {
                revert FailedOpWithRevert(opIndex, "AA33 reverted", Exec.getReturnData(REVERT_REASON_MAX_LEN));
            }
            if (preGas - gasleft() > pmVerificationGasLimit) {
                revert FailedOp(opIndex, "AA36 over paymasterVerificationGasLimit");
            }
        }
    }

    /**
     * Revert if either account validationData or paymaster validationData is expired.
     * @param opIndex                 - The operation index.
     * @param validationData          - The account validationData.
     * @param paymasterValidationData - The paymaster validationData.
     * @param expectedAggregator      - The expected aggregator.
     */
    function _validateAccountAndPaymasterValidationData(
        uint256 opIndex,
        uint256 validationData,
        uint256 paymasterValidationData,
        address expectedAggregator
    ) internal view {
        (address aggregator, bool outOfTimeRange) = _getValidationData(
            validationData
        );
        if (expectedAggregator != aggregator) {
            revert FailedOp(opIndex, "AA24 signature error");
        }
        if (outOfTimeRange) {
            revert FailedOp(opIndex, "AA22 expired or not due");
        }
        // pmAggregator is not a real signature aggregator: we don't have logic to handle it as address.
        // Non-zero address means that the paymaster fails due to some signature check (which is ok only during estimation).
        address pmAggregator;
        (pmAggregator, outOfTimeRange) = _getValidationData(
            paymasterValidationData
        );
        if (pmAggregator != address(0)) {
            revert FailedOp(opIndex, "AA34 signature error");
        }
        if (outOfTimeRange) {
            revert FailedOp(opIndex, "AA32 paymaster expired or not due");
        }
    }

    /**
     * Parse validationData into its components.
     * @param validationData - The packed validation data (sigFailed, validAfter, validUntil).
     * @return aggregator the aggregator of the validationData
     * @return outOfTimeRange true if current time is outside the time range of this validationData.
     */
    function _getValidationData(
        uint256 validationData
    ) internal view returns (address aggregator, bool outOfTimeRange) {
        if (validationData == 0) {
            return (address(0), false);
        }
        ValidationData memory data = _parseValidationData(validationData);
        // solhint-disable-next-line not-rely-on-time
        outOfTimeRange = block.timestamp > data.validUntil || block.timestamp < data.validAfter;
        aggregator = data.aggregator;
    }

    /**
     * Validate account and paymaster (if defined) and
     * also make sure total validation doesn't exceed verificationGasLimit.
     * This method is called off-chain (simulateValidation()) and on-chain (from handleOps)
     * @param opIndex - The index of this userOp into the "opInfos" array.
     * @param userOp  - The userOp to validate.
     */
    function _validatePrepayment(
        uint256 opIndex,
        PackedUserOperation calldata userOp,
        UserOpInfo memory outOpInfo
    )
        internal
        returns (uint256 validationData, uint256 paymasterValidationData)
    {
        uint256 preGas = gasleft();
        MemoryUserOp memory mUserOp = outOpInfo.mUserOp;
        _copyUserOpToMemory(userOp, mUserOp);
        outOpInfo.userOpHash = getUserOpHash(userOp);

        // Validate all numeric values in userOp are well below 128 bit, so they can safely be added
        // and multiplied without causing overflow.
        uint256 verificationGasLimit = mUserOp.verificationGasLimit;
        uint256 maxGasValues = mUserOp.preVerificationGas |
            verificationGasLimit |
            mUserOp.callGasLimit |
            mUserOp.paymasterVerificationGasLimit |
            mUserOp.paymasterPostOpGasLimit |
            mUserOp.maxFeePerGas |
            mUserOp.maxPriorityFeePerGas;
        require(maxGasValues <= type(uint120).max, "AA94 gas values overflow");

        uint256 requiredPreFund = _getRequiredPrefund(mUserOp);
        validationData = _validateAccountPrepayment(
            opIndex,
            userOp,
            outOpInfo,
            requiredPreFund,
            verificationGasLimit
        );

        if (!_validateAndUpdateNonce(mUserOp.sender, mUserOp.nonce)) {
            revert FailedOp(opIndex, "AA25 invalid account nonce");
        }

        unchecked {
            if (preGas - gasleft() > verificationGasLimit) {
                revert FailedOp(opIndex, "AA26 over verificationGasLimit");
            }
        }

        bytes memory context;
        if (mUserOp.paymaster != address(0)) {
            (context, paymasterValidationData) = _validatePaymasterPrepayment(
                opIndex,
                userOp,
                outOpInfo,
                requiredPreFund
            );
        }
        unchecked {
            outOpInfo.prefund = requiredPreFund;
            outOpInfo.contextOffset = getOffsetOfMemoryBytes(context);
            outOpInfo.preOpGas = preGas - gasleft() + userOp.preVerificationGas;
        }
    }

    /**
     * Process post-operation, called just after the callData is executed.
     * If a paymaster is defined and its validation returned a non-empty context, its postOp is called.
     * The excess amount is refunded to the account (or paymaster - if it was used in the request).
     * @param mode      - Whether is called from innerHandleOp, or outside (postOpReverted).
     * @param opInfo    - UserOp fields and info collected during validation.
     * @param context   - The context returned in validatePaymasterUserOp.
     * @param actualGas - The gas used so far by this user operation.
     */
    function _postExecution(
        IPaymaster.PostOpMode mode,
        UserOpInfo memory opInfo,
        bytes memory context,
        uint256 actualGas
    ) private returns (uint256 actualGasCost) {
        uint256 preGas = gasleft();
        unchecked {
            address refundAddress;
            MemoryUserOp memory mUserOp = opInfo.mUserOp;
            uint256 gasPrice = getUserOpGasPrice(mUserOp);

            address paymaster = mUserOp.paymaster;
            if (paymaster == address(0)) {
                refundAddress = mUserOp.sender;
            } else {
                refundAddress = paymaster;
                if (context.length > 0) {
                    actualGasCost = actualGas * gasPrice;
                    if (mode != IPaymaster.PostOpMode.postOpReverted) {
                        try IPaymaster(paymaster).postOp{
                            gas: mUserOp.paymasterPostOpGasLimit
                        }(mode, context, actualGasCost, gasPrice)
                        // solhint-disable-next-line no-empty-blocks
                        {} catch {
                            bytes memory reason = Exec.getReturnData(REVERT_REASON_MAX_LEN);
                            revert PostOpReverted(reason);
                        }
                    }
                }
            }
            actualGas += preGas - gasleft();

            // Calculating a penalty for unused execution gas
            {
                uint256 executionGasLimit = mUserOp.callGasLimit + mUserOp.paymasterPostOpGasLimit;
                uint256 executionGasUsed = actualGas - opInfo.preOpGas;
                // this check is required for the gas used within EntryPoint and not covered by explicit gas limits
                if (executionGasLimit > executionGasUsed) {
                    uint256 unusedGas = executionGasLimit - executionGasUsed;
                    uint256 unusedGasPenalty = (unusedGas * PENALTY_PERCENT) / 100;
                    actualGas += unusedGasPenalty;
                }
            }

            actualGasCost = actualGas * gasPrice;
            uint256 prefund = opInfo.prefund;
            if (prefund < actualGasCost) {
                if (mode == IPaymaster.PostOpMode.postOpReverted) {
                    actualGasCost = prefund;
                    emitPrefundTooLow(opInfo);
                    emitUserOperationEvent(opInfo, false, actualGasCost, actualGas);
                } else {
                    assembly ("memory-safe") {
                        mstore(0, INNER_REVERT_LOW_PREFUND)
                        revert(0, 32)
                    }
                }
            } else {
                uint256 refund = prefund - actualGasCost;
                _incrementDeposit(refundAddress, refund);
                bool success = mode == IPaymaster.PostOpMode.opSucceeded;
                emitUserOperationEvent(opInfo, success, actualGasCost, actualGas);
            }
        } // unchecked
    }

    /**
     * The gas price this UserOp agrees to pay.
     * Relayer/block builder might submit the TX with higher priorityFee, but the user should not.
     * @param mUserOp - The userOp to get the gas price from.
     */
    function getUserOpGasPrice(
        MemoryUserOp memory mUserOp
    ) internal view returns (uint256) {
        unchecked {
            uint256 maxFeePerGas = mUserOp.maxFeePerGas;
            uint256 maxPriorityFeePerGas = mUserOp.maxPriorityFeePerGas;
            if (maxFeePerGas == maxPriorityFeePerGas) {
                //legacy mode (for networks that don't support basefee opcode)
                return maxFeePerGas;
            }
            return min(maxFeePerGas, maxPriorityFeePerGas + block.basefee);
        }
    }

    /**
     * The offset of the given bytes in memory.
     * @param data - The bytes to get the offset of.
     */
    function getOffsetOfMemoryBytes(
        bytes memory data
    ) internal pure returns (uint256 offset) {
        assembly {
            offset := data
        }
    }

    /**
     * The bytes in memory at the given offset.
     * @param offset - The offset to get the bytes from.
     */
    function getMemoryBytesFromOffset(
        uint256 offset
    ) internal pure returns (bytes memory data) {
        assembly ("memory-safe") {
            data := offset
        }
    }

    /// @inheritdoc IEntryPoint
    function delegateAndRevert(address target, bytes calldata data) external {
        (bool success, bytes memory ret) = target.delegatecall(data);
        revert DelegateAndRevert(success, ret);
    }
}<|MERGE_RESOLUTION|>--- conflicted
+++ resolved
@@ -30,11 +30,7 @@
 
     SenderCreator private immutable _senderCreator = new SenderCreator();
 
-<<<<<<< HEAD
-    function senderCreator() public view virtual returns (SenderCreator) {
-=======
     function senderCreator() public view virtual returns (ISenderCreator) {
->>>>>>> c6f34e43
         return _senderCreator;
     }
 
