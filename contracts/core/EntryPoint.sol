/**
 ** Account-Abstraction (EIP-4337) singleton EntryPoint implementation.
 ** Only one instance required on each chain.
 **/
// SPDX-License-Identifier: GPL-3.0
pragma solidity ^0.8.12;

/* solhint-disable avoid-low-level-calls */
/* solhint-disable no-inline-assembly */
/* solhint-disable reason-string */
/* solhint-disable avoid-tx-origin */

import "../interfaces/IWallet.sol";
import "../interfaces/IPaymaster.sol";

import "../interfaces/IAggregatedWallet.sol";
import "../interfaces/IEntryPoint.sol";
import "../interfaces/ICreate2Deployer.sol";
import "../utils/Exec.sol";
import "./StakeManager.sol";
import "./SenderCreator.sol";

contract EntryPoint is IEntryPoint, StakeManager {

    using UserOperationLib for UserOperation;

    SenderCreator private immutable senderCreator = new SenderCreator();

    // internal value used during simulation: need to query aggregator if wallet is created
    address private constant SIMULATE_NO_AGGREGATOR = address(1);

    /**
     * @param _paymasterStake - minimum required locked stake for a paymaster
     * @param _unstakeDelaySec - minimum time (in seconds) a paymaster stake must be locked
     */
    constructor(uint256 _paymasterStake, uint32 _unstakeDelaySec) StakeManager(_paymasterStake, _unstakeDelaySec) {
        require(_unstakeDelaySec > 0, "invalid unstakeDelay");
        require(_paymasterStake > 0, "invalid paymasterStake");
    }

    /**
     * compensate the caller's beneficiary address with the collected fees of all UserOperations.
     * @param beneficiary the address to receive the fees
     * @param amount amount to transfer.
     */
    function _compensate(address payable beneficiary, uint256 amount) internal {
        require(beneficiary != address(0), "invalid beneficiary");
        (bool success,) = beneficiary.call{value : amount}("");
        require(success);
    }

    /**
     * execute a user op
     * @param opIndex into into the opInfo array
     * @param userOp the userOp to execute
     * @param opInfo the opInfo filled by validatePrepayment for this userOp.
     * @return collected the total amount this userOp paid.
     */
    function _executeUserOp(uint256 opIndex, UserOperation calldata userOp, UserOpInfo memory opInfo) private returns (uint256 collected) {
        uint256 preGas = gasleft();
        bytes memory context = getMemoryBytesFromOffset(opInfo.contextOffset);

        try this.innerHandleOp(userOp.callData, opInfo, context) returns (uint256 _actualGasCost) {
            collected = _actualGasCost;
        } catch {
            uint256 actualGas = preGas - gasleft() + opInfo.preOpGas;
            collected = _handlePostOp(opIndex, IPaymaster.PostOpMode.postOpReverted, opInfo, context, actualGas);
        }
    }

    /**
     * Execute a batch of UserOperation.
     * no signature aggregator is used.
     * if any wallet requires an aggregator (that is, it returned an "actualAggregator" when
     * performing simulateValidation), then handleAggregatedOps() must be used instead.
     * @param ops the operations to execute
     * @param beneficiary the address to receive the fees
     */
    function handleOps(UserOperation[] calldata ops, address payable beneficiary) public {

        uint256 opslen = ops.length;
        UserOpInfo[] memory opInfos = new UserOpInfo[](opslen);

    unchecked {
        for (uint256 i = 0; i < opslen; i++) {
            _validatePrepayment(i, ops[i], opInfos[i], address(0));
        }

        uint256 collected = 0;

        for (uint256 i = 0; i < opslen; i++) {
            collected += _executeUserOp(i, ops[i], opInfos[i]);
        }

        _compensate(beneficiary, collected);
    } //unchecked
    }

    /**
     * Execute a batch of UserOperation with Aggregators
     * @param opsPerAggregator the operations to execute, grouped by aggregator (or address(0) for no-aggregator wallets)
     * @param beneficiary the address to receive the fees
     */
    function handleAggregatedOps(
        UserOpsPerAggregator[] calldata opsPerAggregator,
        address payable beneficiary
    ) public {

        uint256 opasLen = opsPerAggregator.length;
        uint256 totalOps = 0;
        for (uint256 i = 0; i < opasLen; i++) {
            totalOps += opsPerAggregator[i].userOps.length;
        }

        UserOpInfo[] memory opInfos = new UserOpInfo[](totalOps);

        uint256 opIndex = 0;
        for (uint256 a = 0; a < opasLen; a++) {
            UserOpsPerAggregator calldata opa = opsPerAggregator[a];
            UserOperation[] calldata ops = opa.userOps;
            IAggregator aggregator = opa.aggregator;
            uint256 opslen = ops.length;
            for (uint256 i = 0; i < opslen; i++) {
                _validatePrepayment(opIndex, ops[i], opInfos[opIndex], address(aggregator));
                opIndex++;
            }

            if (address(aggregator) != address(0)) {
                // solhint-disable-next-line no-empty-blocks
                try aggregator.validateSignatures(ops, opa.signature) {}
                catch {
                    revert SignatureValidationFailed(address(aggregator));
                }
            }
        }

        uint256 collected = 0;
        opIndex = 0;
        for (uint256 a = 0; a < opasLen; a++) {
            UserOpsPerAggregator calldata opa = opsPerAggregator[a];
            UserOperation[] calldata ops = opa.userOps;
            uint256 opslen = ops.length;

            for (uint256 i = 0; i < opslen; i++) {
                collected += _executeUserOp(opIndex, ops[i], opInfos[opIndex]);
                opIndex++;
            }
        }

        _compensate(beneficiary, collected);
    }

    //a memory copy of UserOp fields (except that dynamic byte arrays: callData, initCode and signature
    struct MemoryUserOp {
        address sender;
        uint256 nonce;
        uint256 callGasLimit;
        uint256 verificationGasLimit;
        uint256 preVerificationGas;
        address paymaster;
        uint256 maxFeePerGas;
        uint256 maxPriorityFeePerGas;
    }

    struct UserOpInfo {
        MemoryUserOp mUserOp;
        bytes32 requestId;
        uint256 prefund;
        uint256 contextOffset;
        uint256 preOpGas;
    }

    /**
     * inner function to handle a UserOperation.
     * Must be declared "external" to open a call context, but it can only be called by handleOps.
     */
    function innerHandleOp(bytes calldata callData, UserOpInfo memory opInfo, bytes calldata context) external returns (uint256 actualGasCost) {
        uint256 preGas = gasleft();
        require(msg.sender == address(this));
        MemoryUserOp memory mUserOp = opInfo.mUserOp;

        IPaymaster.PostOpMode mode = IPaymaster.PostOpMode.opSucceeded;
        if (callData.length > 0) {

            (bool success,bytes memory result) = address(mUserOp.sender).call{gas : mUserOp.callGasLimit}(callData);
            if (!success) {
                if (result.length > 0) {
                    emit UserOperationRevertReason(opInfo.requestId, mUserOp.sender, mUserOp.nonce, result);
                }
                mode = IPaymaster.PostOpMode.opReverted;
            }
        }

    unchecked {
        uint256 actualGas = preGas - gasleft() + opInfo.preOpGas;
        //note: opIndex is ignored (relevant only if mode==postOpReverted, which is only possible outside of innerHandleOp)
        return _handlePostOp(0, mode, opInfo, context, actualGas);
    }
    }

    /**
     * generate a request Id - unique identifier for this request.
     * the request ID is a hash over the content of the userOp (except the signature), the entrypoint and the chainid.
     */
    function getRequestId(UserOperation calldata userOp) public view returns (bytes32) {
        return keccak256(abi.encode(userOp.hash(), address(this), block.chainid));
    }

    /**
     * copy general fields from userOp into the memory opInfo structure.
     */
    function _copyUserOpToMemory(UserOperation calldata userOp, MemoryUserOp memory mUserOp) internal pure {
        mUserOp.sender = userOp.sender;
        mUserOp.nonce = userOp.nonce;
        mUserOp.callGasLimit = userOp.callGasLimit;
        mUserOp.verificationGasLimit = userOp.verificationGasLimit;
        mUserOp.preVerificationGas = userOp.preVerificationGas;
        mUserOp.maxFeePerGas = userOp.maxFeePerGas;
        mUserOp.maxPriorityFeePerGas = userOp.maxPriorityFeePerGas;
        bytes calldata paymasterAndData = userOp.paymasterAndData;
        if (paymasterAndData.length > 0) {
            require(paymasterAndData.length >= 20, "invalid paymasterAndData");
            mUserOp.paymaster = address(bytes20(paymasterAndData[: 20]));
        } else {
            mUserOp.paymaster = address(0);
        }
    }

    /**
    * Simulate a call to wallet.validateUserOp and paymaster.validatePaymasterUserOp.
    * This is a helper method, for bundlers that don't support signature aggregators.
    * Validation succeeds if the call doesn't revert.
    * @dev The node must also verify it doesn't use banned opcodes, and that it doesn't reference storage outside the wallet's data.
     *      In order to split the running opcodes of the wallet (validateUserOp) from the paymaster's validatePaymasterUserOp,
     *      it should look for the NUMBER opcode at depth=1 (which itself is a banned opcode)
     * @param userOp the user operation to validate.
     * @return preOpGas total gas used by validation (including contract creation)
     * @return prefund the amount the wallet had to prefund (zero in case a paymaster pays)
     */
    function simulateValidation(UserOperation calldata userOp)
    external returns (uint256 preOpGas, uint256 prefund) {
        address[] memory allowedAggregators = new address[](0);
        address actualAggregator;
        (preOpGas, prefund,actualAggregator,,) = simulateValidationWithAggregators(userOp, allowedAggregators);
        require(actualAggregator==address (0), "must not have aggregator");
    }

    /**
    * Simulate a call to wallet.validateUserOp and paymaster.validatePaymasterUserOp.
    * allow using a signature aggregator.
    * Validation succeeds if the call doesn't revert.
    * @dev The node must also verify it doesn't use banned opcodes, and that it doesn't reference storage outside the wallet's data.
     *      In order to split the running opcodes of the wallet (validateUserOp) from the paymaster's validatePaymasterUserOp,
     *      it should look for the NUMBER opcode at depth=1 (which itself is a banned opcode)
     * @param userOp the user operation to validate.
     * @param allowedAggregators list of aggregators we allow to call validateUserOpSignature()
     *          If the a wallet's aggregator is in this list, the aggregator.validateUserOpSignature() is called.
     *          Otherwise, the node must either reject the userOperation, or perform that validation separately.
     * @return preOpGas total gas used by validation (including contract creation)
     * @return prefund the amount the wallet had to prefund (zero in case a paymaster pays)
     * @return actualAggregator the aggregator value of this userOp (or address(0), if it doesn't have one). If that aggregator was not in the allowedAggregators list, then the node must separately call its validateUserOpSignature (or reject the userOp)
     * @return sigForUserOp - only if aggregator.validateUserOpSignature() was called: this value is returned from IAggregator.validateUserOpSignature, and should be placed in the userOp.signature when creating a bundle.
     */
    function simulateValidationWithAggregators(UserOperation calldata userOp, address[] memory allowedAggregators)
    public returns (uint256 preOpGas, uint256 prefund, address actualAggregator, bytes memory sigForUserOp, bytes memory sigForAggregation) {

        sigForAggregation = sigForUserOp = "";

        uint256 preGas = gasleft();

        UserOpInfo memory outOpInfo;

        actualAggregator = _validatePrepayment(0, userOp, outOpInfo, SIMULATE_NO_AGGREGATOR);
        prefund = outOpInfo.prefund;
        preOpGas = preGas - gasleft() + userOp.preVerificationGas;

        numberMarker();
        if (actualAggregator != address(0)) {
            if (allowedAggregators.length>0) {
                for (uint i=0; i<allowedAggregators.length; i++) {
                    if (actualAggregator==allowedAggregators[i]) {
                        (sigForUserOp, sigForAggregation) = IAggregator(actualAggregator).validateUserOpSignature(userOp);
                        break;
                    }
                }
            }
        }
        require(tx.origin == address(0), "must be called off-chain with from=zero-addr");
    }

    function _getRequiredPrefund(MemoryUserOp memory mUserOp) internal view returns (uint256 requiredPrefund) {
    unchecked {
        //when using a Paymaster, the verificationGasLimit is used also to as a limit for the postOp call.
        // our security model might call postOp eventually twice
        uint256 mul = mUserOp.paymaster != address(0) ? 3 : 1;
        uint256 requiredGas = mUserOp.callGasLimit + mUserOp.verificationGasLimit * mul + mUserOp.preVerificationGas;

        // TODO: copy logic of gasPrice?
        requiredPrefund = requiredGas * getUserOpGasPrice(mUserOp);
    }
    }

    // create the sender's contract if needed.
    function _createSenderIfNeeded(uint256 opIndex, MemoryUserOp memory mUserOp, bytes calldata initCode) internal {
        if (initCode.length != 0) {
            if (mUserOp.sender.code.length != 0) revert FailedOp(opIndex, address(0), "sender already constructed");
            address sender1 = senderCreator.createSender(initCode);
            if (sender1 == address(0)) revert FailedOp(opIndex, address(0), "initCode failed");
            if (sender1 != mUserOp.sender) revert FailedOp(opIndex, address(0), "sender doesn't match initCode address");
            if (sender1.code.length == 0) revert FailedOp(opIndex, address(0), "initCode failed to create sender");
        }
    }

    /**
     * helper: make a "view" call to calculate the sender address.
     * must be called from zero-address.
     */
    function getSenderAddress(bytes calldata initCode) public returns (address sender) {
<<<<<<< HEAD
        require(tx.origin == address(0), "must be called off-chain with from=zero-addr");
        return _createSender(initCode);
=======
        require(msg.sender == address(0), "must be called off-chain with from=zero-addr");
        return senderCreator.createSender(initCode);
>>>>>>> 699ecca1
    }

    /**
     * call wallet.validateUserOp.
     * revert (with FailedOp) in case validateUserOp reverts, or wallet didn't send required prefund.
     * decrement wallet's deposit if needed
     */
    function _validateWalletPrepayment(uint256 opIndex, UserOperation calldata op, UserOpInfo memory opInfo, address aggregator, uint256 requiredPrefund)
    internal returns (uint256 gasUsedByValidateWalletPrepayment, address actualAggregator) {
    unchecked {
        uint256 preGas = gasleft();
        MemoryUserOp memory mUserOp = opInfo.mUserOp;
        _createSenderIfNeeded(opIndex, mUserOp, op.initCode);
        if (aggregator == SIMULATE_NO_AGGREGATOR) {
            try IAggregatedWallet(mUserOp.sender).getAggregator() returns (address userOpAggregator) {
                aggregator = actualAggregator = userOpAggregator;
            } catch {
                aggregator = actualAggregator = address(0);
            }
        }
        uint256 missingWalletFunds = 0;
        address sender = mUserOp.sender;
        address paymaster = mUserOp.paymaster;
        if (paymaster == address(0)) {
            uint256 bal = balanceOf(sender);
            missingWalletFunds = bal > requiredPrefund ? 0 : requiredPrefund - bal;
        }
        // solhint-disable-next-line no-empty-blocks
        try IWallet(sender).validateUserOp{gas : mUserOp.verificationGasLimit}(op, opInfo.requestId, aggregator, missingWalletFunds) {
        } catch Error(string memory revertReason) {
            revert FailedOp(opIndex, address(0), revertReason);
        } catch {
            revert FailedOp(opIndex, address(0), "");
        }
        if (paymaster == address(0)) {
            DepositInfo storage senderInfo = deposits[sender];
            uint256 deposit = senderInfo.deposit;
            if (requiredPrefund > deposit) {
                revert FailedOp(opIndex, address(0), "wallet didn't pay prefund");
            }
            senderInfo.deposit = uint112(deposit - requiredPrefund);
        }
        gasUsedByValidateWalletPrepayment = preGas - gasleft();
    }
    }

    /**
     * in case the request has a paymaster:
     * validate paymaster is staked and has enough deposit.
     * call paymaster.validatePaymasterUserOp.
     * revert with proper FailedOp in case paymaster reverts.
     * decrement paymaster's deposit
     */
    function _validatePaymasterPrepayment(uint256 opIndex, UserOperation calldata op, UserOpInfo memory opInfo, uint256 requiredPreFund, uint256 gasUsedByValidateWalletPrepayment) internal returns (bytes memory context) {
    unchecked {
        MemoryUserOp memory mUserOp = opInfo.mUserOp;
        address paymaster = mUserOp.paymaster;
        DepositInfo storage paymasterInfo = deposits[paymaster];
        uint256 deposit = paymasterInfo.deposit;
        bool staked = paymasterInfo.staked;
        if (!staked) {
            revert FailedOp(opIndex, paymaster, "not staked");
        }
        if (deposit < requiredPreFund) {
            revert FailedOp(opIndex, paymaster, "paymaster deposit too low");
        }
        paymasterInfo.deposit = uint112(deposit - requiredPreFund);
        uint256 gas = mUserOp.verificationGasLimit - gasUsedByValidateWalletPrepayment;
        try IPaymaster(paymaster).validatePaymasterUserOp{gas : gas}(op, opInfo.requestId, requiredPreFund) returns (bytes memory _context){
            context = _context;
        } catch Error(string memory revertReason) {
            revert FailedOp(opIndex, paymaster, revertReason);
        } catch {
            revert FailedOp(opIndex, paymaster, "");
        }
    }
    }

    /**
     * validate wallet and paymaster (if defined).
     * also make sure total validation doesn't exceed verificationGasLimit
     * this method is called off-chain (simulateValidation()) and on-chain (from handleOps)
     * @param opIndex the index of this userOp into the "opInfos" array
     * @param userOp the userOp to validate
     */
    function _validatePrepayment(uint256 opIndex, UserOperation calldata userOp, UserOpInfo memory outOpInfo, address aggregator)
    private returns (address actualAggregator) {

        uint256 preGas = gasleft();
        MemoryUserOp memory mUserOp = outOpInfo.mUserOp;
        _copyUserOpToMemory(userOp, mUserOp);
        outOpInfo.requestId = getRequestId(userOp);

        // validate all numeric values in userOp are well below 128 bit, so they can safely be added
        // and multiplied without causing overflow
        uint256 maxGasValues = mUserOp.preVerificationGas | mUserOp.verificationGasLimit | mUserOp.callGasLimit |
        userOp.maxFeePerGas | userOp.maxPriorityFeePerGas;
        require(maxGasValues <= type(uint120).max, "gas values overflow");

        uint256 gasUsedByValidateWalletPrepayment;
        (uint256 requiredPreFund) = _getRequiredPrefund(mUserOp);
        (gasUsedByValidateWalletPrepayment, actualAggregator) = _validateWalletPrepayment(opIndex, userOp, outOpInfo, aggregator, requiredPreFund);

        //a "marker" where wallet opcode validation is done and paymaster opcode validation is about to start
        // (used only by off-chain simulateValidation)
        numberMarker();

        bytes memory context;
        if (mUserOp.paymaster != address(0)) {
            context = _validatePaymasterPrepayment(opIndex, userOp, outOpInfo, requiredPreFund, gasUsedByValidateWalletPrepayment);
        } else {
            context = "";
        }
    unchecked {
        uint256 gasUsed = preGas - gasleft();

        if (userOp.verificationGasLimit < gasUsed) {
            revert FailedOp(opIndex, mUserOp.paymaster, "Used more than verificationGasLimit");
        }
        outOpInfo.prefund = requiredPreFund;
        outOpInfo.contextOffset = getOffsetOfMemoryBytes(context);
        outOpInfo.preOpGas = preGas - gasleft() + userOp.preVerificationGas;
    }
    }

    /**
     * process post-operation.
     * called just after the callData is executed.
     * if a paymaster is defined and its validation returned a non-empty context, its postOp is called.
     * the excess amount is refunded to the wallet (or paymaster - if it is was used in the request)
     * @param opIndex index in the batch
     * @param mode - whether is called from innerHandleOp, or outside (postOpReverted)
     * @param opInfo userOp fields and info collected during validation
     * @param context the context returned in validatePaymasterUserOp
     * @param actualGas the gas used so far by this user operation
     */
    function _handlePostOp(uint256 opIndex, IPaymaster.PostOpMode mode, UserOpInfo memory opInfo, bytes memory context, uint256 actualGas) private returns (uint256 actualGasCost) {
        uint256 preGas = gasleft();
    unchecked {
        address refundAddress;
        MemoryUserOp memory mUserOp = opInfo.mUserOp;
        uint256 gasPrice = getUserOpGasPrice(mUserOp);

        address paymaster = mUserOp.paymaster;
        if (paymaster == address(0)) {
            refundAddress = mUserOp.sender;
        } else {
            refundAddress = paymaster;
            if (context.length > 0) {
                actualGasCost = actualGas * gasPrice;
                if (mode != IPaymaster.PostOpMode.postOpReverted) {
                    IPaymaster(paymaster).postOp{gas : mUserOp.verificationGasLimit}(mode, context, actualGasCost);
                } else {
                    // solhint-disable-next-line no-empty-blocks
                    try IPaymaster(paymaster).postOp{gas : mUserOp.verificationGasLimit}(mode, context, actualGasCost) {}
                    catch Error(string memory reason) {
                        revert FailedOp(opIndex, paymaster, reason);
                    }
                    catch {
                        revert FailedOp(opIndex, paymaster, "postOp revert");
                    }
                }
            }
        }
        actualGas += preGas - gasleft();
        actualGasCost = actualGas * gasPrice;
        if (opInfo.prefund < actualGasCost) {
            revert FailedOp(opIndex, paymaster, "prefund below actualGasCost");
        }
        uint256 refund = opInfo.prefund - actualGasCost;
        internalIncrementDeposit(refundAddress, refund);
        bool success = mode == IPaymaster.PostOpMode.opSucceeded;
        emit UserOperationEvent(opInfo.requestId, mUserOp.sender, mUserOp.paymaster, mUserOp.nonce, actualGasCost, gasPrice, success);
    } // unchecked
    }

    /**
     * return the storage cells used internally by the EntryPoint for this sender address.
     * During `simulateValidation`, allow these storage cells to be accessed
     *  (that is, a wallet/paymaster are allowed to access their own deposit balance on the
     *  EntryPoint's storage, but no other account)
     */
    function getSenderStorage(address sender) external view returns (uint256[] memory senderStorageCells) {
        uint256 cell;
        DepositInfo storage info = deposits[sender];

        assembly {
            cell := info.slot
        }
        senderStorageCells = new uint256[](1);
        senderStorageCells[0] = cell;
    }

    /**
     * the gas price this UserOp agrees to pay.
     * relayer/miner might submit the TX with higher priorityFee, but the user should not
     */
    function getUserOpGasPrice(MemoryUserOp memory mUserOp) internal view returns (uint256) {
    unchecked {
        uint256 maxFeePerGas = mUserOp.maxFeePerGas;
        uint256 maxPriorityFeePerGas = mUserOp.maxPriorityFeePerGas;
        if (maxFeePerGas == maxPriorityFeePerGas) {
            //legacy mode (for networks that don't support basefee opcode)
            return maxFeePerGas;
        }
        return min(maxFeePerGas, maxPriorityFeePerGas + block.basefee);
    }
    }

    function min(uint256 a, uint256 b) internal pure returns (uint256) {
        return a < b ? a : b;
    }

    function getOffsetOfMemoryBytes(bytes memory data) internal pure returns (uint256 offset) {
        assembly {offset := data}
    }

    function getMemoryBytesFromOffset(uint256 offset) internal pure returns (bytes memory data) {
        assembly {data := offset}
    }

    //place the NUMBER opcode in the code.
    // this is used as a marker during simulation, as this OP is completely banned from the simulated code of the
    // wallet and paymaster.
    function numberMarker() internal view {
        assembly {mstore(0, number())}
    }
}
<|MERGE_RESOLUTION|>--- conflicted
+++ resolved
@@ -265,7 +265,6 @@
     public returns (uint256 preOpGas, uint256 prefund, address actualAggregator, bytes memory sigForUserOp, bytes memory sigForAggregation) {
 
         sigForAggregation = sigForUserOp = "";
-
         uint256 preGas = gasleft();
 
         UserOpInfo memory outOpInfo;
@@ -316,13 +315,8 @@
      * must be called from zero-address.
      */
     function getSenderAddress(bytes calldata initCode) public returns (address sender) {
-<<<<<<< HEAD
         require(tx.origin == address(0), "must be called off-chain with from=zero-addr");
-        return _createSender(initCode);
-=======
-        require(msg.sender == address(0), "must be called off-chain with from=zero-addr");
         return senderCreator.createSender(initCode);
->>>>>>> 699ecca1
     }
 
     /**
