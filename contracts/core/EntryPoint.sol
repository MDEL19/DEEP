--- conflicted
+++ resolved
@@ -221,19 +221,11 @@
     }
 
         IPaymaster.PostOpMode mode = IPaymaster.PostOpMode.opSucceeded;
-<<<<<<< HEAD
         if (callData.length != 0) {
-
-            (bool success,bytes memory result) = address(mUserOp.sender).call{gas : callGasLimit}(callData);
-            if (!success) {
-                if (result.length != 0) {
-=======
-        if (callData.length > 0) {
             bool success = Exec.call(mUserOp.sender, 0, callData, callGasLimit);
             if (!success) {
                 bytes memory result = Exec.getReturnData(REVERT_REASON_MAX_LEN);
-                if (result.length > 0) {
->>>>>>> 9c00e784
+                if (result.length != 0) {
                     emit UserOperationRevertReason(opInfo.userOpHash, mUserOp.sender, mUserOp.nonce, result);
                 }
                 mode = IPaymaster.PostOpMode.opReverted;
