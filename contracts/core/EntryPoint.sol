// SPDX-License-Identifier: GPL-3.0
pragma solidity ^0.8.12;

/* solhint-disable avoid-low-level-calls */
/* solhint-disable no-inline-assembly */

import "../interfaces/IAccount.sol";
import "../interfaces/IPaymaster.sol";
import "../interfaces/IEntryPoint.sol";

import "../utils/Exec.sol";
import "./StakeManager.sol";
import "./SenderCreator.sol";
import "./Helpers.sol";
import "./NonceManager.sol";
import "@openzeppelin/contracts/security/ReentrancyGuard.sol";

<<<<<<< HEAD
/*
 * Account-Abstraction (EIP-4337) singleton EntryPoint implementation.
 * Only one instance required on each chain.
 */
contract EntryPoint is IEntryPoint, StakeManager {
=======
contract EntryPoint is IEntryPoint, StakeManager, NonceManager, ReentrancyGuard {

>>>>>>> 05691c0a
    using UserOperationLib for UserOperation;

    SenderCreator private immutable senderCreator = new SenderCreator();

    // Internal value used during simulation: need to query aggregator.
    address private constant SIMULATE_FIND_AGGREGATOR = address(1);

    // Marker for inner call revert on out of gas
    bytes32 private constant INNER_OUT_OF_GAS = hex"deaddead";

    uint256 private constant REVERT_REASON_MAX_LEN = 2048;

    /**
     * For simulation purposes, validateUserOp (and validatePaymasterUserOp)
     * must return this value in case of signature failure, instead of revert.
     */
    uint256 public constant SIG_VALIDATION_FAILED = 1;

    /**
     * Compensate the caller's beneficiary address with the collected fees of all UserOperations.
     * @param beneficiary - The address to receive the fees.
     * @param amount      - Amount to transfer.
     */
    function _compensate(address payable beneficiary, uint256 amount) internal {
        require(beneficiary != address(0), "AA90 invalid beneficiary");
        (bool success, ) = beneficiary.call{value: amount}("");
        require(success, "AA91 failed send to beneficiary");
    }

    /**
     * Execute a user operation.
     * @param opIndex    - Index into the opInfo array.
     * @param userOp     - The userOp to execute.
     * @param opInfo     - The opInfo filled by validatePrepayment for this userOp.
     * @return collected - The total amount this userOp paid.
     */
    function _executeUserOp(
        uint256 opIndex,
        UserOperation calldata userOp,
        UserOpInfo memory opInfo
    ) private returns (uint256 collected) {
        uint256 preGas = gasleft();
        bytes memory context = getMemoryBytesFromOffset(opInfo.contextOffset);

        try this.innerHandleOp(userOp.callData, opInfo, context) returns (
            uint256 _actualGasCost
        ) {
            collected = _actualGasCost;
        } catch {
            bytes32 innerRevertCode;
            assembly {
                returndatacopy(0, 0, 32)
                innerRevertCode := mload(0)
            }
            // handleOps was called with gas limit too low. abort entire bundle.
            if (innerRevertCode == INNER_OUT_OF_GAS) {
                //report paymaster, since if it is not deliberately caused by the bundler,
                // it must be a revert caused by paymaster.
                revert FailedOp(opIndex, "AA95 out of gas");
            }

            uint256 actualGas = preGas - gasleft() + opInfo.preOpGas;
            collected = _handlePostOp(
                opIndex,
                IPaymaster.PostOpMode.postOpReverted,
                opInfo,
                context,
                actualGas
            );
        }
    }

<<<<<<< HEAD
    /// @inheritdoc IEntryPoint
    function handleOps(
        UserOperation[] calldata ops,
        address payable beneficiary
    ) public {
=======
    /**
     * Execute a batch of UserOperations.
     * no signature aggregator is used.
     * if any account requires an aggregator (that is, it returned an aggregator when
     * performing simulateValidation), then handleAggregatedOps() must be used instead.
     * @param ops the operations to execute
     * @param beneficiary the address to receive the fees
     */
    function handleOps(UserOperation[] calldata ops, address payable beneficiary) public nonReentrant {

>>>>>>> 05691c0a
        uint256 opslen = ops.length;
        UserOpInfo[] memory opInfos = new UserOpInfo[](opslen);

        unchecked {
            for (uint256 i = 0; i < opslen; i++) {
                UserOpInfo memory opInfo = opInfos[i];
                (
                    uint256 validationData,
                    uint256 pmValidationData
                ) = _validatePrepayment(i, ops[i], opInfo);
                _validateAccountAndPaymasterValidationData(
                    i,
                    validationData,
                    pmValidationData,
                    address(0)
                );
            }

<<<<<<< HEAD
            uint256 collected = 0;
=======
        uint256 collected = 0;
        emit BeforeExecution();
>>>>>>> 05691c0a

            for (uint256 i = 0; i < opslen; i++) {
                collected += _executeUserOp(i, ops[i], opInfos[i]);
            }

            _compensate(beneficiary, collected);
        }
    }

    /// @inheritdoc IEntryPoint
    function handleAggregatedOps(
        UserOpsPerAggregator[] calldata opsPerAggregator,
        address payable beneficiary
<<<<<<< HEAD
    ) public {
=======
    ) public nonReentrant {

>>>>>>> 05691c0a
        uint256 opasLen = opsPerAggregator.length;
        uint256 totalOps = 0;
        for (uint256 i = 0; i < opasLen; i++) {
            UserOpsPerAggregator calldata opa = opsPerAggregator[i];
            UserOperation[] calldata ops = opa.userOps;
            IAggregator aggregator = opa.aggregator;

            //address(1) is special marker of "signature error"
            require(
                address(aggregator) != address(1),
                "AA96 invalid aggregator"
            );

            if (address(aggregator) != address(0)) {
                // solhint-disable-next-line no-empty-blocks
                try aggregator.validateSignatures(ops, opa.signature) {} catch {
                    revert SignatureValidationFailed(address(aggregator));
                }
            }

            totalOps += ops.length;
        }

        UserOpInfo[] memory opInfos = new UserOpInfo[](totalOps);

        emit BeforeExecution();

        uint256 opIndex = 0;
        for (uint256 a = 0; a < opasLen; a++) {
            UserOpsPerAggregator calldata opa = opsPerAggregator[a];
            UserOperation[] calldata ops = opa.userOps;
            IAggregator aggregator = opa.aggregator;

            uint256 opslen = ops.length;
            for (uint256 i = 0; i < opslen; i++) {
                UserOpInfo memory opInfo = opInfos[opIndex];
                (
                    uint256 validationData,
                    uint256 paymasterValidationData
                ) = _validatePrepayment(opIndex, ops[i], opInfo);
                _validateAccountAndPaymasterValidationData(
                    i,
                    validationData,
                    paymasterValidationData,
                    address(aggregator)
                );
                opIndex++;
            }
        }

        uint256 collected = 0;
        opIndex = 0;
        for (uint256 a = 0; a < opasLen; a++) {
            UserOpsPerAggregator calldata opa = opsPerAggregator[a];
            emit SignatureAggregatorChanged(address(opa.aggregator));
            UserOperation[] calldata ops = opa.userOps;
            uint256 opslen = ops.length;

            for (uint256 i = 0; i < opslen; i++) {
                collected += _executeUserOp(opIndex, ops[i], opInfos[opIndex]);
                opIndex++;
            }
        }
        emit SignatureAggregatorChanged(address(0));

        _compensate(beneficiary, collected);
    }

    /// @inheritdoc IEntryPoint
    function simulateHandleOp(
        UserOperation calldata op,
        address target,
        bytes calldata targetCallData
    ) external override {
        UserOpInfo memory opInfo;
        _simulationOnlyValidations(op);
        (
            uint256 validationData,
            uint256 paymasterValidationData
        ) = _validatePrepayment(0, op, opInfo);
        ValidationData memory data = _intersectTimeRange(
            validationData,
            paymasterValidationData
        );

        numberMarker();
        uint256 paid = _executeUserOp(0, op, opInfo);
        numberMarker();
        bool targetSuccess;
        bytes memory targetResult;
        if (target != address(0)) {
            (targetSuccess, targetResult) = target.call(targetCallData);
        }
        revert ExecutionResult(
            opInfo.preOpGas,
            paid,
            data.validAfter,
            data.validUntil,
            targetSuccess,
            targetResult
        );
    }

    /**
     * A memory copy of UserOp static fields only.
     * Excluding: callData, initCode and signature. Replacing paymasterAndData with paymaster.
     */
    struct MemoryUserOp {
        address sender;
        uint256 nonce;
        uint256 callGasLimit;
        uint256 verificationGasLimit;
        uint256 preVerificationGas;
        address paymaster;
        uint256 maxFeePerGas;
        uint256 maxPriorityFeePerGas;
    }

    struct UserOpInfo {
        MemoryUserOp mUserOp;
        bytes32 userOpHash;
        uint256 prefund;
        uint256 contextOffset;
        uint256 preOpGas;
    }

    /**
     * Inner function to handle a UserOperation.
     * Must be declared "external" to open a call context, but it can only be called by handleOps.
     * @param callData - The callData to execute.
     * @param opInfo   - The UserOpInfo struct.
     * @param context  - The context bytes.
     */
    function innerHandleOp(
        bytes memory callData,
        UserOpInfo memory opInfo,
        bytes calldata context
    ) external returns (uint256 actualGasCost) {
        uint256 preGas = gasleft();
        require(msg.sender == address(this), "AA92 internal call only");
        MemoryUserOp memory mUserOp = opInfo.mUserOp;

        uint callGasLimit = mUserOp.callGasLimit;
        unchecked {
            // handleOps was called with gas limit too low. abort entire bundle.
            if (
                gasleft() < callGasLimit + mUserOp.verificationGasLimit + 5000
            ) {
                assembly {
                    mstore(0, INNER_OUT_OF_GAS)
                    revert(0, 32)
                }
            }
        }

        IPaymaster.PostOpMode mode = IPaymaster.PostOpMode.opSucceeded;
        if (callData.length > 0) {
            bool success = Exec.call(mUserOp.sender, 0, callData, callGasLimit);
            if (!success) {
                bytes memory result = Exec.getReturnData(REVERT_REASON_MAX_LEN);
                if (result.length > 0) {
                    emit UserOperationRevertReason(
                        opInfo.userOpHash,
                        mUserOp.sender,
                        mUserOp.nonce,
                        result
                    );
                }
                mode = IPaymaster.PostOpMode.opReverted;
            }
        }

        unchecked {
            uint256 actualGas = preGas - gasleft() + opInfo.preOpGas;
            // Note: opIndex is ignored (relevant only if mode==postOpReverted, which is only possible outside of innerHandleOp)
            return _handlePostOp(0, mode, opInfo, context, actualGas);
        }
    }

    /// @inheritdoc IEntryPoint
    function getUserOpHash(
        UserOperation calldata userOp
    ) public view returns (bytes32) {
        return
            keccak256(abi.encode(userOp.hash(), address(this), block.chainid));
    }

    /**
     * Copy general fields from userOp into the memory opInfo structure.
     * @param userOp  - The user operation.
     * @param mUserOp - The memory user operation.
     */
    function _copyUserOpToMemory(
        UserOperation calldata userOp,
        MemoryUserOp memory mUserOp
    ) internal pure {
        mUserOp.sender = userOp.sender;
        mUserOp.nonce = userOp.nonce;
        mUserOp.callGasLimit = userOp.callGasLimit;
        mUserOp.verificationGasLimit = userOp.verificationGasLimit;
        mUserOp.preVerificationGas = userOp.preVerificationGas;
        mUserOp.maxFeePerGas = userOp.maxFeePerGas;
        mUserOp.maxPriorityFeePerGas = userOp.maxPriorityFeePerGas;
        bytes calldata paymasterAndData = userOp.paymasterAndData;
        if (paymasterAndData.length > 0) {
            require(
                paymasterAndData.length >= 20,
                "AA93 invalid paymasterAndData"
            );
            mUserOp.paymaster = address(bytes20(paymasterAndData[:20]));
        } else {
            mUserOp.paymaster = address(0);
        }
    }

    /// @inheritdoc IEntryPoint
    function simulateValidation(UserOperation calldata userOp) external {
        UserOpInfo memory outOpInfo;

        _simulationOnlyValidations(userOp);
        (
            uint256 validationData,
            uint256 paymasterValidationData
        ) = _validatePrepayment(0, userOp, outOpInfo);
        StakeInfo memory paymasterInfo = _getStakeInfo(
            outOpInfo.mUserOp.paymaster
        );
        StakeInfo memory senderInfo = _getStakeInfo(outOpInfo.mUserOp.sender);
        StakeInfo memory factoryInfo;
        {
            bytes calldata initCode = userOp.initCode;
            address factory = initCode.length >= 20
                ? address(bytes20(initCode[0:20]))
                : address(0);
            factoryInfo = _getStakeInfo(factory);
        }

        ValidationData memory data = _intersectTimeRange(
            validationData,
            paymasterValidationData
        );
        address aggregator = data.aggregator;
        bool sigFailed = aggregator == address(1);
        ReturnInfo memory returnInfo = ReturnInfo(
            outOpInfo.preOpGas,
            outOpInfo.prefund,
            sigFailed,
            data.validAfter,
            data.validUntil,
            getMemoryBytesFromOffset(outOpInfo.contextOffset)
        );

        if (aggregator != address(0) && aggregator != address(1)) {
            AggregatorStakeInfo memory aggregatorInfo = AggregatorStakeInfo(
                aggregator,
                _getStakeInfo(aggregator)
            );
            revert ValidationResultWithAggregation(
                returnInfo,
                senderInfo,
                factoryInfo,
                paymasterInfo,
                aggregatorInfo
            );
        }
        revert ValidationResult(
            returnInfo,
            senderInfo,
            factoryInfo,
            paymasterInfo
        );
    }

    /**
     * Get the required prefunded gas fee amount for an operation.
     * @param mUserOp - The user operation in memory.
     */
    function _getRequiredPrefund(
        MemoryUserOp memory mUserOp
    ) internal pure returns (uint256 requiredPrefund) {
        unchecked {
            // When using a Paymaster, the verificationGasLimit is used also to as a limit for the postOp call.
            // Our security model might call postOp eventually twice.
            uint256 mul = mUserOp.paymaster != address(0) ? 3 : 1;
            uint256 requiredGas = mUserOp.callGasLimit +
                mUserOp.verificationGasLimit *
                mul +
                mUserOp.preVerificationGas;

            requiredPrefund = requiredGas * mUserOp.maxFeePerGas;
        }
    }

    /**
     * Create sender smart contract account if init code is provided.
     * @param opIndex  - The operation index.
     * @param opInfo   - The operation info.
     * @param initCode - The init code for the smart contract account.
     */
    function _createSenderIfNeeded(
        uint256 opIndex,
        UserOpInfo memory opInfo,
        bytes calldata initCode
    ) internal {
        if (initCode.length != 0) {
            address sender = opInfo.mUserOp.sender;
            if (sender.code.length != 0)
                revert FailedOp(opIndex, "AA10 sender already constructed");
            address sender1 = senderCreator.createSender{
                gas: opInfo.mUserOp.verificationGasLimit
            }(initCode);
            if (sender1 == address(0))
                revert FailedOp(opIndex, "AA13 initCode failed or OOG");
            if (sender1 != sender)
                revert FailedOp(opIndex, "AA14 initCode must return sender");
            if (sender1.code.length == 0)
                revert FailedOp(opIndex, "AA15 initCode must create sender");
            address factory = address(bytes20(initCode[0:20]));
            emit AccountDeployed(
                opInfo.userOpHash,
                sender,
                factory,
                opInfo.mUserOp.paymaster
            );
        }
    }

    /// @inheritdoc IEntryPoint
    function getSenderAddress(bytes calldata initCode) public {
        address sender = senderCreator.createSender(initCode);
        revert SenderAddressResult(sender);
    }

    function _simulationOnlyValidations(
        UserOperation calldata userOp
    ) internal view {
        // solhint-disable-next-line no-empty-blocks
        try
            this._validateSenderAndPaymaster(
                userOp.initCode,
                userOp.sender,
                userOp.paymasterAndData
            )
        {} catch Error(string memory revertReason) {
            if (bytes(revertReason).length != 0) {
                revert FailedOp(0, revertReason);
            }
        }
    }

    /**
     * Called only during simulation.
     * This function always reverts to prevent warm/cold storage differentiation in simulation vs execution.
     * @param initCode         - The smart account constructor code.
     * @param sender           - The sender address.
     * @param paymasterAndData - The paymaster address followed by the token address to use.
     */
    function _validateSenderAndPaymaster(
        bytes calldata initCode,
        address sender,
        bytes calldata paymasterAndData
    ) external view {
        if (initCode.length == 0 && sender.code.length == 0) {
            // it would revert anyway. but give a meaningful message
            revert("AA20 account not deployed");
        }
        if (paymasterAndData.length >= 20) {
            address paymaster = address(bytes20(paymasterAndData[0:20]));
            if (paymaster.code.length == 0) {
                // It would revert anyway. but give a meaningful message.
                revert("AA30 paymaster not deployed");
            }
        }
        // always revert
        revert("");
    }

    /**
     * Call account.validateUserOp.
     * Revert (with FailedOp) in case validateUserOp reverts, or account didn't send required prefund.
     * Decrement account's deposit if needed.
     * @param opIndex         - The operation index.
     * @param op              - The user operation.
     * @param opInfo          - The operation info.
     * @param requiredPrefund - The required prefund amount.
     */
    function _validateAccountPrepayment(
        uint256 opIndex,
        UserOperation calldata op,
        UserOpInfo memory opInfo,
        uint256 requiredPrefund
    )
        internal
        returns (
            uint256 gasUsedByValidateAccountPrepayment,
            uint256 validationData
        )
    {
        unchecked {
            uint256 preGas = gasleft();
            MemoryUserOp memory mUserOp = opInfo.mUserOp;
            address sender = mUserOp.sender;
            _createSenderIfNeeded(opIndex, opInfo, op.initCode);
            address paymaster = mUserOp.paymaster;
            numberMarker();
            uint256 missingAccountFunds = 0;
            if (paymaster == address(0)) {
                uint256 bal = balanceOf(sender);
                missingAccountFunds = bal > requiredPrefund
                    ? 0
                    : requiredPrefund - bal;
            }
            try
                IAccount(sender).validateUserOp{
                    gas: mUserOp.verificationGasLimit
                }(op, opInfo.userOpHash, missingAccountFunds)
            returns (uint256 _validationData) {
                validationData = _validationData;
            } catch Error(string memory revertReason) {
                revert FailedOp(
                    opIndex,
                    string.concat("AA23 reverted: ", revertReason)
                );
            } catch {
                revert FailedOp(opIndex, "AA23 reverted (or OOG)");
            }
            if (paymaster == address(0)) {
                DepositInfo storage senderInfo = deposits[sender];
                uint256 deposit = senderInfo.deposit;
                if (requiredPrefund > deposit) {
                    revert FailedOp(opIndex, "AA21 didn't pay prefund");
                }
                senderInfo.deposit = uint112(deposit - requiredPrefund);
            }
            gasUsedByValidateAccountPrepayment = preGas - gasleft();
        }
    }

    /**
     * In case the request has a paymaster:
     *  - Validate paymaster has enough deposit.
     *  - Call paymaster.validatePaymasterUserOp.
     *  - Revert with proper FailedOp in case paymaster reverts.
     *  - Decrement paymaster's deposit.
     * @param opIndex                            - The operation index.
     * @param op                                 - The user operation.
     * @param opInfo                             - The operation info.
     * @param requiredPreFund                    - The required prefund amount.
     * @param gasUsedByValidateAccountPrepayment - The gas used by _validateAccountPrepayment.
     */
    function _validatePaymasterPrepayment(
        uint256 opIndex,
        UserOperation calldata op,
        UserOpInfo memory opInfo,
        uint256 requiredPreFund,
        uint256 gasUsedByValidateAccountPrepayment
    ) internal returns (bytes memory context, uint256 validationData) {
        unchecked {
            MemoryUserOp memory mUserOp = opInfo.mUserOp;
            uint256 verificationGasLimit = mUserOp.verificationGasLimit;
            require(
                verificationGasLimit > gasUsedByValidateAccountPrepayment,
                "AA41 too little verificationGas"
            );
            uint256 gas = verificationGasLimit -
                gasUsedByValidateAccountPrepayment;

            address paymaster = mUserOp.paymaster;
            DepositInfo storage paymasterInfo = deposits[paymaster];
            uint256 deposit = paymasterInfo.deposit;
            if (deposit < requiredPreFund) {
                revert FailedOp(opIndex, "AA31 paymaster deposit too low");
            }
            paymasterInfo.deposit = uint112(deposit - requiredPreFund);
            try
                IPaymaster(paymaster).validatePaymasterUserOp{gas: gas}(
                    op,
                    opInfo.userOpHash,
                    requiredPreFund
                )
            returns (bytes memory _context, uint256 _validationData) {
                context = _context;
                validationData = _validationData;
            } catch Error(string memory revertReason) {
                revert FailedOp(
                    opIndex,
                    string.concat("AA33 reverted: ", revertReason)
                );
            } catch {
                revert FailedOp(opIndex, "AA33 reverted (or OOG)");
            }
        }
    }

    /**
     * Revert if either account validationData or paymaster validationData is expired.
     * @param opIndex                 - The operation index.
     * @param validationData          - The account validationData.
     * @param paymasterValidationData - The paymaster validationData.
     * @param expectedAggregator      - The expected aggregator.
     */
    function _validateAccountAndPaymasterValidationData(
        uint256 opIndex,
        uint256 validationData,
        uint256 paymasterValidationData,
        address expectedAggregator
    ) internal view {
        (address aggregator, bool outOfTimeRange) = _getValidationData(
            validationData
        );
        if (expectedAggregator != aggregator) {
            revert FailedOp(opIndex, "AA24 signature error");
        }
        if (outOfTimeRange) {
            revert FailedOp(opIndex, "AA22 expired or not due");
        }
        // pmAggregator is not a real signature aggregator: we don't have logic to handle it as address.
        // Non-zero address means that the paymaster fails due to some signature check (which is ok only during estimation).
        address pmAggregator;
        (pmAggregator, outOfTimeRange) = _getValidationData(
            paymasterValidationData
        );
        if (pmAggregator != address(0)) {
            revert FailedOp(opIndex, "AA34 signature error");
        }
        if (outOfTimeRange) {
            revert FailedOp(opIndex, "AA32 paymaster expired or not due");
        }
    }

    /**
     * Parse validationData into its components.
     * @param validationData - The packed validation data (sigFailed, validAfter, validUntil).
     */
    function _getValidationData(
        uint256 validationData
    ) internal view returns (address aggregator, bool outOfTimeRange) {
        if (validationData == 0) {
            return (address(0), false);
        }
        ValidationData memory data = _parseValidationData(validationData);
        // solhint-disable-next-line not-rely-on-time
        outOfTimeRange =
            block.timestamp > data.validUntil ||
            block.timestamp < data.validAfter;
        aggregator = data.aggregator;
    }

    /**
     * Validate account and paymaster (if defined) and
     * also make sure total validation doesn't exceed verificationGasLimit.
     * This method is called off-chain (simulateValidation()) and on-chain (from handleOps)
     * @param opIndex - The index of this userOp into the "opInfos" array.
     * @param userOp  - The userOp to validate.
     */
    function _validatePrepayment(
        uint256 opIndex,
        UserOperation calldata userOp,
        UserOpInfo memory outOpInfo
    )
        private
        returns (uint256 validationData, uint256 paymasterValidationData)
    {
        uint256 preGas = gasleft();
        MemoryUserOp memory mUserOp = outOpInfo.mUserOp;
        _copyUserOpToMemory(userOp, mUserOp);
        outOpInfo.userOpHash = getUserOpHash(userOp);

        // Validate all numeric values in userOp are well below 128 bit, so they can safely be added
        // and multiplied without causing overflow.
        uint256 maxGasValues = mUserOp.preVerificationGas |
            mUserOp.verificationGasLimit |
            mUserOp.callGasLimit |
            userOp.maxFeePerGas |
            userOp.maxPriorityFeePerGas;
        require(maxGasValues <= type(uint120).max, "AA94 gas values overflow");

        uint256 gasUsedByValidateAccountPrepayment;
<<<<<<< HEAD
        uint256 requiredPreFund = _getRequiredPrefund(mUserOp);
        (
            gasUsedByValidateAccountPrepayment,
            validationData
        ) = _validateAccountPrepayment(
            opIndex,
            userOp,
            outOpInfo,
            requiredPreFund
        );
        // A "marker" where account opcode validation is done and paymaster opcode validation
        // is about to start (used only by off-chain simulateValidation).
=======
        (uint256 requiredPreFund) = _getRequiredPrefund(mUserOp);
        (gasUsedByValidateAccountPrepayment, validationData) = _validateAccountPrepayment(opIndex, userOp, outOpInfo, requiredPreFund);

        if (!_validateAndUpdateNonce(mUserOp.sender, mUserOp.nonce)) {
            revert FailedOp(opIndex, "AA25 invalid account nonce");
        }

        //a "marker" where account opcode validation is done and paymaster opcode validation is about to start
        // (used only by off-chain simulateValidation)
>>>>>>> 05691c0a
        numberMarker();

        bytes memory context;
        if (mUserOp.paymaster != address(0)) {
            (context, paymasterValidationData) = _validatePaymasterPrepayment(
                opIndex,
                userOp,
                outOpInfo,
                requiredPreFund,
                gasUsedByValidateAccountPrepayment
            );
        }
        unchecked {
            uint256 gasUsed = preGas - gasleft();

            if (userOp.verificationGasLimit < gasUsed) {
                revert FailedOp(opIndex, "AA40 over verificationGasLimit");
            }
            outOpInfo.prefund = requiredPreFund;
            outOpInfo.contextOffset = getOffsetOfMemoryBytes(context);
            outOpInfo.preOpGas = preGas - gasleft() + userOp.preVerificationGas;
        }
    }

    /**
     * Process post-operation, called just after the callData is executed.
     * If a paymaster is defined and its validation returned a non-empty context, its postOp is called.
     * The excess amount is refunded to the account (or paymaster - if it was used in the request).
     * @param opIndex   - Index in the batch.
     * @param mode      - Whether is called from innerHandleOp, or outside (postOpReverted).
     * @param opInfo    - UserOp fields and info collected during validation.
     * @param context   - The context returned in validatePaymasterUserOp.
     * @param actualGas - The gas used so far by this user operation.
     */
    function _handlePostOp(
        uint256 opIndex,
        IPaymaster.PostOpMode mode,
        UserOpInfo memory opInfo,
        bytes memory context,
        uint256 actualGas
    ) private returns (uint256 actualGasCost) {
        uint256 preGas = gasleft();
        unchecked {
            address refundAddress;
            MemoryUserOp memory mUserOp = opInfo.mUserOp;
            uint256 gasPrice = getUserOpGasPrice(mUserOp);

            address paymaster = mUserOp.paymaster;
            if (paymaster == address(0)) {
                refundAddress = mUserOp.sender;
            } else {
                refundAddress = paymaster;
                if (context.length > 0) {
                    actualGasCost = actualGas * gasPrice;
                    if (mode != IPaymaster.PostOpMode.postOpReverted) {
                        IPaymaster(paymaster).postOp{
                            gas: mUserOp.verificationGasLimit
                        }(mode, context, actualGasCost);
                    } else {
                        // solhint-disable-next-line no-empty-blocks
                        try
                            IPaymaster(paymaster).postOp{
                                gas: mUserOp.verificationGasLimit
                            }(mode, context, actualGasCost)
                        {} catch Error(string memory reason) {
                            revert FailedOp(
                                opIndex,
                                string.concat("AA50 postOp reverted: ", reason)
                            );
                        } catch {
                            revert FailedOp(opIndex, "AA50 postOp revert");
                        }
                    }
                }
            }
            actualGas += preGas - gasleft();
            actualGasCost = actualGas * gasPrice;
            if (opInfo.prefund < actualGasCost) {
                revert FailedOp(opIndex, "AA51 prefund below actualGasCost");
            }
            uint256 refund = opInfo.prefund - actualGasCost;
            _incrementDeposit(refundAddress, refund);
            bool success = mode == IPaymaster.PostOpMode.opSucceeded;
            emit UserOperationEvent(
                opInfo.userOpHash,
                mUserOp.sender,
                mUserOp.paymaster,
                mUserOp.nonce,
                success,
                actualGasCost,
                actualGas
            );
        } // unchecked
    }

    /**
     * The gas price this UserOp agrees to pay.
     * Relayer/block builder might submit the TX with higher priorityFee, but the user should not.
     * @param mUserOp - The userOp to get the gas price from.
     */
    function getUserOpGasPrice(
        MemoryUserOp memory mUserOp
    ) internal view returns (uint256) {
        unchecked {
            uint256 maxFeePerGas = mUserOp.maxFeePerGas;
            uint256 maxPriorityFeePerGas = mUserOp.maxPriorityFeePerGas;
            if (maxFeePerGas == maxPriorityFeePerGas) {
                //legacy mode (for networks that don't support basefee opcode)
                return maxFeePerGas;
            }
            return min(maxFeePerGas, maxPriorityFeePerGas + block.basefee);
        }
    }

    /**
     * The minimum of two numbers.
     * @param a - First number.
     * @param b - Second number.
     */
    function min(uint256 a, uint256 b) internal pure returns (uint256) {
        return a < b ? a : b;
    }

    /**
     * The offset of the given bytes in memory.
     * @param data - The bytes to get the offset of.
     */
    function getOffsetOfMemoryBytes(
        bytes memory data
    ) internal pure returns (uint256 offset) {
        assembly {
            offset := data
        }
    }

    /**
     * The bytes in memory at the given offset.
     * @param offset - The offset to get the bytes from.
     */
    function getMemoryBytesFromOffset(
        uint256 offset
    ) internal pure returns (bytes memory data) {
        assembly {
            data := offset
        }
    }

    /**
     * Places the NUMBER opcode in the code.
     * This is used as a marker during simulation, as this OP is completely banned from the simulated code of the
     * account and paymaster.
     */
    function numberMarker() internal view {
        assembly {
            mstore(0, number())
        }
    }
}<|MERGE_RESOLUTION|>--- conflicted
+++ resolved
@@ -15,16 +15,12 @@
 import "./NonceManager.sol";
 import "@openzeppelin/contracts/security/ReentrancyGuard.sol";
 
-<<<<<<< HEAD
 /*
  * Account-Abstraction (EIP-4337) singleton EntryPoint implementation.
  * Only one instance required on each chain.
  */
-contract EntryPoint is IEntryPoint, StakeManager {
-=======
 contract EntryPoint is IEntryPoint, StakeManager, NonceManager, ReentrancyGuard {
 
->>>>>>> 05691c0a
     using UserOperationLib for UserOperation;
 
     SenderCreator private immutable senderCreator = new SenderCreator();
@@ -97,24 +93,11 @@
         }
     }
 
-<<<<<<< HEAD
     /// @inheritdoc IEntryPoint
     function handleOps(
         UserOperation[] calldata ops,
         address payable beneficiary
-    ) public {
-=======
-    /**
-     * Execute a batch of UserOperations.
-     * no signature aggregator is used.
-     * if any account requires an aggregator (that is, it returned an aggregator when
-     * performing simulateValidation), then handleAggregatedOps() must be used instead.
-     * @param ops the operations to execute
-     * @param beneficiary the address to receive the fees
-     */
-    function handleOps(UserOperation[] calldata ops, address payable beneficiary) public nonReentrant {
-
->>>>>>> 05691c0a
+    ) public nonReentrant {
         uint256 opslen = ops.length;
         UserOpInfo[] memory opInfos = new UserOpInfo[](opslen);
 
@@ -133,12 +116,8 @@
                 );
             }
 
-<<<<<<< HEAD
             uint256 collected = 0;
-=======
-        uint256 collected = 0;
-        emit BeforeExecution();
->>>>>>> 05691c0a
+            emit BeforeExecution();
 
             for (uint256 i = 0; i < opslen; i++) {
                 collected += _executeUserOp(i, ops[i], opInfos[i]);
@@ -152,12 +131,8 @@
     function handleAggregatedOps(
         UserOpsPerAggregator[] calldata opsPerAggregator,
         address payable beneficiary
-<<<<<<< HEAD
-    ) public {
-=======
     ) public nonReentrant {
 
->>>>>>> 05691c0a
         uint256 opasLen = opsPerAggregator.length;
         uint256 totalOps = 0;
         for (uint256 i = 0; i < opasLen; i++) {
@@ -736,7 +711,6 @@
         require(maxGasValues <= type(uint120).max, "AA94 gas values overflow");
 
         uint256 gasUsedByValidateAccountPrepayment;
-<<<<<<< HEAD
         uint256 requiredPreFund = _getRequiredPrefund(mUserOp);
         (
             gasUsedByValidateAccountPrepayment,
@@ -747,19 +721,13 @@
             outOpInfo,
             requiredPreFund
         );
+        
+        if (!_validateAndUpdateNonce(mUserOp.sender, mUserOp.nonce)) {
+            revert FailedOp(opIndex, "AA25 invalid account nonce");
+        }
+        
         // A "marker" where account opcode validation is done and paymaster opcode validation
         // is about to start (used only by off-chain simulateValidation).
-=======
-        (uint256 requiredPreFund) = _getRequiredPrefund(mUserOp);
-        (gasUsedByValidateAccountPrepayment, validationData) = _validateAccountPrepayment(opIndex, userOp, outOpInfo, requiredPreFund);
-
-        if (!_validateAndUpdateNonce(mUserOp.sender, mUserOp.nonce)) {
-            revert FailedOp(opIndex, "AA25 invalid account nonce");
-        }
-
-        //a "marker" where account opcode validation is done and paymaster opcode validation is about to start
-        // (used only by off-chain simulateValidation)
->>>>>>> 05691c0a
         numberMarker();
 
         bytes memory context;
