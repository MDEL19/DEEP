/**
 ** Account-Abstraction (EIP-4337) singleton EntryPoint implementation.
 ** Only one instance required on each chain.
 **/
// SPDX-License-Identifier: GPL-3.0
pragma solidity ^0.8.12;

/* solhint-disable avoid-low-level-calls */
/* solhint-disable no-inline-assembly */

import "../interfaces/IAccount.sol";
import "../interfaces/IPaymaster.sol";
import "../interfaces/IEntryPoint.sol";

import "../utils/Exec.sol";
import "./StakeManager.sol";
import "./SenderCreator.sol";
import "./Helpers.sol";

contract EntryPoint is IEntryPoint, StakeManager {

    using UserOperationLib for UserOperation;

    SenderCreator private immutable senderCreator = new SenderCreator();

    // internal value used during simulation: need to query aggregator.
    address private constant SIMULATE_FIND_AGGREGATOR = address(1);

    // marker for inner call revert on out of gas
    bytes32 private constant INNER_OUT_OF_GAS = hex'deaddead';

    uint256 private constant REVERT_REASON_MAX_LEN = 2048;

    /**
     * for simulation purposes, validateUserOp (and validatePaymasterUserOp) must return this value
     * in case of signature failure, instead of revert.
     */
    uint256 public constant SIG_VALIDATION_FAILED = 1;

    /**
     * compensate the caller's beneficiary address with the collected fees of all UserOperations.
     * @param beneficiary the address to receive the fees
     * @param amount amount to transfer.
     */
    function _compensate(address payable beneficiary, uint256 amount) internal {
        require(beneficiary != address(0), "AA90 invalid beneficiary");
        (bool success,) = beneficiary.call{value : amount}("");
        require(success, "AA91 failed send to beneficiary");
    }

    /**
     * execute a user op
     * @param opIndex index into the opInfo array
     * @param userOp the userOp to execute
     * @param opInfo the opInfo filled by validatePrepayment for this userOp.
     * @return collected the total amount this userOp paid.
     */
    function _executeUserOp(uint256 opIndex, UserOperation calldata userOp, UserOpInfo memory opInfo) private returns (uint256 collected) {
        uint256 preGas = gasleft();
        bytes memory context = getMemoryBytesFromOffset(opInfo.contextOffset);

        try this.innerHandleOp(userOp.callData, opInfo, context) returns (uint256 _actualGasCost) {
            collected = _actualGasCost;
        } catch {
            bytes32 innerRevertCode;
            assembly {
                returndatacopy(0, 0, 32)
                innerRevertCode := mload(0)
            }
            // handleOps was called with gas limit too low. abort entire bundle.
            if (innerRevertCode == INNER_OUT_OF_GAS) {
                //report paymaster, since if it is not deliberately caused by the bundler,
                // it must be a revert caused by paymaster.
                revert FailedOp(opIndex, "AA95 out of gas");
            }

            uint256 actualGas = preGas - gasleft() + opInfo.preOpGas;
            collected = _handlePostOp(opIndex, IPaymaster.PostOpMode.postOpReverted, opInfo, context, actualGas);
        }
    }

    /**
     * Execute a batch of UserOperations.
     * no signature aggregator is used.
     * if any account requires an aggregator (that is, it returned an aggregator when
     * performing simulateValidation), then handleAggregatedOps() must be used instead.
     * @param ops the operations to execute
     * @param beneficiary the address to receive the fees
     */
    function handleOps(UserOperation[] calldata ops, address payable beneficiary) public {

        uint256 opslen = ops.length;
        UserOpInfo[] memory opInfos = new UserOpInfo[](opslen);

    unchecked {
        for (uint256 i = 0; i < opslen; i++) {
            UserOpInfo memory opInfo = opInfos[i];
<<<<<<< HEAD
            (uint256 sigTimeRange, uint256 paymasterTimeRange,) = _validatePrepayment(i, ops[i], opInfo, address(0));
            _validateSigTimeRange(i, sigTimeRange, paymasterTimeRange);
=======
            (uint256 validationData, uint256 pmValidationData) = _validatePrepayment(i, ops[i], opInfo);
            _validateAccountAndPaymasterValidationData(i, opInfo, validationData, pmValidationData, address(0));
>>>>>>> 268f1035
        }

        uint256 collected = 0;

        for (uint256 i = 0; i < opslen; i++) {
            collected += _executeUserOp(i, ops[i], opInfos[i]);
        }

        _compensate(beneficiary, collected);
    } //unchecked
    }

    /**
     * Execute a batch of UserOperation with Aggregators
     * @param opsPerAggregator the operations to execute, grouped by aggregator (or address(0) for no-aggregator accounts)
     * @param beneficiary the address to receive the fees
     */
    function handleAggregatedOps(
        UserOpsPerAggregator[] calldata opsPerAggregator,
        address payable beneficiary
    ) public {

        uint256 opasLen = opsPerAggregator.length;
        uint256 totalOps = 0;
        for (uint256 i = 0; i < opasLen; i++) {
            UserOpsPerAggregator calldata opa = opsPerAggregator[i];
            UserOperation[] calldata ops = opa.userOps;
            IAggregator aggregator = opa.aggregator;

            //address(1) is special marker of "signature error"
            require(address(aggregator) != address(1), "AA96 invalid aggregator");

            if (address(aggregator) != address(0)) {
                // solhint-disable-next-line no-empty-blocks
                try aggregator.validateSignatures(ops, opa.signature) {}
                catch {
                    revert SignatureValidationFailed(address(aggregator));
                }
            }

            totalOps += ops.length;
        }

        UserOpInfo[] memory opInfos = new UserOpInfo[](totalOps);

        uint256 opIndex = 0;
        for (uint256 a = 0; a < opasLen; a++) {
            UserOpsPerAggregator calldata opa = opsPerAggregator[a];
            UserOperation[] calldata ops = opa.userOps;
            IAggregator aggregator = opa.aggregator;

            uint256 opslen = ops.length;
            for (uint256 i = 0; i < opslen; i++) {
                UserOpInfo memory opInfo = opInfos[opIndex];
<<<<<<< HEAD
                (uint256 sigTimeRange, uint256 paymasterTimeRange,) = _validatePrepayment(opIndex, ops[i], opInfo, address(aggregator));
                _validateSigTimeRange(i, sigTimeRange, paymasterTimeRange);
=======
                (uint256 validationData, uint256 paymasterValidationData) = _validatePrepayment(opIndex, ops[i], opInfo);
                _validateAccountAndPaymasterValidationData(i, opInfo, validationData, paymasterValidationData, address(aggregator));
>>>>>>> 268f1035
                opIndex++;
            }
        }

        uint256 collected = 0;
        opIndex = 0;
        for (uint256 a = 0; a < opasLen; a++) {
            UserOpsPerAggregator calldata opa = opsPerAggregator[a];
            emit SignatureAggregatorChanged(address(opa.aggregator));
            UserOperation[] calldata ops = opa.userOps;
            uint256 opslen = ops.length;

            for (uint256 i = 0; i < opslen; i++) {
                collected += _executeUserOp(opIndex, ops[i], opInfos[opIndex]);
                opIndex++;
            }
        }
        emit SignatureAggregatorChanged(address(0));

        _compensate(beneficiary, collected);
    }

    /// @inheritdoc IEntryPoint
    function simulateHandleOp(UserOperation calldata op, address target, bytes calldata targetCallData) external override {

        UserOpInfo memory opInfo;
        _simulationOnlyValidations(op);
        (uint256 validationData, uint256 paymasterValidationData) = _validatePrepayment(0, op, opInfo);
        ValidationData memory data = _intersectTimeRange(validationData, paymasterValidationData);

        numberMarker();
        uint256 paid = _executeUserOp(0, op, opInfo);
        numberMarker();
        bool targetSuccess;
        bytes memory targetResult;
        if (target != address(0)) {
            (targetSuccess, targetResult) = target.call(targetCallData);
        }
        revert ExecutionResult(opInfo.preOpGas, paid, data.validAfter, data.validUntil, targetSuccess, targetResult);
    }


    // A memory copy of UserOp static fields only.
    // Excluding: callData, initCode and signature. Replacing paymasterAndData with paymaster.
    struct MemoryUserOp {
        address sender;
        uint256 nonce;
        uint256 callGasLimit;
        uint256 verificationGasLimit;
        uint256 preVerificationGas;
        address paymaster;
        uint256 maxFeePerGas;
        uint256 maxPriorityFeePerGas;
    }

    struct UserOpInfo {
        MemoryUserOp mUserOp;
        bytes32 userOpHash;
        uint256 prefund;
        uint256 contextOffset;
        uint256 preOpGas;
    }

    /**
     * inner function to handle a UserOperation.
     * Must be declared "external" to open a call context, but it can only be called by handleOps.
     */
    function innerHandleOp(bytes memory callData, UserOpInfo memory opInfo, bytes calldata context) external returns (uint256 actualGasCost) {
        uint256 preGas = gasleft();
        require(msg.sender == address(this), "AA92 internal call only");
        MemoryUserOp memory mUserOp = opInfo.mUserOp;

        uint callGasLimit = mUserOp.callGasLimit;
    unchecked {
        // handleOps was called with gas limit too low. abort entire bundle.
        if (gasleft() < callGasLimit + mUserOp.verificationGasLimit + 5000) {
            assembly {
                mstore(0, INNER_OUT_OF_GAS)
                revert(0, 32)
            }
        }
    }

        IPaymaster.PostOpMode mode = IPaymaster.PostOpMode.opSucceeded;
        if (callData.length > 0) {
            bool success = Exec.call(mUserOp.sender, 0, callData, callGasLimit);
            if (!success) {
                bytes memory result = Exec.getReturnData(REVERT_REASON_MAX_LEN);
                if (result.length > 0) {
                    emit UserOperationRevertReason(opInfo.userOpHash, mUserOp.sender, mUserOp.nonce, result);
                }
                mode = IPaymaster.PostOpMode.opReverted;
            }
        }

    unchecked {
        uint256 actualGas = preGas - gasleft() + opInfo.preOpGas;
        //note: opIndex is ignored (relevant only if mode==postOpReverted, which is only possible outside of innerHandleOp)
        return _handlePostOp(0, mode, opInfo, context, actualGas);
    }
    }

    /**
     * generate a request Id - unique identifier for this request.
     * the request ID is a hash over the content of the userOp (except the signature), the entrypoint and the chainid.
     */
    function getUserOpHash(UserOperation calldata userOp) public view returns (bytes32) {
        return keccak256(abi.encode(userOp.hash(), address(this), block.chainid));
    }

    /**
     * copy general fields from userOp into the memory opInfo structure.
     */
    function _copyUserOpToMemory(UserOperation calldata userOp, MemoryUserOp memory mUserOp) internal pure {
        mUserOp.sender = userOp.sender;
        mUserOp.nonce = userOp.nonce;
        mUserOp.callGasLimit = userOp.callGasLimit;
        mUserOp.verificationGasLimit = userOp.verificationGasLimit;
        mUserOp.preVerificationGas = userOp.preVerificationGas;
        mUserOp.maxFeePerGas = userOp.maxFeePerGas;
        mUserOp.maxPriorityFeePerGas = userOp.maxPriorityFeePerGas;
        bytes calldata paymasterAndData = userOp.paymasterAndData;
        if (paymasterAndData.length > 0) {
            require(paymasterAndData.length >= 20, "AA93 invalid paymasterAndData");
            mUserOp.paymaster = address(bytes20(paymasterAndData[: 20]));
        } else {
            mUserOp.paymaster = address(0);
        }
    }

    /**
     * Simulate a call to account.validateUserOp and paymaster.validatePaymasterUserOp.
     * @dev this method always revert. Successful result is ValidationResult error. other errors are failures.
     * @dev The node must also verify it doesn't use banned opcodes, and that it doesn't reference storage outside the account's data.
     * @param userOp the user operation to validate.
     */
    function simulateValidation(UserOperation calldata userOp) external {
        UserOpInfo memory outOpInfo;

        _simulationOnlyValidations(userOp);
        (uint256 validationData, uint256 paymasterValidationData) = _validatePrepayment(0, userOp, outOpInfo);
        StakeInfo memory paymasterInfo = _getStakeInfo(outOpInfo.mUserOp.paymaster);
        StakeInfo memory senderInfo = _getStakeInfo(outOpInfo.mUserOp.sender);
        StakeInfo memory factoryInfo;
        {
            bytes calldata initCode = userOp.initCode;
            address factory = initCode.length >= 20 ? address(bytes20(initCode[0 : 20])) : address(0);
            factoryInfo = _getStakeInfo(factory);
        }

        ValidationData memory data = _intersectTimeRange(validationData, paymasterValidationData);
        address aggregator = data.aggregator;
        bool sigFailed = aggregator == address(1);
        ReturnInfo memory returnInfo = ReturnInfo(outOpInfo.preOpGas, outOpInfo.prefund,
            sigFailed, data.validAfter, data.validUntil, getMemoryBytesFromOffset(outOpInfo.contextOffset));

        if (aggregator != address(0) && aggregator != address(1)) {
            AggregatorStakeInfo memory aggregatorInfo = AggregatorStakeInfo(aggregator, _getStakeInfo(aggregator));
            revert ValidationResultWithAggregation(returnInfo, senderInfo, factoryInfo, paymasterInfo, aggregatorInfo);
        }
        revert ValidationResult(returnInfo, senderInfo, factoryInfo, paymasterInfo);

    }

    function _getRequiredPrefund(MemoryUserOp memory mUserOp) internal pure returns (uint256 requiredPrefund) {
    unchecked {
        //when using a Paymaster, the verificationGasLimit is used also to as a limit for the postOp call.
        // our security model might call postOp eventually twice
        uint256 mul = mUserOp.paymaster != address(0) ? 3 : 1;
        uint256 requiredGas = mUserOp.callGasLimit + mUserOp.verificationGasLimit * mul + mUserOp.preVerificationGas;

        requiredPrefund = requiredGas * mUserOp.maxFeePerGas;
    }
    }

    // create the sender's contract if needed.
    function _createSenderIfNeeded(uint256 opIndex, UserOpInfo memory opInfo, bytes calldata initCode) internal {
        if (initCode.length != 0) {
            address sender = opInfo.mUserOp.sender;
            if (sender.code.length != 0) revert FailedOp(opIndex, "AA10 sender already constructed");
            address sender1 = senderCreator.createSender{gas : opInfo.mUserOp.verificationGasLimit}(initCode);
            if (sender1 == address(0)) revert FailedOp(opIndex, "AA13 initCode failed or OOG");
            if (sender1 != sender) revert FailedOp(opIndex, "AA14 initCode must return sender");
            if (sender1.code.length == 0) revert FailedOp(opIndex, "AA15 initCode must create sender");
            address factory = address(bytes20(initCode[0 : 20]));
            emit AccountDeployed(opInfo.userOpHash, sender, factory, opInfo.mUserOp.paymaster);
        }
    }

    /**
     * Get counterfactual sender address.
     *  Calculate the sender contract address that will be generated by the initCode and salt in the UserOperation.
     * this method always revert, and returns the address in SenderAddressResult error
     * @param initCode the constructor code to be passed into the UserOperation.
     */
    function getSenderAddress(bytes calldata initCode) public {
        revert SenderAddressResult(senderCreator.createSender(initCode));
    }

    function _simulationOnlyValidations(UserOperation calldata userOp) internal view {
        // solhint-disable-next-line no-empty-blocks
        try this._validateSenderAndPaymaster(userOp.initCode, userOp.sender, userOp.paymasterAndData) {}
        catch Error(string memory revertReason) {
            if (bytes(revertReason).length != 0) {
                revert FailedOp(0, address(0), revertReason);
            }
        }
    }

    /**
    * Called only during simulation.
    * This function always reverts to prevent warm/cold storage differentiation in simulation vs execution.
    */
    function _validateSenderAndPaymaster(bytes calldata initCode, address sender, bytes calldata paymasterAndData) external view {
        if (initCode.length == 0 && sender.code.length == 0) {
            // it would revert anyway. but give a meaningful message
            revert("AA20 account not deployed");
        }
        if (paymasterAndData.length >= 20) {
            address paymaster = address(bytes20(paymasterAndData[0 : 20]));
            if (paymaster.code.length == 0) {
                // it would revert anyway. but give a meaningful message
                revert("AA30 paymaster not deployed");
            }
        }
        // always revert
        revert("");
    }

    /**
     * call account.validateUserOp.
     * revert (with FailedOp) in case validateUserOp reverts, or account didn't send required prefund.
     * decrement account's deposit if needed
     */
    function _validateAccountPrepayment(uint256 opIndex, UserOperation calldata op, UserOpInfo memory opInfo, uint256 requiredPrefund)
    internal returns (uint256 gasUsedByValidateAccountPrepayment, uint256 validationData) {
    unchecked {
        uint256 preGas = gasleft();
        MemoryUserOp memory mUserOp = opInfo.mUserOp;
        address sender = mUserOp.sender;
        _createSenderIfNeeded(opIndex, opInfo, op.initCode);
        address paymaster = mUserOp.paymaster;
<<<<<<< HEAD
        if (aggregator == SIMULATE_FIND_AGGREGATOR) {
            numberMarker();

            // solhint-disable-next-line no-empty-blocks
            try this._simulateFindAggregator(sender, paymaster) {}
            catch Error(string memory revertReason) {
                revert FailedOp(opIndex, revertReason);
            }
            catch (bytes memory revertReason) {
                if (revertReason.length != 32) {
                    // Should not get here, since every revert other than aggregator should be handled
                    // in the previous catch block.
                    revert FailedOp(0, string(revertReason));
                }
                aggregator = actualAggregator = abi.decode(revertReason, (address));
            }
        }
=======
        numberMarker();
>>>>>>> 268f1035
        uint256 missingAccountFunds = 0;
        if (paymaster == address(0)) {
            uint256 bal = balanceOf(sender);
            missingAccountFunds = bal > requiredPrefund ? 0 : requiredPrefund - bal;
        }
        try IAccount(sender).validateUserOp{gas : mUserOp.verificationGasLimit}(op, opInfo.userOpHash, missingAccountFunds)
        returns (uint256 _validationData) {
            validationData = _validationData;
        } catch Error(string memory revertReason) {
            revert FailedOp(opIndex, string.concat("AA23 reverted: ", revertReason));
        } catch {
            revert FailedOp(opIndex, "AA23 reverted (or OOG)");
        }
        if (paymaster == address(0)) {
            DepositInfo storage senderInfo = deposits[sender];
            uint256 deposit = senderInfo.deposit;
            if (requiredPrefund > deposit) {
                revert FailedOp(opIndex, "AA21 didn't pay prefund");
            }
            senderInfo.deposit = uint112(deposit - requiredPrefund);
        }
        gasUsedByValidateAccountPrepayment = preGas - gasleft();
    }
    }

    /**
     * In case the request has a paymaster:
     * Validate paymaster has enough deposit.
     * Call paymaster.validatePaymasterUserOp.
     * Revert with proper FailedOp in case paymaster reverts.
     * Decrement paymaster's deposit
     */
    function _validatePaymasterPrepayment(uint256 opIndex, UserOperation calldata op, UserOpInfo memory opInfo, uint256 requiredPreFund, uint256 gasUsedByValidateAccountPrepayment)
    internal returns (bytes memory context, uint256 validationData) {
    unchecked {
        MemoryUserOp memory mUserOp = opInfo.mUserOp;
        uint256 verificationGasLimit = mUserOp.verificationGasLimit;
        require(verificationGasLimit > gasUsedByValidateAccountPrepayment, "AA41 too little verificationGas");
        uint256 gas = verificationGasLimit - gasUsedByValidateAccountPrepayment;

        address paymaster = mUserOp.paymaster;
        DepositInfo storage paymasterInfo = deposits[paymaster];
        uint256 deposit = paymasterInfo.deposit;
        if (deposit < requiredPreFund) {
            revert FailedOp(opIndex, "AA31 paymaster deposit too low");
        }
        paymasterInfo.deposit = uint112(deposit - requiredPreFund);
        try IPaymaster(paymaster).validatePaymasterUserOp{gas : gas}(op, opInfo.userOpHash, requiredPreFund) returns (bytes memory _context, uint256 _validationData){
            context = _context;
            validationData = _validationData;
        } catch Error(string memory revertReason) {
            revert FailedOp(opIndex, string.concat("AA33 reverted: ", revertReason));
        } catch {
            revert FailedOp(opIndex, "AA33 reverted (or OOG)");
        }
    }
    }

    /**
     * revert if either account validationData or paymaster validationData is expired
     */
<<<<<<< HEAD
    function _validateSigTimeRange(uint256 opIndex, uint256 sigTimeRange, uint256 paymasterTimeRange) internal view {
        (bool sigFailed, bool outOfTimeRange) = _getSigTimeRange(sigTimeRange);
        if (sigFailed) {
            revert FailedOp(opIndex, "AA24 signature error");
=======
    function _validateAccountAndPaymasterValidationData(uint256 opIndex, UserOpInfo memory opInfo, uint256 validationData, uint256 paymasterValidationData, address expectedAggregator) internal view {
        (address aggregator, bool outOfTimeRange) = _getValidationData(validationData);
        if (expectedAggregator != aggregator) {
            revert FailedOp(opIndex, address(0), "AA24 signature error");
>>>>>>> 268f1035
        }
        if (outOfTimeRange) {
            revert FailedOp(opIndex, "AA22 expired or not due");
        }
<<<<<<< HEAD
        (sigFailed, outOfTimeRange) = _getSigTimeRange(paymasterTimeRange);
        if (sigFailed) {
            revert FailedOp(opIndex, "AA34 signature error");
=======
        //pmAggregator is not a real signature aggregator: we don't have logic to handle it as address.
        // non-zero address means that the paymaster fails due to some signature check (which is ok only during estimation)
        address pmAggregator;
        (pmAggregator, outOfTimeRange) = _getValidationData(paymasterValidationData);
        if (pmAggregator != address(0)) {
            revert FailedOp(opIndex, opInfo.mUserOp.paymaster, "AA34 signature error");
>>>>>>> 268f1035
        }
        if (outOfTimeRange) {
            revert FailedOp(opIndex, "AA32 paymaster expired or not due");
        }
    }

    function _getValidationData(uint256 validationData) internal view returns (address aggregator, bool outOfTimeRange) {
        if (validationData == 0) {
            return (address(0), false);
        }
        ValidationData memory data = _parseValidationData(validationData);
        // solhint-disable-next-line not-rely-on-time
        outOfTimeRange = block.timestamp > data.validUntil || block.timestamp < data.validAfter;
        aggregator = data.aggregator;
    }

    /**
     * validate account and paymaster (if defined).
     * also make sure total validation doesn't exceed verificationGasLimit
     * this method is called off-chain (simulateValidation()) and on-chain (from handleOps)
     * @param opIndex the index of this userOp into the "opInfos" array
     * @param userOp the userOp to validate
     */
    function _validatePrepayment(uint256 opIndex, UserOperation calldata userOp, UserOpInfo memory outOpInfo)
    private returns (uint256 validationData, uint256 paymasterValidationData) {

        uint256 preGas = gasleft();
        MemoryUserOp memory mUserOp = outOpInfo.mUserOp;
        _copyUserOpToMemory(userOp, mUserOp);
        outOpInfo.userOpHash = getUserOpHash(userOp);

        // validate all numeric values in userOp are well below 128 bit, so they can safely be added
        // and multiplied without causing overflow
        uint256 maxGasValues = mUserOp.preVerificationGas | mUserOp.verificationGasLimit | mUserOp.callGasLimit |
        userOp.maxFeePerGas | userOp.maxPriorityFeePerGas;
        require(maxGasValues <= type(uint120).max, "AA94 gas values overflow");

        uint256 gasUsedByValidateAccountPrepayment;
        (uint256 requiredPreFund) = _getRequiredPrefund(mUserOp);
        (gasUsedByValidateAccountPrepayment, validationData) = _validateAccountPrepayment(opIndex, userOp, outOpInfo, requiredPreFund);
        //a "marker" where account opcode validation is done and paymaster opcode validation is about to start
        // (used only by off-chain simulateValidation)
        numberMarker();

        bytes memory context;
        if (mUserOp.paymaster != address(0)) {
            (context, paymasterValidationData) = _validatePaymasterPrepayment(opIndex, userOp, outOpInfo, requiredPreFund, gasUsedByValidateAccountPrepayment);
        }
    unchecked {
        uint256 gasUsed = preGas - gasleft();

        if (userOp.verificationGasLimit < gasUsed) {
            revert FailedOp(opIndex, "AA40 over verificationGasLimit");
        }
        outOpInfo.prefund = requiredPreFund;
        outOpInfo.contextOffset = getOffsetOfMemoryBytes(context);
        outOpInfo.preOpGas = preGas - gasleft() + userOp.preVerificationGas;
    }
    }

    /**
     * process post-operation.
     * called just after the callData is executed.
     * if a paymaster is defined and its validation returned a non-empty context, its postOp is called.
     * the excess amount is refunded to the account (or paymaster - if it was used in the request)
     * @param opIndex index in the batch
     * @param mode - whether is called from innerHandleOp, or outside (postOpReverted)
     * @param opInfo userOp fields and info collected during validation
     * @param context the context returned in validatePaymasterUserOp
     * @param actualGas the gas used so far by this user operation
     */
    function _handlePostOp(uint256 opIndex, IPaymaster.PostOpMode mode, UserOpInfo memory opInfo, bytes memory context, uint256 actualGas) private returns (uint256 actualGasCost) {
        uint256 preGas = gasleft();
    unchecked {
        address refundAddress;
        MemoryUserOp memory mUserOp = opInfo.mUserOp;
        uint256 gasPrice = getUserOpGasPrice(mUserOp);

        address paymaster = mUserOp.paymaster;
        if (paymaster == address(0)) {
            refundAddress = mUserOp.sender;
        } else {
            refundAddress = paymaster;
            if (context.length > 0) {
                actualGasCost = actualGas * gasPrice;
                if (mode != IPaymaster.PostOpMode.postOpReverted) {
                    IPaymaster(paymaster).postOp{gas : mUserOp.verificationGasLimit}(mode, context, actualGasCost);
                } else {
                    // solhint-disable-next-line no-empty-blocks
                    try IPaymaster(paymaster).postOp{gas : mUserOp.verificationGasLimit}(mode, context, actualGasCost) {}
                    catch Error(string memory reason) {
                        revert FailedOp(opIndex, reason);
                    }
                    catch {
                        revert FailedOp(opIndex, "AA50 postOp revert");
                    }
                }
            }
        }
        actualGas += preGas - gasleft();
        actualGasCost = actualGas * gasPrice;
        if (opInfo.prefund < actualGasCost) {
            revert FailedOp(opIndex, "AA51 prefund below actualGasCost");
        }
        uint256 refund = opInfo.prefund - actualGasCost;
        _incrementDeposit(refundAddress, refund);
        bool success = mode == IPaymaster.PostOpMode.opSucceeded;
        emit UserOperationEvent(opInfo.userOpHash, mUserOp.sender, mUserOp.paymaster, mUserOp.nonce, success, actualGasCost, actualGas);
    } // unchecked
    }

    /**
     * the gas price this UserOp agrees to pay.
     * relayer/block builder might submit the TX with higher priorityFee, but the user should not
     */
    function getUserOpGasPrice(MemoryUserOp memory mUserOp) internal view returns (uint256) {
    unchecked {
        uint256 maxFeePerGas = mUserOp.maxFeePerGas;
        uint256 maxPriorityFeePerGas = mUserOp.maxPriorityFeePerGas;
        if (maxFeePerGas == maxPriorityFeePerGas) {
            //legacy mode (for networks that don't support basefee opcode)
            return maxFeePerGas;
        }
        return min(maxFeePerGas, maxPriorityFeePerGas + block.basefee);
    }
    }

    function min(uint256 a, uint256 b) internal pure returns (uint256) {
        return a < b ? a : b;
    }

    function getOffsetOfMemoryBytes(bytes memory data) internal pure returns (uint256 offset) {
        assembly {offset := data}
    }

    function getMemoryBytesFromOffset(uint256 offset) internal pure returns (bytes memory data) {
        assembly {data := offset}
    }

    //place the NUMBER opcode in the code.
    // this is used as a marker during simulation, as this OP is completely banned from the simulated code of the
    // account and paymaster.
    function numberMarker() internal view {
        assembly {mstore(0, number())}
    }
}
<|MERGE_RESOLUTION|>--- conflicted
+++ resolved
@@ -95,13 +95,8 @@
     unchecked {
         for (uint256 i = 0; i < opslen; i++) {
             UserOpInfo memory opInfo = opInfos[i];
-<<<<<<< HEAD
-            (uint256 sigTimeRange, uint256 paymasterTimeRange,) = _validatePrepayment(i, ops[i], opInfo, address(0));
-            _validateSigTimeRange(i, sigTimeRange, paymasterTimeRange);
-=======
             (uint256 validationData, uint256 pmValidationData) = _validatePrepayment(i, ops[i], opInfo);
-            _validateAccountAndPaymasterValidationData(i, opInfo, validationData, pmValidationData, address(0));
->>>>>>> 268f1035
+            _validateAccountAndPaymasterValidationData(i, validationData, pmValidationData, address(0));
         }
 
         uint256 collected = 0;
@@ -156,13 +151,8 @@
             uint256 opslen = ops.length;
             for (uint256 i = 0; i < opslen; i++) {
                 UserOpInfo memory opInfo = opInfos[opIndex];
-<<<<<<< HEAD
-                (uint256 sigTimeRange, uint256 paymasterTimeRange,) = _validatePrepayment(opIndex, ops[i], opInfo, address(aggregator));
-                _validateSigTimeRange(i, sigTimeRange, paymasterTimeRange);
-=======
                 (uint256 validationData, uint256 paymasterValidationData) = _validatePrepayment(opIndex, ops[i], opInfo);
-                _validateAccountAndPaymasterValidationData(i, opInfo, validationData, paymasterValidationData, address(aggregator));
->>>>>>> 268f1035
+                _validateAccountAndPaymasterValidationData(i, validationData, paymasterValidationData, address(aggregator));
                 opIndex++;
             }
         }
@@ -367,7 +357,7 @@
         try this._validateSenderAndPaymaster(userOp.initCode, userOp.sender, userOp.paymasterAndData) {}
         catch Error(string memory revertReason) {
             if (bytes(revertReason).length != 0) {
-                revert FailedOp(0, address(0), revertReason);
+                revert FailedOp(0, revertReason);
             }
         }
     }
@@ -405,27 +395,7 @@
         address sender = mUserOp.sender;
         _createSenderIfNeeded(opIndex, opInfo, op.initCode);
         address paymaster = mUserOp.paymaster;
-<<<<<<< HEAD
-        if (aggregator == SIMULATE_FIND_AGGREGATOR) {
-            numberMarker();
-
-            // solhint-disable-next-line no-empty-blocks
-            try this._simulateFindAggregator(sender, paymaster) {}
-            catch Error(string memory revertReason) {
-                revert FailedOp(opIndex, revertReason);
-            }
-            catch (bytes memory revertReason) {
-                if (revertReason.length != 32) {
-                    // Should not get here, since every revert other than aggregator should be handled
-                    // in the previous catch block.
-                    revert FailedOp(0, string(revertReason));
-                }
-                aggregator = actualAggregator = abi.decode(revertReason, (address));
-            }
-        }
-=======
         numberMarker();
->>>>>>> 268f1035
         uint256 missingAccountFunds = 0;
         if (paymaster == address(0)) {
             uint256 bal = balanceOf(sender);
@@ -487,33 +457,20 @@
     /**
      * revert if either account validationData or paymaster validationData is expired
      */
-<<<<<<< HEAD
-    function _validateSigTimeRange(uint256 opIndex, uint256 sigTimeRange, uint256 paymasterTimeRange) internal view {
-        (bool sigFailed, bool outOfTimeRange) = _getSigTimeRange(sigTimeRange);
-        if (sigFailed) {
-            revert FailedOp(opIndex, "AA24 signature error");
-=======
-    function _validateAccountAndPaymasterValidationData(uint256 opIndex, UserOpInfo memory opInfo, uint256 validationData, uint256 paymasterValidationData, address expectedAggregator) internal view {
+    function _validateAccountAndPaymasterValidationData(uint256 opIndex, uint256 validationData, uint256 paymasterValidationData, address expectedAggregator) internal view {
         (address aggregator, bool outOfTimeRange) = _getValidationData(validationData);
         if (expectedAggregator != aggregator) {
-            revert FailedOp(opIndex, address(0), "AA24 signature error");
->>>>>>> 268f1035
+            revert FailedOp(opIndex, "AA24 signature error");
         }
         if (outOfTimeRange) {
             revert FailedOp(opIndex, "AA22 expired or not due");
         }
-<<<<<<< HEAD
-        (sigFailed, outOfTimeRange) = _getSigTimeRange(paymasterTimeRange);
-        if (sigFailed) {
-            revert FailedOp(opIndex, "AA34 signature error");
-=======
         //pmAggregator is not a real signature aggregator: we don't have logic to handle it as address.
         // non-zero address means that the paymaster fails due to some signature check (which is ok only during estimation)
         address pmAggregator;
         (pmAggregator, outOfTimeRange) = _getValidationData(paymasterValidationData);
         if (pmAggregator != address(0)) {
-            revert FailedOp(opIndex, opInfo.mUserOp.paymaster, "AA34 signature error");
->>>>>>> 268f1035
+            revert FailedOp(opIndex, "AA34 signature error");
         }
         if (outOfTimeRange) {
             revert FailedOp(opIndex, "AA32 paymaster expired or not due");
