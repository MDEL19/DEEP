--- conflicted
+++ resolved
@@ -98,28 +98,16 @@
 // helper function to create a deployer (initCode) call to our account. relies on the global "create2Deployer"
 // note that this is a very naive deployer: merely calls "create2", which means entire constructor code is passed
 // with each deployment. a better deployer will only receive the constructor parameters.
-<<<<<<< HEAD
-export function getAccountInitCode (entryPoint: string, owner: string): BytesLike {
-  const accountCtr = new SimpleAccount__factory(ethers.provider.getSigner()).getDeployTransaction(entryPoint, owner).data!
-  const factory = new Create2Factory(ethers.provider)
-  const initCallData = factory.getDeployTransactionCallData(hexValue(accountCtr), 0)
-=======
 export function getAccountInitCode (owner: string, factory: SimpleAccountFactory, salt = 0): BytesLike {
->>>>>>> 35b16cdd
   return hexConcat([
     factory.address,
     factory.interface.encodeFunctionData('createAccount', [owner, salt])
   ])
 }
 
-<<<<<<< HEAD
-export async function getAggregatedAccountInitCode (entryPoint: string, aggregator: string): Promise<BytesLike> {
-  const accountCtr = await new TestAggregatedAccount__factory(ethers.provider.getSigner()).getDeployTransaction(entryPoint, aggregator).data!
-=======
 export async function getAggregatedAccountInitCode (entryPoint: string, implementationAddress: string): Promise<BytesLike> {
   const initializeCall = new Interface(SimpleAccount__factory.abi).encodeFunctionData('initialize', [zeroAddress()])
   const accountCtr = new ERC1967Proxy__factory(ethers.provider.getSigner()).getDeployTransaction(implementationAddress, initializeCall).data!
->>>>>>> 35b16cdd
 
   const factory = new Create2Factory(ethers.provider)
   const initCallData = factory.getDeployTransactionCallData(hexValue(accountCtr), 0)
