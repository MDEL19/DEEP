import { ethers } from 'hardhat'
import {
  arrayify,
  hexConcat, hexDataSlice,
  hexlify,
  hexZeroPad,
  Interface,
  keccak256,
  parseEther
} from 'ethers/lib/utils'
import { BigNumber, BigNumberish, Contract, ContractReceipt, Signer, Wallet } from 'ethers'
import {
  EntryPoint,
  EntryPoint__factory,
  IERC20,
  SimpleAccount,
  SimpleAccountFactory__factory,
  SimpleAccount__factory,
  SimpleAccountFactory,
  TestAggregatedAccountFactory, TestPaymasterRevertCustomError__factory, TestERC20__factory
} from '../typechain'
import { BytesLike, Hexable } from '@ethersproject/bytes'
import { expect } from 'chai'
import { Create2Factory } from '../src/Create2Factory'
import { debugTransaction } from './debugTx'
import { UserOperation } from './UserOperation'
<<<<<<< HEAD
import { packUserOp } from './UserOp'
import Debug from 'debug'

const debug = Debug('aa.testutils')
=======
import { packUserOp, simulateValidation } from './UserOp'
>>>>>>> b3991970

export const AddressZero = ethers.constants.AddressZero
export const HashZero = ethers.constants.HashZero
export const ONE_ETH = parseEther('1')
export const TWO_ETH = parseEther('2')
export const FIVE_ETH = parseEther('5')

export const tostr = (x: any): string => x != null ? x.toString() : 'null'

export function tonumber (x: any): number {
  try {
    return parseFloat(x.toString())
  } catch (e: any) {
    console.log('=== failed to parseFloat:', x, (e).message)
    return NaN
  }
}

// just throw 1eth from account[0] to the given address (or contract instance)
export async function fund (contractOrAddress: string | Contract, amountEth = '1'): Promise<void> {
  let address: string
  if (typeof contractOrAddress === 'string') {
    address = contractOrAddress
  } else {
    address = contractOrAddress.address
  }
  await ethers.provider.getSigner().sendTransaction({ to: address, value: parseEther(amountEth) })
}

export async function getBalance (address: string): Promise<number> {
  const balance = await ethers.provider.getBalance(address)
  return parseInt(balance.toString())
}

export async function getTokenBalance (token: IERC20, address: string): Promise<number> {
  const balance = await token.balanceOf(address)
  return parseInt(balance.toString())
}

let counter = 0

// create non-random account, so gas calculations are deterministic
export function createAccountOwner (): Wallet {
  const privateKey = keccak256(Buffer.from(arrayify(BigNumber.from(++counter))))
  return new ethers.Wallet(privateKey, ethers.provider)
  // return new ethers.Wallet('0x'.padEnd(66, privkeyBase), ethers.provider);
}

export function createAddress (): string {
  return createAccountOwner().address
}

export function callDataCost (data: string): number {
  return ethers.utils.arrayify(data)
    .map(x => x === 0 ? 4 : 16)
    .reduce((sum, x) => sum + x)
}

export async function calcGasUsage (rcpt: ContractReceipt, entryPoint: EntryPoint, beneficiaryAddress?: string): Promise<{ actualGasCost: BigNumberish }> {
  const actualGas = await rcpt.gasUsed
  const logs = await entryPoint.queryFilter(entryPoint.filters.UserOperationEvent(), rcpt.blockHash)
  const { actualGasCost, actualGasUsed } = logs[0].args
  console.log('\t== actual gasUsed (from tx receipt)=', actualGas.toString())
  console.log('\t== calculated gasUsed (paid to beneficiary)=', actualGasUsed)
  const tx = await ethers.provider.getTransaction(rcpt.transactionHash)
  console.log('\t== gasDiff', actualGas.toNumber() - actualGasUsed.toNumber() - callDataCost(tx.data))
  if (beneficiaryAddress != null) {
    expect(await getBalance(beneficiaryAddress)).to.eq(actualGasCost.toNumber())
  }
  return { actualGasCost }
}

// helper function to create the initCode to deploy the account, using our account factory.
export function getAccountInitCode (owner: string, factory: SimpleAccountFactory, salt = 0): BytesLike {
  return hexConcat([
    factory.address,
    factory.interface.encodeFunctionData('createAccount', [owner, salt])
  ])
}

export async function getAggregatedAccountInitCode (entryPoint: string, factory: TestAggregatedAccountFactory, salt = 0): Promise<BytesLike> {
  // the test aggregated account doesn't check the owner...
  const owner = AddressZero
  return hexConcat([
    factory.address,
    factory.interface.encodeFunctionData('createAccount', [owner, salt])
  ])
}

// given the parameters as AccountDeployer, return the resulting "counterfactual address" that it would create.
export async function getAccountAddress (owner: string, factory: SimpleAccountFactory, salt = 0): Promise<string> {
  return await factory.getAddress(owner, salt)
}

const panicCodes: { [key: number]: string } = {
  // from https://docs.soliditylang.org/en/v0.8.0/control-structures.html
  0x01: 'assert(false)',
  0x11: 'arithmetic overflow/underflow',
  0x12: 'divide by zero',
  0x21: 'invalid enum value',
  0x22: 'storage byte array that is incorrectly encoded',
  0x31: '.pop() on an empty array.',
  0x32: 'array sout-of-bounds or negative index',
  0x41: 'memory overflow',
  0x51: 'zero-initialized variable of internal function type'
}

// rethrow "cleaned up" exception.
// - stack trace goes back to method (or catch) line, not inner provider
// - attempt to parse revert data (needed for geth)
// use with ".catch(rethrow())", so that current source file/line is meaningful.
export function rethrow (): (e: Error) => void {
  const callerStack = new Error().stack!.replace(/Error.*\n.*at.*\n/, '').replace(/.*at.* \(internal[\s\S]*/, '')

  if (arguments[0] != null) {
    throw new Error('must use .catch(rethrow()), and NOT .catch(rethrow)')
  }
  return function (e: Error) {
    const solstack = e.stack!.match(/((?:.* at .*\.sol.*\n)+)/)
    const stack = (solstack != null ? solstack[1] : '') + callerStack
    // const regex = new RegExp('error=.*"data":"(.*?)"').compile()
    const found = /error=.*?"data":"(.*?)"/.exec(e.message)
    let message: string
    if (found != null) {
      const data = found[1]
      message = decodeRevertReason(data) ?? e.message + ' - ' + data.slice(0, 100)
    } else {
      message = e.message
    }
    const err = new Error(message)
    err.stack = 'Error: ' + message + '\n' + stack
    throw err
  }
}

const decodeRevertReasonContracts = new Interface([
  ...EntryPoint__factory.createInterface().fragments,
  ...TestPaymasterRevertCustomError__factory.createInterface().fragments,
  ...TestERC20__factory.createInterface().fragments, // for OZ errors,
  'error ECDSAInvalidSignature()'
]) // .filter(f => f.type === 'error'))

export function decodeRevertReason (data: string | Error, nullIfNoMatch = true): string | null {
  if (typeof data !== 'string') {
    const err = data as any
    data = (err.data ?? err.error?.data) as string
<<<<<<< HEAD
    if (typeof data !== 'string') {
      return err.message
    }
=======
    if (typeof data !== 'string') throw err
>>>>>>> b3991970
  }

  const methodSig = data.slice(0, 10)
  const dataParams = '0x' + data.slice(10)

  // can't add Error(string) to xface...
  if (methodSig === '0x08c379a0') {
    const [err] = ethers.utils.defaultAbiCoder.decode(['string'], dataParams)
    // eslint-disable-next-line @typescript-eslint/restrict-template-expressions
    return `Error(${err})`
  } else if (methodSig === '0x4e487b71') {
    const [code] = ethers.utils.defaultAbiCoder.decode(['uint256'], dataParams)
    return `Panic(${panicCodes[code] ?? code} + ')`
  }

  try {
    const err = decodeRevertReasonContracts.parseError(data)
    // treat any error "bytes" argument as possible error to decode (e.g. FailedOpWithRevert, PostOpReverted)
    const args = err.args.map((arg: any, index) => {
      switch (err.errorFragment.inputs[index].type) {
        case 'bytes' : return decodeRevertReason(arg)
        case 'string': return `"${(arg as string)}"`
        default: return arg
      }
    })
    return `${err.name}(${args.join(',')})`
  } catch (e) {
    // throw new Error('unsupported errorSig ' + data)
    if (!nullIfNoMatch) {
      return data
    }
    return null
  }
}

let currentNode: string = ''

// basic geth support
// - by default, has a single account. our code needs more.
export async function checkForGeth (): Promise<void> {
  // @ts-ignore
  const provider = ethers.provider._hardhatProvider

  currentNode = await provider.request({ method: 'web3_clientVersion' })

  console.log('node version:', currentNode)
  // NOTE: must run geth with params:
  // --http.api personal,eth,net,web3
  // --allow-insecure-unlock
  if (currentNode.match(/geth/i) != null) {
    for (let i = 0; i < 2; i++) {
      const acc = await provider.request({ method: 'personal_newAccount', params: ['pass'] }).catch(rethrow)
      await provider.request({ method: 'personal_unlockAccount', params: [acc, 'pass'] }).catch(rethrow)
      await fund(acc, '10')
    }
  }
}

// remove "array" members, convert values to strings.
// so Result obj like
// { '0': "a", '1': 20, first: "a", second: 20 }
// becomes:
// { first: "a", second: "20" }
export function objdump (obj: { [key: string]: any }): any {
  return obj == null
    ? null
    : Object.keys(obj)
      .filter(key => key.match(/^[\d_]/) == null)
      .reduce((set, key) => ({
        ...set,
        [key]: decodeRevertReason(obj[key].toString(), false)
      }), {})
}

export async function checkForBannedOps (txHash: string, checkPaymaster: boolean): Promise<void> {
  const tx = await debugTransaction(txHash)
  const logs = tx.structLogs
  const blockHash = logs.map((op, index) => ({ op: op.op, index })).filter(op => op.op === 'NUMBER')
  expect(blockHash.length).to.equal(2, 'expected exactly 2 call to NUMBER (Just before and after validateUserOperation)')
  const validateAccountOps = logs.slice(0, blockHash[0].index - 1)
  const validatePaymasterOps = logs.slice(blockHash[0].index + 1)
  const ops = validateAccountOps.filter(log => log.depth > 1).map(log => log.op)
  const paymasterOps = validatePaymasterOps.filter(log => log.depth > 1).map(log => log.op)

  expect(ops).to.include('POP', 'not a valid ops list: ' + JSON.stringify(ops)) // sanity
  const bannedOpCodes = new Set(['GAS', 'BASEFEE', 'GASPRICE', 'NUMBER'])
  expect(ops.filter((op, index) => {
    // don't ban "GAS" op followed by "*CALL"
    if (op === 'GAS' && (ops[index + 1].match(/CALL/) != null)) {
      return false
    }
    return bannedOpCodes.has(op)
  })).to.eql([])
  if (checkPaymaster) {
    expect(paymasterOps).to.include('POP', 'not a valid ops list: ' + JSON.stringify(paymasterOps)) // sanity
    expect(paymasterOps).to.not.include('BASEFEE')
    expect(paymasterOps).to.not.include('GASPRICE')
    expect(paymasterOps).to.not.include('NUMBER')
  }
}

export async function deployEntryPoint (provider = ethers.provider): Promise<EntryPoint> {
  const create2factory = new Create2Factory(provider)
  const addr = await create2factory.deploy(EntryPoint__factory.bytecode, 0, process.env.COVERAGE != null ? 20e6 : 8e6)
  return EntryPoint__factory.connect(addr, provider.getSigner())
}

export async function isDeployed (addr: string): Promise<boolean> {
  const code = await ethers.provider.getCode(addr)
  return code.length > 2
}

// Deploys an implementation and a proxy pointing to this implementation
export async function createAccount (
  ethersSigner: Signer,
  accountOwner: string,
  entryPoint: string,
  _factory?: SimpleAccountFactory
):
  Promise<{
    proxy: SimpleAccount
    accountFactory: SimpleAccountFactory
    implementation: string
  }> {
  const accountFactory = _factory ?? await new SimpleAccountFactory__factory(ethersSigner).deploy(entryPoint)
  const implementation = await accountFactory.accountImplementation()
  await accountFactory.createAccount(accountOwner, 0)
  const accountAddress = await accountFactory.getAddress(accountOwner, 0)
  const proxy = SimpleAccount__factory.connect(accountAddress, ethersSigner)
  return {
    implementation,
    accountFactory,
    proxy
  }
}

export function packAccountGasLimits (verificationGasLimit: BigNumberish, callGasLimit: BigNumberish): string {
  return ethers.utils.hexConcat([
    hexZeroPad(hexlify(verificationGasLimit, { hexPad: 'left' }), 16), hexZeroPad(hexlify(callGasLimit, { hexPad: 'left' }), 16)
  ])
}

export function packPaymasterData (paymaster: string, paymasterVerificationGasLimit: BytesLike | Hexable | number | bigint, postOpGasLimit: BytesLike | Hexable | number | bigint, paymasterData: string): string {
  return ethers.utils.hexConcat([
    paymaster, hexZeroPad(hexlify(paymasterVerificationGasLimit, { hexPad: 'left' }), 16),
    hexZeroPad(hexlify(postOpGasLimit, { hexPad: 'left' }), 16), paymasterData
  ])
}

export function unpackAccountGasLimits (accountGasLimits: string): { verificationGasLimit: number, callGasLimit: number } {
  return { verificationGasLimit: parseInt(accountGasLimits.slice(2, 34), 16), callGasLimit: parseInt(accountGasLimits.slice(34), 16) }
}

export interface ValidationData {
  aggregator: string
  validAfter: number
  validUntil: number
}

export const maxUint48 = (2 ** 48) - 1
export function parseValidationData (validationData: BigNumberish): ValidationData {
  const data = hexZeroPad(BigNumber.from(validationData).toHexString(), 32)

  // string offsets start from left (msb)
  const aggregator = hexDataSlice(data, 32 - 20)
  let validUntil = parseInt(hexDataSlice(data, 32 - 26, 32 - 20))
  if (validUntil === 0) {
    validUntil = maxUint48
  }
  const validAfter = parseInt(hexDataSlice(data, 0, 6))

  return {
    aggregator,
    validAfter,
    validUntil
  }
}

export function packValidationData (validationData: ValidationData): BigNumber {
  return BigNumber.from(validationData.validAfter).shl(48)
    .add(validationData.validUntil).shl(160)
    .add(validationData.aggregator)
}

// find the lowest number in the range min..max where testFunc returns true
export async function findMin (testFunc: (index: number) => Promise<boolean>, min: number, max: number, delta = 5): Promise<number> {
  if (await testFunc(min)) {
<<<<<<< HEAD
    throw new Error(`increase range: min in ${min}..${max} already true`)
=======
    throw new Error(`increase range: function already true at ${min}`)
>>>>>>> b3991970
  }
  if (!await testFunc(max)) {
    throw new Error(`no result: function is false for max value in ${min}..${max}`)
  }
  while (true) {
    const avg = Math.floor((max + min) / 2)
    if (await testFunc(avg)) {
      max = avg
    } else {
      min = avg
    }
    // console.log('== ', min, '...', max, max - min)
    if (Math.abs(max - min) < delta) {
      return max
    }
  }
}

/**
 * find the lowest value that when creating a userop, still doesn't revert and
 * doesn't emit UserOperationPrefundTooLow
 * note: using eth_snapshot/eth_revert, since we actually submit calls to handleOps
 * @param f function that return a signed userop, with parameter-under-test set to "n"
 * @param min range minimum. the function is expected to return false
 * @param max range maximum. the function is expected to be true
 * @param entryPoint entrypoint for "fillAndSign" of userops
 */
export async function findUserOpWithMin (f: (n: number) => Promise<UserOperation>, expectExec: boolean, entryPoint: EntryPoint, min: number, max: number, delta = 2): Promise<number> {
  const beneficiary = ethers.provider.getSigner().getAddress()
  return await findMin(
    async n => {
      const snapshot = await ethers.provider.send('evm_snapshot', [])
      try {
        const userOp = await f(n)
<<<<<<< HEAD
        const rcpt = await entryPoint.handleOps([packUserOp(userOp)], beneficiary, { gasLimit: 1e6 })
          .then(async r => r.wait())
        if (rcpt?.events?.find(e => e.event === 'UserOperationPrefundTooLow') != null) {
          debug('min', n, 'UserOperationPrefundTooLow')
=======
        // console.log('== userop=', userOp)
        const rcpt = await entryPoint.handleOps([packUserOp(userOp)], beneficiary, { gasLimit: 1e6 })
          .then(async r => r.wait())
        if (rcpt?.events?.find(e => e.event === 'UserOperationPrefundTooLow') != null) {
          // console.log('min', n, 'UserOperationPrefundTooLow')
>>>>>>> b3991970
          return false
        }
        if (expectExec) {
          const useropEvent = rcpt?.events?.find(e => e.event === 'UserOperationEvent')
          if (useropEvent?.args?.success !== true) {
            // console.log(rcpt?.events?.map((e: any) => ({ ev: e.event, ...objdump(e.args!) })))

<<<<<<< HEAD
            debug('min', n, 'success=false')
            return false
          }
        }
        debug('min', n, 'ok')
        return true
      } catch (e) {
        debug('min', n, 'ex=', decodeRevertReason(e as Error))
=======
            // console.log('min', n, 'success=false')
            return false
          }
        }
        // console.log('min', n, 'ok')
        return true
      } catch (e) {
        // console.log('min', n, 'ex=', decodeRevertReason(e as Error))
>>>>>>> b3991970
        return false
      } finally {
        await ethers.provider.send('evm_revert', [snapshot])
      }
    }, min, max, delta
  )
<<<<<<< HEAD
=======
}

export async function findSimulationUserOpWithMin (f: (n: number) => Promise<UserOperation>, entryPoint: EntryPoint, min: number, max: number, delta = 2): Promise<number> {
  return await findMin(
    async n => {
      try {
        const userOp = await f(n)
        await simulateValidation(packUserOp(userOp), entryPoint.address)
        // console.log('sim', n, 'ok')
        return true
      } catch (e) {
        // console.log('sim', n, 'ex=', decodeRevertReason(e as Error))
        return false
      }
    }, min, max, delta
  )
>>>>>>> b3991970
}<|MERGE_RESOLUTION|>--- conflicted
+++ resolved
@@ -24,14 +24,10 @@
 import { Create2Factory } from '../src/Create2Factory'
 import { debugTransaction } from './debugTx'
 import { UserOperation } from './UserOperation'
-<<<<<<< HEAD
 import { packUserOp } from './UserOp'
 import Debug from 'debug'
 
 const debug = Debug('aa.testutils')
-=======
-import { packUserOp, simulateValidation } from './UserOp'
->>>>>>> b3991970
 
 export const AddressZero = ethers.constants.AddressZero
 export const HashZero = ethers.constants.HashZero
@@ -178,13 +174,9 @@
   if (typeof data !== 'string') {
     const err = data as any
     data = (err.data ?? err.error?.data) as string
-<<<<<<< HEAD
     if (typeof data !== 'string') {
       return err.message
     }
-=======
-    if (typeof data !== 'string') throw err
->>>>>>> b3991970
   }
 
   const methodSig = data.slice(0, 10)
@@ -372,11 +364,7 @@
 // find the lowest number in the range min..max where testFunc returns true
 export async function findMin (testFunc: (index: number) => Promise<boolean>, min: number, max: number, delta = 5): Promise<number> {
   if (await testFunc(min)) {
-<<<<<<< HEAD
-    throw new Error(`increase range: min in ${min}..${max} already true`)
-=======
     throw new Error(`increase range: function already true at ${min}`)
->>>>>>> b3991970
   }
   if (!await testFunc(max)) {
     throw new Error(`no result: function is false for max value in ${min}..${max}`)
@@ -411,18 +399,11 @@
       const snapshot = await ethers.provider.send('evm_snapshot', [])
       try {
         const userOp = await f(n)
-<<<<<<< HEAD
-        const rcpt = await entryPoint.handleOps([packUserOp(userOp)], beneficiary, { gasLimit: 1e6 })
-          .then(async r => r.wait())
-        if (rcpt?.events?.find(e => e.event === 'UserOperationPrefundTooLow') != null) {
-          debug('min', n, 'UserOperationPrefundTooLow')
-=======
         // console.log('== userop=', userOp)
         const rcpt = await entryPoint.handleOps([packUserOp(userOp)], beneficiary, { gasLimit: 1e6 })
           .then(async r => r.wait())
         if (rcpt?.events?.find(e => e.event === 'UserOperationPrefundTooLow') != null) {
           // console.log('min', n, 'UserOperationPrefundTooLow')
->>>>>>> b3991970
           return false
         }
         if (expectExec) {
@@ -430,16 +411,6 @@
           if (useropEvent?.args?.success !== true) {
             // console.log(rcpt?.events?.map((e: any) => ({ ev: e.event, ...objdump(e.args!) })))
 
-<<<<<<< HEAD
-            debug('min', n, 'success=false')
-            return false
-          }
-        }
-        debug('min', n, 'ok')
-        return true
-      } catch (e) {
-        debug('min', n, 'ex=', decodeRevertReason(e as Error))
-=======
             // console.log('min', n, 'success=false')
             return false
           }
@@ -448,15 +419,12 @@
         return true
       } catch (e) {
         // console.log('min', n, 'ex=', decodeRevertReason(e as Error))
->>>>>>> b3991970
         return false
       } finally {
         await ethers.provider.send('evm_revert', [snapshot])
       }
     }, min, max, delta
   )
-<<<<<<< HEAD
-=======
 }
 
 export async function findSimulationUserOpWithMin (f: (n: number) => Promise<UserOperation>, entryPoint: EntryPoint, min: number, max: number, delta = 2): Promise<number> {
@@ -473,5 +441,4 @@
       }
     }, min, max, delta
   )
->>>>>>> b3991970
 }