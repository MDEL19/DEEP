import { ethers } from 'hardhat'
import { arrayify, defaultAbiCoder, getCreate2Address, hexConcat, keccak256, parseEther } from 'ethers/lib/utils'
import { BigNumber, BigNumberish, Contract, ContractReceipt, Wallet } from 'ethers'
<<<<<<< HEAD
import {
  IERC20,
  EntryPoint,
  EntryPoint__factory,
  SimpleWallet__factory
} from '../typechain'
import { BytesLike, hexValue } from '@ethersproject/bytes'
import { expect } from 'chai'
import { Create2Factory } from '../src/Create2Factory'
import { debugTransaction } from './debugTx'
=======
import { EntryPoint, EntryPoint__factory, IERC20, SimpleWallet__factory } from '../typechain'
import { BytesLike } from '@ethersproject/bytes'
import { expect } from 'chai'
import { Create2Factory } from '../src/Create2Factory'
import { debugTransaction } from './debugTx'
import { keccak256 } from 'ethereumjs-util'
import { UserOperation } from './UserOperation'
>>>>>>> 0cddeaa7

export const AddressZero = ethers.constants.AddressZero
export const HashZero = ethers.constants.HashZero
export const ONE_ETH = parseEther('1')
export const TWO_ETH = parseEther('2')
export const FIVE_ETH = parseEther('5')

export const tostr = (x: any): string => x != null ? x.toString() : 'null'

export function tonumber (x: any): number {
  try {
    return parseFloat(x.toString())
  } catch (e: any) {
    console.log('=== failed to parseFloat:', x, (e).message)
    return NaN
  }
}

// just throw 1eth from account[0] to the given address (or contract instance)
export async function fund (contractOrAddress: string | Contract, amountEth = '1'): Promise<void> {
  let address: string
  if (typeof contractOrAddress === 'string') {
    address = contractOrAddress
  } else {
    address = contractOrAddress.address
  }
  await ethers.provider.getSigner().sendTransaction({ to: address, value: parseEther(amountEth) })
}

export async function getBalance (address: string): Promise<number> {
  const balance = await ethers.provider.getBalance(address)
  return parseInt(balance.toString())
}

export async function getTokenBalance (token: IERC20, address: string): Promise<number> {
  const balance = await token.balanceOf(address)
  return parseInt(balance.toString())
}

let counter = 0

// create non-random account, so gas calculations are deterministic
export function createWalletOwner (): Wallet {
  const privateKey = keccak256(Buffer.from(arrayify(BigNumber.from(++counter))))
  return new ethers.Wallet(privateKey, ethers.provider)
  // return new ethers.Wallet('0x'.padEnd(66, privkeyBase), ethers.provider);
}

export function createAddress (): string {
  return createWalletOwner().address
}

export function callDataCost (data: string): number {
  return ethers.utils.arrayify(data)
    .map(x => x === 0 ? 4 : 16)
    .reduce((sum, x) => sum + x)
}

export async function calcGasUsage (rcpt: ContractReceipt, entryPoint: EntryPoint, beneficiaryAddress?: string): Promise<{ actualGasCost: BigNumberish }> {
  const actualGas = await rcpt.gasUsed
  const logs = await entryPoint.queryFilter(entryPoint.filters.UserOperationEvent(), rcpt.blockHash)
  const { actualGasCost, actualGasPrice } = logs[0].args
  console.log('\t== actual gasUsed (from tx receipt)=', actualGas.toString())
  const calculatedGasUsed = actualGasCost.toNumber() / actualGasPrice.toNumber()
  console.log('\t== calculated gasUsed (paid to beneficiary)=', calculatedGasUsed)
  const tx = await ethers.provider.getTransaction(rcpt.transactionHash)
  console.log('\t== gasDiff', actualGas.toNumber() - calculatedGasUsed - callDataCost(tx.data))
  if (beneficiaryAddress != null) {
    expect(await getBalance(beneficiaryAddress)).to.eq(actualGasCost.toNumber())
  }
  return { actualGasCost }
}

// helper function to create a deployer (initCode) call to our wallet. relies on the global "create2Deployer"
// note that this is a very naive deployer: merely calls "create2", which means entire constructor code is passed
// with each deployment. a better deployer will only receive the constructor parameters.
export function getWalletDeployer (entryPoint: string, owner: string): BytesLike {
  const walletCtr = new SimpleWallet__factory(ethers.provider.getSigner()).getDeployTransaction(entryPoint, owner).data!
  const factory = new Create2Factory(ethers.provider)
  const initCallData = factory.getDeployTransactionCallData(hexValue(walletCtr), 0)
  return hexConcat([
    Create2Factory.contractAddress,
    initCallData
  ])
}

// given the parameters as WalletDeployer, return the resulting "counterfactual address" that it would create.
export function getWalletAddress (entryPoint: string, owner: string): string {
  const walletCtr = new SimpleWallet__factory(ethers.provider.getSigner()).getDeployTransaction(entryPoint, owner).data!
  return getCreate2Address(Create2Factory.contractAddress, HashZero, keccak256(hexValue(walletCtr)))
}

const panicCodes: { [key: number]: string } = {
  // from https://docs.soliditylang.org/en/v0.8.0/control-structures.html
  0x01: 'assert(false)',
  0x11: 'arithmetic overflow/underflow',
  0x12: 'divide by zero',
  0x21: 'invalid enum value',
  0x22: 'storage byte array that is incorrectly encoded',
  0x31: '.pop() on an empty array.',
  0x32: 'array sout-of-bounds or negative index',
  0x41: 'memory overflow',
  0x51: 'zero-initialized variable of internal function type'
}

// rethrow "cleaned up" exception.
// - stack trace goes back to method (or catch) line, not inner provider
// - attempt to parse revert data (needed for geth)
// use with ".catch(rethrow())", so that current source file/line is meaningful.
export function rethrow (): (e: Error) => void {
  const callerStack = new Error().stack!.replace(/Error.*\n.*at.*\n/, '').replace(/.*at.* \(internal[\s\S]*/, '')

  if (arguments[0] != null) {
    throw new Error('must use .catch(rethrow()), and NOT .catch(rethrow)')
  }
  return function (e: Error) {
    const solstack = e.stack!.match(/((?:.* at .*\.sol.*\n)+)/)
    const stack = (solstack != null ? solstack[1] : '') + callerStack
    // const regex = new RegExp('error=.*"data":"(.*?)"').compile()
    const found = /error=.*?"data":"(.*?)"/.exec(e.message)
    let message: string
    if (found != null) {
      const data = found[1]
      message = decodeRevertReason(data) ?? e.message + ' - ' + data.slice(0, 100)
    } else {
      message = e.message
    }
    const err = new Error(message)
    err.stack = 'Error: ' + message + '\n' + stack
    throw err
  }
}

export function decodeRevertReason (data: string, nullIfNoMatch = true): string | null {
  const methodSig = data.slice(0, 10)
  const dataParams = '0x' + data.slice(10)

  if (methodSig === '0x08c379a0') {
    const [err] = ethers.utils.defaultAbiCoder.decode(['string'], dataParams)
    // eslint-disable-next-line @typescript-eslint/restrict-template-expressions
    return `Error(${err})`
  } else if (methodSig === '0x00fa072b') {
    const [opindex, paymaster, msg] = ethers.utils.defaultAbiCoder.decode(['uint256', 'address', 'string'], dataParams)
    // eslint-disable-next-line @typescript-eslint/restrict-template-expressions
    return `FailedOp(${opindex}, ${paymaster !== AddressZero ? paymaster : 'none'}, ${msg})`
  } else if (methodSig === '0x4e487b71') {
    const [code] = ethers.utils.defaultAbiCoder.decode(['uint256'], dataParams)
    return `Panic(${panicCodes[code] ?? code} + ')`
  }
  if (!nullIfNoMatch) {
    return data
  }
  return null
}

let currentNode: string = ''

// basic geth support
// - by default, has a single account. our code needs more.
export async function checkForGeth (): Promise<void> {
  // @ts-ignore
  const provider = ethers.provider._hardhatProvider

  currentNode = await provider.request({ method: 'web3_clientVersion' })

  // NOTE: must run geth with params:
  // --http.api personal,eth,net,web3
  // --allow-insecure-unlock
  if (currentNode.match(/geth/i) != null) {
    for (let i = 0; i < 2; i++) {
      const acc = await provider.request({ method: 'personal_newAccount', params: ['pass'] }).catch(rethrow)
      await provider.request({ method: 'personal_unlockAccount', params: [acc, 'pass'] }).catch(rethrow)
      await fund(acc)
    }
  }
}

// remove "array" members, convert values to strings.
// so Result obj like
// { '0': "a", '1': 20, first: "a", second: 20 }
// becomes:
// { first: "a", second: "20" }
export function objdump (obj: { [key: string]: any }): any {
  return Object.keys(obj)
    .filter(key => key.match(/^[\d_]/) == null)
    .reduce((set, key) => ({
      ...set,
      [key]: decodeRevertReason(obj[key].toString(), false)
    }), {})
}

export async function checkForBannedOps (txHash: string, checkPaymaster: boolean): Promise<void> {
  const tx = await debugTransaction(txHash)
  const logs = tx.structLogs
  const blockHash = logs.map((op, index) => ({ op: op.op, index })).filter(op => op.op === 'NUMBER')
  expect(blockHash.length).to.equal(2, 'expected exactly 2 call to NUMBER (Just before and after validatePaymasterUserOp)')
  const validateWalletOps = logs.slice(0, blockHash[0].index - 1)
  const validatePaymasterOps = logs.slice(blockHash[0].index + 1, blockHash[1].index - 1)
  const ops = validateWalletOps.filter(log => log.depth > 1).map(log => log.op)
  const paymasterOps = validatePaymasterOps.filter(log => log.depth > 1).map(log => log.op)

  expect(ops).to.include('POP', 'not a valid ops list: ' + JSON.stringify(ops)) // sanity
  const bannedOpCodes = new Set(['GAS', 'BASEFEE', 'GASPRICE', 'NUMBER'])
  expect(ops.filter((op, index) => {
    // don't ban "GAS" op followed by "*CALL"
    if (op === 'GAS' && (ops[index + 1].match(/CALL/) != null)) {
      return false
    }
    return bannedOpCodes.has(op)
  })).to.eql([])
  if (checkPaymaster) {
    expect(paymasterOps).to.include('POP', 'not a valid ops list: ' + JSON.stringify(paymasterOps)) // sanity
    expect(paymasterOps).to.not.include('BASEFEE')
    expect(paymasterOps).to.not.include('GASPRICE')
    expect(paymasterOps).to.not.include('NUMBER')
  }
}

export async function deployEntryPoint (paymasterStake: BigNumberish, unstakeDelaySecs: BigNumberish, provider = ethers.provider): Promise<EntryPoint> {
  const create2factory = new Create2Factory(provider)
  const epf = new EntryPoint__factory(provider.getSigner())
  const ctrParams = defaultAbiCoder.encode(['uint256', 'uint256'],
    [paymasterStake, unstakeDelaySecs])

  const addr = await create2factory.deploy(hexConcat([epf.bytecode, ctrParams]), 0)
  return EntryPoint__factory.connect(addr, provider.getSigner())
}

export async function isDeployed (addr: string): Promise<boolean> {
  const code = await ethers.provider.getCode(addr)
  return code.length > 2
}

// internal helper function: create a UserOpsPerAggregator structure, with no aggregator or signature
export function userOpsWithoutAgg (userOps: UserOperation[]): EntryPoint.UserOpsPerAggregatorStruct[] {
  return [{
    userOps,
    aggregator: AddressZero,
    signature: '0x'
  }]
}<|MERGE_RESOLUTION|>--- conflicted
+++ resolved
@@ -1,26 +1,12 @@
 import { ethers } from 'hardhat'
 import { arrayify, defaultAbiCoder, getCreate2Address, hexConcat, keccak256, parseEther } from 'ethers/lib/utils'
 import { BigNumber, BigNumberish, Contract, ContractReceipt, Wallet } from 'ethers'
-<<<<<<< HEAD
-import {
-  IERC20,
-  EntryPoint,
-  EntryPoint__factory,
-  SimpleWallet__factory
-} from '../typechain'
+import { EntryPoint, EntryPoint__factory, IERC20, SimpleWallet__factory, TestAggregatedWallet__factory } from '../typechain'
 import { BytesLike, hexValue } from '@ethersproject/bytes'
 import { expect } from 'chai'
 import { Create2Factory } from '../src/Create2Factory'
 import { debugTransaction } from './debugTx'
-=======
-import { EntryPoint, EntryPoint__factory, IERC20, SimpleWallet__factory } from '../typechain'
-import { BytesLike } from '@ethersproject/bytes'
-import { expect } from 'chai'
-import { Create2Factory } from '../src/Create2Factory'
-import { debugTransaction } from './debugTx'
-import { keccak256 } from 'ethereumjs-util'
 import { UserOperation } from './UserOperation'
->>>>>>> 0cddeaa7
 
 export const AddressZero = ethers.constants.AddressZero
 export const HashZero = ethers.constants.HashZero
@@ -99,6 +85,17 @@
 // with each deployment. a better deployer will only receive the constructor parameters.
 export function getWalletDeployer (entryPoint: string, owner: string): BytesLike {
   const walletCtr = new SimpleWallet__factory(ethers.provider.getSigner()).getDeployTransaction(entryPoint, owner).data!
+  const factory = new Create2Factory(ethers.provider)
+  const initCallData = factory.getDeployTransactionCallData(hexValue(walletCtr), 0)
+  return hexConcat([
+    Create2Factory.contractAddress,
+    initCallData
+  ])
+}
+
+export async function getAggregatedWalletDeployer (entryPoint: string, aggregator: string): Promise<BytesLike> {
+  const walletCtr = await new TestAggregatedWallet__factory(ethers.provider.getSigner()).getDeployTransaction(entryPoint, aggregator).data!
+
   const factory = new Create2Factory(ethers.provider)
   const initCallData = factory.getDeployTransactionCallData(hexValue(walletCtr), 0)
   return hexConcat([
