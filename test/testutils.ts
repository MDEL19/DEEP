import { ethers } from 'hardhat'
import {
  arrayify,
<<<<<<< HEAD
  hexConcat, hexlify, hexZeroPad,
=======
  hexConcat, Interface,
>>>>>>> 85bec5c7
  keccak256,
  parseEther
} from 'ethers/lib/utils'
import { BigNumber, BigNumberish, Contract, ContractReceipt, Signer, Wallet } from 'ethers'
import {
  EntryPoint,
  EntryPoint__factory,
  IERC20,
  SimpleAccount,
  SimpleAccountFactory__factory,
  SimpleAccount__factory,
  SimpleAccountFactory,
  TestAggregatedAccountFactory, TestPaymasterRevertCustomError__factory
} from '../typechain'
import { BytesLike, Hexable } from '@ethersproject/bytes'
import { expect } from 'chai'
import { Create2Factory } from '../src/Create2Factory'
import { debugTransaction } from './debugTx'

export const AddressZero = ethers.constants.AddressZero
export const HashZero = ethers.constants.HashZero
export const ONE_ETH = parseEther('1')
export const TWO_ETH = parseEther('2')
export const FIVE_ETH = parseEther('5')

export const tostr = (x: any): string => x != null ? x.toString() : 'null'

export function tonumber (x: any): number {
  try {
    return parseFloat(x.toString())
  } catch (e: any) {
    console.log('=== failed to parseFloat:', x, (e).message)
    return NaN
  }
}

// just throw 1eth from account[0] to the given address (or contract instance)
export async function fund (contractOrAddress: string | Contract, amountEth = '1'): Promise<void> {
  let address: string
  if (typeof contractOrAddress === 'string') {
    address = contractOrAddress
  } else {
    address = contractOrAddress.address
  }
  await ethers.provider.getSigner().sendTransaction({ to: address, value: parseEther(amountEth) })
}

export async function getBalance (address: string): Promise<number> {
  const balance = await ethers.provider.getBalance(address)
  return parseInt(balance.toString())
}

export async function getTokenBalance (token: IERC20, address: string): Promise<number> {
  const balance = await token.balanceOf(address)
  return parseInt(balance.toString())
}

let counter = 0

// create non-random account, so gas calculations are deterministic
export function createAccountOwner (): Wallet {
  const privateKey = keccak256(Buffer.from(arrayify(BigNumber.from(++counter))))
  return new ethers.Wallet(privateKey, ethers.provider)
  // return new ethers.Wallet('0x'.padEnd(66, privkeyBase), ethers.provider);
}

export function createAddress (): string {
  return createAccountOwner().address
}

export function callDataCost (data: string): number {
  return ethers.utils.arrayify(data)
    .map(x => x === 0 ? 4 : 16)
    .reduce((sum, x) => sum + x)
}

export async function calcGasUsage (rcpt: ContractReceipt, entryPoint: EntryPoint, beneficiaryAddress?: string): Promise<{ actualGasCost: BigNumberish }> {
  const actualGas = await rcpt.gasUsed
  const logs = await entryPoint.queryFilter(entryPoint.filters.UserOperationEvent(), rcpt.blockHash)
  const { actualGasCost, actualGasUsed } = logs[0].args
  console.log('\t== actual gasUsed (from tx receipt)=', actualGas.toString())
  console.log('\t== calculated gasUsed (paid to beneficiary)=', actualGasUsed)
  const tx = await ethers.provider.getTransaction(rcpt.transactionHash)
  console.log('\t== gasDiff', actualGas.toNumber() - actualGasUsed.toNumber() - callDataCost(tx.data))
  if (beneficiaryAddress != null) {
    expect(await getBalance(beneficiaryAddress)).to.eq(actualGasCost.toNumber())
  }
  return { actualGasCost }
}

// helper function to create the initCode to deploy the account, using our account factory.
export function getAccountInitCode (owner: string, factory: SimpleAccountFactory, salt = 0): BytesLike {
  return hexConcat([
    factory.address,
    factory.interface.encodeFunctionData('createAccount', [owner, salt])
  ])
}

export async function getAggregatedAccountInitCode (entryPoint: string, factory: TestAggregatedAccountFactory, salt = 0): Promise<BytesLike> {
  // the test aggregated account doesn't check the owner...
  const owner = AddressZero
  return hexConcat([
    factory.address,
    factory.interface.encodeFunctionData('createAccount', [owner, salt])
  ])
}

// given the parameters as AccountDeployer, return the resulting "counterfactual address" that it would create.
export async function getAccountAddress (owner: string, factory: SimpleAccountFactory, salt = 0): Promise<string> {
  return await factory.getAddress(owner, salt)
}

const panicCodes: { [key: number]: string } = {
  // from https://docs.soliditylang.org/en/v0.8.0/control-structures.html
  0x01: 'assert(false)',
  0x11: 'arithmetic overflow/underflow',
  0x12: 'divide by zero',
  0x21: 'invalid enum value',
  0x22: 'storage byte array that is incorrectly encoded',
  0x31: '.pop() on an empty array.',
  0x32: 'array sout-of-bounds or negative index',
  0x41: 'memory overflow',
  0x51: 'zero-initialized variable of internal function type'
}

// rethrow "cleaned up" exception.
// - stack trace goes back to method (or catch) line, not inner provider
// - attempt to parse revert data (needed for geth)
// use with ".catch(rethrow())", so that current source file/line is meaningful.
export function rethrow (): (e: Error) => void {
  const callerStack = new Error().stack!.replace(/Error.*\n.*at.*\n/, '').replace(/.*at.* \(internal[\s\S]*/, '')

  if (arguments[0] != null) {
    throw new Error('must use .catch(rethrow()), and NOT .catch(rethrow)')
  }
  return function (e: Error) {
    const solstack = e.stack!.match(/((?:.* at .*\.sol.*\n)+)/)
    const stack = (solstack != null ? solstack[1] : '') + callerStack
    // const regex = new RegExp('error=.*"data":"(.*?)"').compile()
    const found = /error=.*?"data":"(.*?)"/.exec(e.message)
    let message: string
    if (found != null) {
      const data = found[1]
      message = decodeRevertReason(data) ?? e.message + ' - ' + data.slice(0, 100)
    } else {
      message = e.message
    }
    const err = new Error(message)
    err.stack = 'Error: ' + message + '\n' + stack
    throw err
  }
}

const decodeRevertReasonContracts = new Interface([
  ...[
    ...EntryPoint__factory.createInterface().fragments,
    ...TestPaymasterRevertCustomError__factory.createInterface().fragments
  ].filter(f => f.type === 'error')
]) //

export function decodeRevertReason (data: string | Error, nullIfNoMatch = true): string | null {
  if (typeof data !== 'string') {
    const err = data as any
    data = (err.data ?? err.error.data) as string
  }
  const methodSig = data.slice(0, 10)
  const dataParams = '0x' + data.slice(10)

  if (methodSig === '0x08c379a0') {
    const [err] = ethers.utils.defaultAbiCoder.decode(['string'], dataParams)
    // eslint-disable-next-line @typescript-eslint/restrict-template-expressions
    return `Error(${err})`
  } else if (methodSig === '0x4e487b71') {
    const [code] = ethers.utils.defaultAbiCoder.decode(['uint256'], dataParams)
    return `Panic(${panicCodes[code] ?? code} + ')`
  }

  try {
    const err = decodeRevertReasonContracts.parseError(data)
    // let args: any[] = err.args as any

    // treat any error "bytes" argument as possible error to decode (e.g. FailedOpWithRevert, PostOpReverted)
    const args = err.args.map((arg: any, index) => {
      switch (err.errorFragment.inputs[index].type) {
        case 'bytes' : return decodeRevertReason(arg)
        case 'string': return `"${(arg as string)}"`
        default: return arg
      }
    })
    return `${err.name}(${args.join(',')})`
  } catch (e) {
    // throw new Error('unsupported errorSig ' + data)
    if (!nullIfNoMatch) {
      return data
    }
    return null
  }
}

let currentNode: string = ''

// basic geth support
// - by default, has a single account. our code needs more.
export async function checkForGeth (): Promise<void> {
  // @ts-ignore
  const provider = ethers.provider._hardhatProvider

  currentNode = await provider.request({ method: 'web3_clientVersion' })

  console.log('node version:', currentNode)
  // NOTE: must run geth with params:
  // --http.api personal,eth,net,web3
  // --allow-insecure-unlock
  if (currentNode.match(/geth/i) != null) {
    for (let i = 0; i < 2; i++) {
      const acc = await provider.request({ method: 'personal_newAccount', params: ['pass'] }).catch(rethrow)
      await provider.request({ method: 'personal_unlockAccount', params: [acc, 'pass'] }).catch(rethrow)
      await fund(acc, '10')
    }
  }
}

// remove "array" members, convert values to strings.
// so Result obj like
// { '0': "a", '1': 20, first: "a", second: 20 }
// becomes:
// { first: "a", second: "20" }
export function objdump (obj: { [key: string]: any }): any {
  return obj == null
    ? null
    : Object.keys(obj)
      .filter(key => key.match(/^[\d_]/) == null)
      .reduce((set, key) => ({
        ...set,
        [key]: decodeRevertReason(obj[key].toString(), false)
      }), {})
}

export async function checkForBannedOps (txHash: string, checkPaymaster: boolean): Promise<void> {
  const tx = await debugTransaction(txHash)
  const logs = tx.structLogs
  const blockHash = logs.map((op, index) => ({ op: op.op, index })).filter(op => op.op === 'NUMBER')
  expect(blockHash.length).to.equal(2, 'expected exactly 2 call to NUMBER (Just before and after validateUserOperation)')
  const validateAccountOps = logs.slice(0, blockHash[0].index - 1)
  const validatePaymasterOps = logs.slice(blockHash[0].index + 1)
  const ops = validateAccountOps.filter(log => log.depth > 1).map(log => log.op)
  const paymasterOps = validatePaymasterOps.filter(log => log.depth > 1).map(log => log.op)

  expect(ops).to.include('POP', 'not a valid ops list: ' + JSON.stringify(ops)) // sanity
  const bannedOpCodes = new Set(['GAS', 'BASEFEE', 'GASPRICE', 'NUMBER'])
  expect(ops.filter((op, index) => {
    // don't ban "GAS" op followed by "*CALL"
    if (op === 'GAS' && (ops[index + 1].match(/CALL/) != null)) {
      return false
    }
    return bannedOpCodes.has(op)
  })).to.eql([])
  if (checkPaymaster) {
    expect(paymasterOps).to.include('POP', 'not a valid ops list: ' + JSON.stringify(paymasterOps)) // sanity
    expect(paymasterOps).to.not.include('BASEFEE')
    expect(paymasterOps).to.not.include('GASPRICE')
    expect(paymasterOps).to.not.include('NUMBER')
  }
}

export async function deployEntryPoint (provider = ethers.provider): Promise<EntryPoint> {
  const create2factory = new Create2Factory(provider)
  const addr = await create2factory.deploy(EntryPoint__factory.bytecode, 0, process.env.COVERAGE != null ? 20e6 : 8e6)
  return EntryPoint__factory.connect(addr, provider.getSigner())
}

export async function isDeployed (addr: string): Promise<boolean> {
  const code = await ethers.provider.getCode(addr)
  return code.length > 2
}

// Deploys an implementation and a proxy pointing to this implementation
export async function createAccount (
  ethersSigner: Signer,
  accountOwner: string,
  entryPoint: string,
  _factory?: SimpleAccountFactory
):
  Promise<{
    proxy: SimpleAccount
    accountFactory: SimpleAccountFactory
    implementation: string
  }> {
  const accountFactory = _factory ?? await new SimpleAccountFactory__factory(ethersSigner).deploy(entryPoint)
  const implementation = await accountFactory.accountImplementation()
  await accountFactory.createAccount(accountOwner, 0)
  const accountAddress = await accountFactory.getAddress(accountOwner, 0)
  const proxy = SimpleAccount__factory.connect(accountAddress, ethersSigner)
  return {
    implementation,
    accountFactory,
    proxy
  }
}

export function packAccountGasLimits (validationGasLimit: BytesLike | Hexable | number | bigint, callGasLimit: BytesLike | Hexable | number | bigint): string {
  return ethers.utils.hexConcat([
    hexZeroPad(hexlify(validationGasLimit, { hexPad: 'left' }), 16), hexZeroPad(hexlify(callGasLimit, { hexPad: 'left' }), 16)
  ])
}

export function packPaymasterData (paymaster: string, paymasterVerificationGasLimit: BytesLike | Hexable | number | bigint, postOpGasLimit: BytesLike | Hexable | number | bigint, paymasterData: string): string {
  return ethers.utils.hexConcat([
    paymaster, hexZeroPad(hexlify(paymasterVerificationGasLimit, { hexPad: 'left' }), 16),
    hexZeroPad(hexlify(postOpGasLimit, { hexPad: 'left' }), 16), paymasterData
  ])
}

export function unpackAccountGasLimits (accountGasLimits: string): { validationGasLimit: number, callGasLimit: number } {
  return { validationGasLimit: parseInt(accountGasLimits.slice(2, 34), 16), callGasLimit: parseInt(accountGasLimits.slice(34), 16) }
}<|MERGE_RESOLUTION|>--- conflicted
+++ resolved
@@ -1,11 +1,10 @@
 import { ethers } from 'hardhat'
 import {
   arrayify,
-<<<<<<< HEAD
-  hexConcat, hexlify, hexZeroPad,
-=======
-  hexConcat, Interface,
->>>>>>> 85bec5c7
+  hexConcat,
+  hexlify,
+  hexZeroPad,
+  Interface,
   keccak256,
   parseEther
 } from 'ethers/lib/utils'
