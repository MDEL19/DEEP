import { ethers } from 'hardhat'
import { arrayify, defaultAbiCoder, hexConcat, parseEther } from 'ethers/lib/utils'
import { BigNumber, BigNumberish, Contract, ContractReceipt, Wallet } from 'ethers'
import {
  IERC20,
  EntryPoint,
  EntryPoint__factory,
  SimpleWallet__factory
} from '../typechain'
import { BytesLike } from '@ethersproject/bytes'
import { expect } from 'chai'
import { Create2Factory } from '../src/Create2Factory'
import { debugTransaction } from './debugTx'
import { keccak256 } from 'ethereumjs-util'

export const AddressZero = ethers.constants.AddressZero
export const HashZero = ethers.constants.HashZero
export const ONE_ETH = parseEther('1')
export const TWO_ETH = parseEther('2')
export const FIVE_ETH = parseEther('5')

export const tostr = (x: any): string => x != null ? x.toString() : 'null'

export function tonumber (x: any): number {
  try {
    return parseFloat(x.toString())
  } catch (e: any) {
    console.log('=== failed to parseFloat:', x, (e).message)
    return NaN
  }
}

// just throw 1eth from account[0] to the given address (or contract instance)
export async function fund (contractOrAddress: string | Contract, amountEth = '1'): Promise<void> {
  let address: string
  if (typeof contractOrAddress === 'string') {
    address = contractOrAddress
  } else {
    address = contractOrAddress.address
  }
  await ethers.provider.getSigner().sendTransaction({ to: address, value: parseEther(amountEth) })
}

export async function getBalance (address: string): Promise<number> {
  const balance = await ethers.provider.getBalance(address)
  return parseInt(balance.toString())
}

export async function getTokenBalance (token: IERC20, address: string): Promise<number> {
  const balance = await token.balanceOf(address)
  return parseInt(balance.toString())
}

let counter = 0

// create non-random account, so gas calculations are deterministic
export function createWalletOwner (): Wallet {
  const privateKey = keccak256(Buffer.from(arrayify(BigNumber.from(++counter))))
  return new ethers.Wallet(privateKey, ethers.provider)
  // return new ethers.Wallet('0x'.padEnd(66, privkeyBase), ethers.provider);
}

export function createAddress (): string {
  return createWalletOwner().address
}

export function callDataCost (data: string): number {
  return ethers.utils.arrayify(data)
    .map(x => x === 0 ? 4 : 16)
    .reduce((sum, x) => sum + x)
}

export async function calcGasUsage (rcpt: ContractReceipt, entryPoint: EntryPoint, beneficiaryAddress?: string): Promise<{ actualGasCost: BigNumberish }> {
  const actualGas = await rcpt.gasUsed
  const logs = await entryPoint.queryFilter(entryPoint.filters.UserOperationEvent(), rcpt.blockHash)
  const { actualGasCost, actualGasPrice } = logs[0].args
  console.log('\t== actual gasUsed (from tx receipt)=', actualGas.toString())
  const calculatedGasUsed = actualGasCost.toNumber() / actualGasPrice.toNumber()
  console.log('\t== calculated gasUsed (paid to beneficiary)=', calculatedGasUsed)
  const tx = await ethers.provider.getTransaction(rcpt.transactionHash)
  console.log('\t== gasDiff', actualGas.toNumber() - calculatedGasUsed - callDataCost(tx.data))
  if (beneficiaryAddress != null) {
    expect(await getBalance(beneficiaryAddress)).to.eq(actualGasCost.toNumber())
  }
  return { actualGasCost }
}

// helper function to create a constructor call to our wallet.
export function WalletConstructor (entryPoint: string, owner: string): BytesLike {
  return new SimpleWallet__factory(ethers.provider.getSigner()).getDeployTransaction(entryPoint, owner).data!
}

const panicCodes: { [key: number]: string } = {
  // from https://docs.soliditylang.org/en/v0.8.0/control-structures.html
  0x01: 'assert(false)',
  0x11: 'arithmetic overflow/underflow',
  0x12: 'divide by zero',
  0x21: 'invalid enum value',
  0x22: 'storage byte array that is incorrectly encoded',
  0x31: '.pop() on an empty array.',
  0x32: 'array sout-of-bounds or negative index',
  0x41: 'memory overflow',
  0x51: 'zero-initialized variable of internal function type'
}

// rethrow "cleaned up" exception.
// - stack trace goes back to method (or catch) line, not inner provider
// - attempt to parse revert data (needed for geth)
// use with ".catch(rethrow())", so that current source file/line is meaningful.
export function rethrow (): (e: Error) => void {
  const callerStack = new Error().stack!.replace(/Error.*\n.*at.*\n/, '').replace(/.*at.* \(internal[\s\S]*/, '')

  if (arguments[0] != null) {
    throw new Error('must use .catch(rethrow()), and NOT .catch(rethrow)')
  }
  return function (e: Error) {
    const solstack = e.stack!.match(/((?:.* at .*\.sol.*\n)+)/)
    const stack = (solstack != null ? solstack[1] : '') + callerStack
    // const regex = new RegExp('error=.*"data":"(.*?)"').compile()
    const found = /error=.*?"data":"(.*?)"/.exec(e.message)
    let message: string
    if (found != null) {
      const data = found[1]
      message = decodeRevertReason(data) ?? e.message + ' - ' + data.slice(0, 100)
    } else {
      message = e.message
    }
    const err = new Error(message)
    err.stack = 'Error: ' + message + '\n' + stack
    throw err
  }
}

export function decodeRevertReason (data: string, nullIfNoMatch = true): string | null {
  const methodSig = data.slice(0, 10)
  const dataParams = '0x' + data.slice(10)

  if (methodSig === '0x08c379a0') {
    const [err] = ethers.utils.defaultAbiCoder.decode(['string'], dataParams)
    // eslint-disable-next-line @typescript-eslint/restrict-template-expressions
    return `Error(${err})`
  } else if (methodSig === '0x00fa072b') {
    const [opindex, paymaster, msg] = ethers.utils.defaultAbiCoder.decode(['uint256', 'address', 'string'], dataParams)
    // eslint-disable-next-line @typescript-eslint/restrict-template-expressions
    return `FailedOp(${opindex}, ${paymaster !== AddressZero ? paymaster : 'none'}, ${msg})`
  } else if (methodSig === '0x4e487b71') {
    const [code] = ethers.utils.defaultAbiCoder.decode(['uint256'], dataParams)
    return `Panic(${panicCodes[code] ?? code} + ')`
  }
  if (!nullIfNoMatch) {
    return data
  }
  return null
}

let currentNode: string = ''

// basic geth support
// - by default, has a single account. our code needs more.
export async function checkForGeth (): Promise<void> {
  // @ts-ignore
  const provider = ethers.provider._hardhatProvider

  currentNode = await provider.request({ method: 'web3_clientVersion' })

  // NOTE: must run geth with params:
  // --http.api personal,eth,net,web3
  // --allow-insecure-unlock
  if (currentNode.match(/geth/i) != null) {
    for (let i = 0; i < 2; i++) {
      const acc = await provider.request({ method: 'personal_newAccount', params: ['pass'] }).catch(rethrow)
      await provider.request({ method: 'personal_unlockAccount', params: [acc, 'pass'] }).catch(rethrow)
      await fund(acc)
    }
  }
}

// remove "array" members, convert values to strings.
// so Result obj like
// { '0': "a", '1': 20, first: "a", second: 20 }
// becomes:
// { first: "a", second: "20" }
export function objdump (obj: { [key: string]: any }): any {
  return Object.keys(obj)
    .filter(key => key.match(/^[\d_]/) == null)
    .reduce((set, key) => ({
      ...set,
      [key]: decodeRevertReason(obj[key].toString(), false)
    }), {})
}

export async function checkForBannedOps (txHash: string, checkPaymaster: boolean): Promise<void> {
  const tx = await debugTransaction(txHash)
  const logs = tx.structLogs
  const blockHash = logs.map((op, index) => ({ op: op.op, index })).filter(op => op.op === 'NUMBER')
  expect(blockHash.length).to.equal(1, 'expected exactly 1 call to NUMBER (Just before validatePaymasterUserOp)')
  const validateWalletOps = logs.slice(0, blockHash[0].index - 1)
  const validatePaymasterOps = logs.slice(blockHash[0].index + 1)
  const ops = validateWalletOps.filter(log => log.depth > 1).map(log => log.op)
  const paymasterOps = validatePaymasterOps.filter(log => log.depth > 1).map(log => log.op)

  expect(ops).to.include('POP', 'not a valid ops list: ' + JSON.stringify(ops)) // sanity
  const bannedOpCodes = new Set(['GAS', 'BASEFEE', 'GASPRICE', 'NUMBER'])
  expect(ops.filter((op, index) => {
    // don't ban "GAS" op followed by "*CALL"
    if (op === 'GAS' && (ops[index + 1].match(/CALL/) != null)) {
      return false
    }
    return bannedOpCodes.has(op)
  })).to.eql([])
  if (checkPaymaster) {
    expect(paymasterOps).to.include('POP', 'not a valid ops list: ' + JSON.stringify(paymasterOps)) // sanity
    expect(paymasterOps).to.not.include('BASEFEE')
    expect(paymasterOps).to.not.include('GASPRICE')
  }
}

<<<<<<< HEAD
export async function deployEntryPoint(paymasterStake: BigNumberish, unstakeDelaySecs: BigNumberish, provider = ethers.provider): Promise<EntryPoint> {
=======
export async function deployEntryPoint (paymasterStake: BigNumberish, unstakeDelaySecs: BigNumberish, provider = ethers.provider): Promise<EntryPoint> {
>>>>>>> e74604e3
  const create2factory = new Create2Factory(provider)
  const epf = new EntryPoint__factory(provider.getSigner())
  const ctrParams = defaultAbiCoder.encode(['address', 'uint256', 'uint256'],
    [Create2Factory.contractAddress, paymasterStake, unstakeDelaySecs])

  const addr = await create2factory.deploy(hexConcat([epf.bytecode, ctrParams]), 0)
  return EntryPoint__factory.connect(addr, provider.getSigner())
}

<<<<<<< HEAD
export async function isContractDeployed(address: string): Promise<boolean> {
  const code = await ethers.provider.getCode(address);
  return code.length > 2
}
=======
export async function isDeployed (addr: string): Promise<boolean> {
  const code = await ethers.provider.getCode(addr)
  return code.length > 2
}
>>>>>>> e74604e3
<|MERGE_RESOLUTION|>--- conflicted
+++ resolved
@@ -22,6 +22,7 @@
 export const tostr = (x: any): string => x != null ? x.toString() : 'null'
 
 export function tonumber (x: any): number {
+
   try {
     return parseFloat(x.toString())
   } catch (e: any) {
@@ -50,6 +51,7 @@
   const balance = await token.balanceOf(address)
   return parseInt(balance.toString())
 }
+
 
 let counter = 0
 
@@ -151,6 +153,7 @@
     return data
   }
   return null
+
 }
 
 let currentNode: string = ''
@@ -190,6 +193,7 @@
 }
 
 export async function checkForBannedOps (txHash: string, checkPaymaster: boolean): Promise<void> {
+
   const tx = await debugTransaction(txHash)
   const logs = tx.structLogs
   const blockHash = logs.map((op, index) => ({ op: op.op, index })).filter(op => op.op === 'NUMBER')
@@ -215,11 +219,7 @@
   }
 }
 
-<<<<<<< HEAD
-export async function deployEntryPoint(paymasterStake: BigNumberish, unstakeDelaySecs: BigNumberish, provider = ethers.provider): Promise<EntryPoint> {
-=======
 export async function deployEntryPoint (paymasterStake: BigNumberish, unstakeDelaySecs: BigNumberish, provider = ethers.provider): Promise<EntryPoint> {
->>>>>>> e74604e3
   const create2factory = new Create2Factory(provider)
   const epf = new EntryPoint__factory(provider.getSigner())
   const ctrParams = defaultAbiCoder.encode(['address', 'uint256', 'uint256'],
@@ -229,14 +229,7 @@
   return EntryPoint__factory.connect(addr, provider.getSigner())
 }
 
-<<<<<<< HEAD
-export async function isContractDeployed(address: string): Promise<boolean> {
-  const code = await ethers.provider.getCode(address);
-  return code.length > 2
-}
-=======
 export async function isDeployed (addr: string): Promise<boolean> {
   const code = await ethers.provider.getCode(addr)
   return code.length > 2
-}
->>>>>>> e74604e3
+}