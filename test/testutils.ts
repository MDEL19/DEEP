--- conflicted
+++ resolved
@@ -236,9 +236,6 @@
   }
 }
 
-<<<<<<< HEAD
-export async function deployEntryPoint (provider = ethers.provider): Promise<EntryPoint> {
-=======
 /**
  * process exception of simulationResult
  * usage: entryPoint.simulationResult(..).catch(simulationResultCatch)
@@ -250,8 +247,7 @@
   return e.errorArgs
 }
 
-export async function deployEntryPoint (paymasterStake: BigNumberish, unstakeDelaySecs: BigNumberish, provider = ethers.provider): Promise<EntryPoint> {
->>>>>>> 403f6828
+export async function deployEntryPoint (provider = ethers.provider): Promise<EntryPoint> {
   const create2factory = new Create2Factory(provider)
   const epf = new EntryPoint__factory(provider.getSigner())
   const addr = await create2factory.deploy(epf.bytecode, 0)
