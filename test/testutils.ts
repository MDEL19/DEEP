import { ethers } from 'hardhat'
import {
  arrayify,
  hexConcat, hexDataSlice,
  hexlify,
  hexZeroPad,
  Interface,
  keccak256,
  parseEther
} from 'ethers/lib/utils'
import { BigNumber, BigNumberish, Contract, ContractReceipt, Signer, Wallet } from 'ethers'
import {
  EntryPoint,
  EntryPoint__factory,
  IERC20,
  SimpleAccount,
  SimpleAccountFactory__factory,
  SimpleAccount__factory,
  SimpleAccountFactory,
  TestAggregatedAccountFactory, TestPaymasterRevertCustomError__factory, TestERC20__factory
} from '../typechain'
import { BytesLike, Hexable } from '@ethersproject/bytes'
import { expect } from 'chai'
import { Create2Factory } from '../src/Create2Factory'
import { debugTransaction } from './debugTx'

export const AddressZero = ethers.constants.AddressZero
export const HashZero = ethers.constants.HashZero
export const ONE_ETH = parseEther('1')
export const TWO_ETH = parseEther('2')
export const FIVE_ETH = parseEther('5')

export const tostr = (x: any): string => x != null ? x.toString() : 'null'

export function tonumber (x: any): number {
  try {
    return parseFloat(x.toString())
  } catch (e: any) {
    console.log('=== failed to parseFloat:', x, (e).message)
    return NaN
  }
}

// just throw 1eth from account[0] to the given address (or contract instance)
export async function fund (contractOrAddress: string | Contract, amountEth = '1'): Promise<void> {
  let address: string
  if (typeof contractOrAddress === 'string') {
    address = contractOrAddress
  } else {
    address = contractOrAddress.address
  }
  await ethers.provider.getSigner().sendTransaction({ to: address, value: parseEther(amountEth) })
}

export async function getBalance (address: string): Promise<number> {
  const balance = await ethers.provider.getBalance(address)
  return parseInt(balance.toString())
}

export async function getTokenBalance (token: IERC20, address: string): Promise<number> {
  const balance = await token.balanceOf(address)
  return parseInt(balance.toString())
}

let counter = 0

// create non-random account, so gas calculations are deterministic
export function createAccountOwner (): Wallet {
  const privateKey = keccak256(Buffer.from(arrayify(BigNumber.from(++counter))))
  return new ethers.Wallet(privateKey, ethers.provider)
  // return new ethers.Wallet('0x'.padEnd(66, privkeyBase), ethers.provider);
}

export function createAddress (): string {
  return createAccountOwner().address
}

export function callDataCost (data: string): number {
  return ethers.utils.arrayify(data)
    .map(x => x === 0 ? 4 : 16)
    .reduce((sum, x) => sum + x)
}

export async function calcGasUsage (rcpt: ContractReceipt, entryPoint: EntryPoint, beneficiaryAddress?: string): Promise<{ actualGasCost: BigNumberish }> {
  const actualGas = await rcpt.gasUsed
  const logs = await entryPoint.queryFilter(entryPoint.filters.UserOperationEvent(), rcpt.blockHash)
  const { actualGasCost, actualGasUsed } = logs[0].args
  console.log('\t== actual gasUsed (from tx receipt)=', actualGas.toString())
  console.log('\t== calculated gasUsed (paid to beneficiary)=', actualGasUsed)
  const tx = await ethers.provider.getTransaction(rcpt.transactionHash)
  console.log('\t== gasDiff', actualGas.toNumber() - actualGasUsed.toNumber() - callDataCost(tx.data))
  if (beneficiaryAddress != null) {
    expect(await getBalance(beneficiaryAddress)).to.eq(actualGasCost.toNumber())
  }
  return { actualGasCost }
}

// helper function to create the initCode to deploy the account, using our account factory.
export function getAccountInitCode (owner: string, factory: SimpleAccountFactory, salt = 0): BytesLike {
  return hexConcat([
    factory.address,
    factory.interface.encodeFunctionData('createAccount', [owner, salt])
  ])
}

export async function getAggregatedAccountInitCode (entryPoint: string, factory: TestAggregatedAccountFactory, salt = 0): Promise<BytesLike> {
  // the test aggregated account doesn't check the owner...
  const owner = AddressZero
  return hexConcat([
    factory.address,
    factory.interface.encodeFunctionData('createAccount', [owner, salt])
  ])
}

// given the parameters as AccountDeployer, return the resulting "counterfactual address" that it would create.
export async function getAccountAddress (owner: string, factory: SimpleAccountFactory, salt = 0): Promise<string> {
  return await factory.getAddress(owner, salt)
}

const panicCodes: { [key: number]: string } = {
  // from https://docs.soliditylang.org/en/v0.8.0/control-structures.html
  0x01: 'assert(false)',
  0x11: 'arithmetic overflow/underflow',
  0x12: 'divide by zero',
  0x21: 'invalid enum value',
  0x22: 'storage byte array that is incorrectly encoded',
  0x31: '.pop() on an empty array.',
  0x32: 'array sout-of-bounds or negative index',
  0x41: 'memory overflow',
  0x51: 'zero-initialized variable of internal function type'
}

// rethrow "cleaned up" exception.
// - stack trace goes back to method (or catch) line, not inner provider
// - attempt to parse revert data (needed for geth)
// use with ".catch(rethrow())", so that current source file/line is meaningful.
export function rethrow (): (e: Error) => void {
  const callerStack = new Error().stack!.replace(/Error.*\n.*at.*\n/, '').replace(/.*at.* \(internal[\s\S]*/, '')

  if (arguments[0] != null) {
    throw new Error('must use .catch(rethrow()), and NOT .catch(rethrow)')
  }
  return function (e: Error) {
    const solstack = e.stack!.match(/((?:.* at .*\.sol.*\n)+)/)
    const stack = (solstack != null ? solstack[1] : '') + callerStack
    // const regex = new RegExp('error=.*"data":"(.*?)"').compile()
    const found = /error=.*?"data":"(.*?)"/.exec(e.message)
    let message: string
    if (found != null) {
      const data = found[1]
      message = decodeRevertReason(data) ?? e.message + ' - ' + data.slice(0, 100)
    } else {
      message = e.message
    }
    const err = new Error(message)
    err.stack = 'Error: ' + message + '\n' + stack
    throw err
  }
}

const decodeRevertReasonContracts = new Interface([
  ...EntryPoint__factory.createInterface().fragments,
  ...TestPaymasterRevertCustomError__factory.createInterface().fragments,
  ...TestERC20__factory.createInterface().fragments, // for OZ errors,
  'error ECDSAInvalidSignature()'
]) // .filter(f => f.type === 'error'))

export function decodeRevertReason (data: string | Error, nullIfNoMatch = true): string | null {
  if (typeof data !== 'string') {
    const err = data as any
    data = (err.data ?? err.error.data) as string
  }
  const methodSig = data.slice(0, 10)
  const dataParams = '0x' + data.slice(10)

  // can't add Error(string) to xface...
  if (methodSig === '0x08c379a0') {
    const [err] = ethers.utils.defaultAbiCoder.decode(['string'], dataParams)
    // eslint-disable-next-line @typescript-eslint/restrict-template-expressions
    return `Error(${err})`
  } else if (methodSig === '0x4e487b71') {
    const [code] = ethers.utils.defaultAbiCoder.decode(['uint256'], dataParams)
    return `Panic(${panicCodes[code] ?? code} + ')`
  }

  try {
    const err = decodeRevertReasonContracts.parseError(data)
    // treat any error "bytes" argument as possible error to decode (e.g. FailedOpWithRevert, PostOpReverted)
    const args = err.args.map((arg: any, index) => {
      switch (err.errorFragment.inputs[index].type) {
        case 'bytes' : return decodeRevertReason(arg)
        case 'string': return `"${(arg as string)}"`
        default: return arg
      }
    })
    return `${err.name}(${args.join(',')})`
  } catch (e) {
    // throw new Error('unsupported errorSig ' + data)
    if (!nullIfNoMatch) {
      return data
    }
    return null
  }
}

let currentNode: string = ''

// basic geth support
// - by default, has a single account. our code needs more.
export async function checkForGeth (): Promise<void> {
  // @ts-ignore
  const provider = ethers.provider._hardhatProvider

  currentNode = await provider.request({ method: 'web3_clientVersion' })

  console.log('node version:', currentNode)
  // NOTE: must run geth with params:
  // --http.api personal,eth,net,web3
  // --allow-insecure-unlock
  if (currentNode.match(/geth/i) != null) {
    for (let i = 0; i < 2; i++) {
      const acc = await provider.request({ method: 'personal_newAccount', params: ['pass'] }).catch(rethrow)
      await provider.request({ method: 'personal_unlockAccount', params: [acc, 'pass'] }).catch(rethrow)
      await fund(acc, '10')
    }
  }
}

// remove "array" members, convert values to strings.
// so Result obj like
// { '0': "a", '1': 20, first: "a", second: 20 }
// becomes:
// { first: "a", second: "20" }
export function objdump (obj: { [key: string]: any }): any {
  return obj == null
    ? null
    : Object.keys(obj)
      .filter(key => key.match(/^[\d_]/) == null)
      .reduce((set, key) => ({
        ...set,
        [key]: decodeRevertReason(obj[key].toString(), false)
      }), {})
}

export async function checkForBannedOps (txHash: string, checkPaymaster: boolean): Promise<void> {
  const tx = await debugTransaction(txHash)
  const logs = tx.structLogs
  const blockHash = logs.map((op, index) => ({ op: op.op, index })).filter(op => op.op === 'NUMBER')
  expect(blockHash.length).to.equal(2, 'expected exactly 2 call to NUMBER (Just before and after validateUserOperation)')
  const validateAccountOps = logs.slice(0, blockHash[0].index - 1)
  const validatePaymasterOps = logs.slice(blockHash[0].index + 1)
  const ops = validateAccountOps.filter(log => log.depth > 1).map(log => log.op)
  const paymasterOps = validatePaymasterOps.filter(log => log.depth > 1).map(log => log.op)

  expect(ops).to.include('POP', 'not a valid ops list: ' + JSON.stringify(ops)) // sanity
  const bannedOpCodes = new Set(['GAS', 'BASEFEE', 'GASPRICE', 'NUMBER'])
  expect(ops.filter((op, index) => {
    // don't ban "GAS" op followed by "*CALL"
    if (op === 'GAS' && (ops[index + 1].match(/CALL/) != null)) {
      return false
    }
    return bannedOpCodes.has(op)
  })).to.eql([])
  if (checkPaymaster) {
    expect(paymasterOps).to.include('POP', 'not a valid ops list: ' + JSON.stringify(paymasterOps)) // sanity
    expect(paymasterOps).to.not.include('BASEFEE')
    expect(paymasterOps).to.not.include('GASPRICE')
    expect(paymasterOps).to.not.include('NUMBER')
  }
}

export async function deployEntryPoint (provider = ethers.provider): Promise<EntryPoint> {
  const create2factory = new Create2Factory(provider)
  const addr = await create2factory.deploy(EntryPoint__factory.bytecode, 0, process.env.COVERAGE != null ? 20e6 : 8e6)
  return EntryPoint__factory.connect(addr, provider.getSigner())
}

export async function isDeployed (addr: string): Promise<boolean> {
  const code = await ethers.provider.getCode(addr)
  return code.length > 2
}

// Deploys an implementation and a proxy pointing to this implementation
export async function createAccount (
  ethersSigner: Signer,
  accountOwner: string,
  entryPoint: string,
  _factory?: SimpleAccountFactory
):
  Promise<{
    proxy: SimpleAccount
    accountFactory: SimpleAccountFactory
    implementation: string
  }> {
  const accountFactory = _factory ?? await new SimpleAccountFactory__factory(ethersSigner).deploy(entryPoint)
  const implementation = await accountFactory.accountImplementation()
  await accountFactory.createAccount(accountOwner, 0)
  const accountAddress = await accountFactory.getAddress(accountOwner, 0)
  const proxy = SimpleAccount__factory.connect(accountAddress, ethersSigner)
  return {
    implementation,
    accountFactory,
    proxy
  }
}

export function packAccountGasLimits (verificationGasLimit: BigNumberish, callGasLimit: BigNumberish): string {
  return ethers.utils.hexConcat([
    hexZeroPad(hexlify(verificationGasLimit, { hexPad: 'left' }), 16), hexZeroPad(hexlify(callGasLimit, { hexPad: 'left' }), 16)
  ])
}

export function packPaymasterData (paymaster: string, paymasterVerificationGasLimit: BytesLike | Hexable | number | bigint, postOpGasLimit: BytesLike | Hexable | number | bigint, paymasterData: string): string {
  return ethers.utils.hexConcat([
    paymaster, hexZeroPad(hexlify(paymasterVerificationGasLimit, { hexPad: 'left' }), 16),
    hexZeroPad(hexlify(postOpGasLimit, { hexPad: 'left' }), 16), paymasterData
  ])
}

<<<<<<< HEAD
export function unpackAccountGasLimits (accountGasLimits: string): { verificationGasLimit: number, callGasLimit: number } {
  return { verificationGasLimit: parseInt(accountGasLimits.slice(2, 34), 16), callGasLimit: parseInt(accountGasLimits.slice(34), 16) }
=======
export function unpackAccountGasLimits (accountGasLimits: string): { validationGasLimit: number, callGasLimit: number } {
  return { validationGasLimit: parseInt(accountGasLimits.slice(2, 34), 16), callGasLimit: parseInt(accountGasLimits.slice(34), 16) }
}

export interface ValidationData {
  aggregator: string
  validAfter: number
  validUntil: number
}

export const maxUint48 = (2 ** 48) - 1
export function parseValidationData (validationData: BigNumberish): ValidationData {
  const data = hexZeroPad(BigNumber.from(validationData).toHexString(), 32)

  // string offsets start from left (msb)
  const aggregator = hexDataSlice(data, 32 - 20)
  let validUntil = parseInt(hexDataSlice(data, 32 - 26, 32 - 20))
  if (validUntil === 0) {
    validUntil = maxUint48
  }
  const validAfter = parseInt(hexDataSlice(data, 0, 6))

  return {
    aggregator,
    validAfter,
    validUntil
  }
}

export function packValidationData (validationData: ValidationData): BigNumber {
  return BigNumber.from(validationData.validAfter).shl(48)
    .add(validationData.validUntil).shl(160)
    .add(validationData.aggregator)
>>>>>>> 87287cc1
}<|MERGE_RESOLUTION|>--- conflicted
+++ resolved
@@ -317,12 +317,8 @@
   ])
 }
 
-<<<<<<< HEAD
 export function unpackAccountGasLimits (accountGasLimits: string): { verificationGasLimit: number, callGasLimit: number } {
   return { verificationGasLimit: parseInt(accountGasLimits.slice(2, 34), 16), callGasLimit: parseInt(accountGasLimits.slice(34), 16) }
-=======
-export function unpackAccountGasLimits (accountGasLimits: string): { validationGasLimit: number, callGasLimit: number } {
-  return { validationGasLimit: parseInt(accountGasLimits.slice(2, 34), 16), callGasLimit: parseInt(accountGasLimits.slice(34), 16) }
 }
 
 export interface ValidationData {
@@ -354,5 +350,4 @@
   return BigNumber.from(validationData.validAfter).shl(48)
     .add(validationData.validUntil).shl(160)
     .add(validationData.aggregator)
->>>>>>> 87287cc1
 }