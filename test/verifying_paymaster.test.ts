import { Wallet } from 'ethers'
import { ethers } from 'hardhat'
import { expect } from 'chai'
import {
  SimpleWallet,
  SimpleWallet__factory,
  EntryPoint,
  VerifyingPaymaster,
  VerifyingPaymaster__factory
} from '../typechain'
import {
  createWalletOwner,
  deployEntryPoint, simulationResultCatch
} from './testutils'
import { fillAndSign } from './UserOp'
import { arrayify, hexConcat, parseEther } from 'ethers/lib/utils'

describe('EntryPoint with VerifyingPaymaster', function () {
  let entryPoint: EntryPoint
  let walletOwner: Wallet
  const ethersSigner = ethers.provider.getSigner()
  let wallet: SimpleWallet
  let offchainSigner: Wallet

  let paymaster: VerifyingPaymaster
  before(async function () {
<<<<<<< HEAD
    entryPoint = await deployEntryPoint()
    entryPointStatic = entryPoint.connect(AddressZero)
=======
    entryPoint = await deployEntryPoint(1, 1)
>>>>>>> 403f6828

    offchainSigner = createWalletOwner()
    walletOwner = createWalletOwner()

    paymaster = await new VerifyingPaymaster__factory(ethersSigner).deploy(entryPoint.address, offchainSigner.address)
    await paymaster.addStake(1, { value: parseEther('2') })
    await entryPoint.depositTo(paymaster.address, { value: parseEther('1') })
    wallet = await new SimpleWallet__factory(ethersSigner).deploy(entryPoint.address, walletOwner.address)
  })

  describe('#validatePaymasterUserOp', () => {
    it('should reject on no signature', async () => {
      const userOp = await fillAndSign({
        sender: wallet.address,
        paymasterAndData: hexConcat([paymaster.address, '0x1234'])
      }, walletOwner, entryPoint)
      await expect(entryPoint.callStatic.simulateValidation(userOp)).to.be.revertedWith('invalid signature length in paymasterAndData')
    })

    it('should reject on invalid signature', async () => {
      const userOp = await fillAndSign({
        sender: wallet.address,
        paymasterAndData: hexConcat([paymaster.address, '0x' + '1c'.repeat(65)])
      }, walletOwner, entryPoint)
      await expect(entryPoint.callStatic.simulateValidation(userOp)).to.be.revertedWith('ECDSA: invalid signature')
    })

    it('succeed with valid signature', async () => {
      const userOp1 = await fillAndSign({
        sender: wallet.address
      }, walletOwner, entryPoint)
      const hash = await paymaster.getHash(userOp1)
      const sig = await offchainSigner.signMessage(arrayify(hash))
      const userOp = await fillAndSign({
        ...userOp1,
        paymasterAndData: hexConcat([paymaster.address, sig])
      }, walletOwner, entryPoint)
      await entryPoint.callStatic.simulateValidation(userOp).catch(simulationResultCatch)
    })
  })
})<|MERGE_RESOLUTION|>--- conflicted
+++ resolved
@@ -24,12 +24,7 @@
 
   let paymaster: VerifyingPaymaster
   before(async function () {
-<<<<<<< HEAD
     entryPoint = await deployEntryPoint()
-    entryPointStatic = entryPoint.connect(AddressZero)
-=======
-    entryPoint = await deployEntryPoint(1, 1)
->>>>>>> 403f6828
 
     offchainSigner = createWalletOwner()
     walletOwner = createWalletOwner()
