--- conflicted
+++ resolved
@@ -27,12 +27,7 @@
   let token: TestToken
   let paymaster: DepositPaymaster
   before(async function () {
-<<<<<<< HEAD
     entryPoint = await deployEntryPoint()
-    entryPointStatic = entryPoint.connect(AddressZero)
-=======
-    entryPoint = await deployEntryPoint(1, 1)
->>>>>>> 403f6828
 
     paymaster = await new DepositPaymaster__factory(ethersSigner).deploy(entryPoint.address)
     await paymaster.addStake(1, { value: parseEther('2') })
