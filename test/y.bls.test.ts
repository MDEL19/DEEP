--- conflicted
+++ resolved
@@ -268,10 +268,6 @@
         {
           sender: senderAddress,
           initCode,
-<<<<<<< HEAD
-          nonce: 2,
-=======
->>>>>>> 29beaaac
         },
         entrypoint,
       );
