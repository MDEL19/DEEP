--- conflicted
+++ resolved
@@ -134,33 +134,6 @@
         walletDeployer.address,
         walletDeployer.interface.encodeFunctionData('deployWallet', [entrypoint.address, blsAgg.address, 0, signer3.pubkey])
       ])
-<<<<<<< HEAD
-      entryPointStatic = entrypoint.connect(AddressZero)
-    })
-    it('with on-chain sig validation', async () => {
-      const senderAddress = await entrypoint.connect(AddressZero).callStatic.getSenderAddress(initCode)
-      await fund(senderAddress, '0.01')
-      const userOp = await fillUserOp({
-        sender: senderAddress,
-        initCode,
-        nonce: 1
-      }, entrypoint)
-      const requestHash = await blsAgg.getRequestId(userOp)
-      const sigParts = signer3.sign(requestHash)
-      userOp.signature = hexConcat(sigParts)
-      const {
-        actualAggregator,
-        sigForUserOp,
-        sigForAggregation,
-        offChainSigInfo
-      } = await entryPointStatic.callStatic.simulateValidation(userOp, false).then(ret => ret.aggregationInfo)
-      expect(offChainSigInfo).to.eq('0x')
-      expect(actualAggregator).to.eq(blsAgg.address)
-
-      expect(sigForUserOp).to.eq('0x')
-      expect(sigForAggregation).to.eq(userOp.signature)
-=======
->>>>>>> 403f6828
     })
 
     it('validate after simulation returns UnverifiedSignatureAggregator', async () => {
@@ -176,18 +149,8 @@
       const sigParts = signer3.sign(requestHash)
       userOp.signature = hexConcat(sigParts)
 
-<<<<<<< HEAD
-      const {
-        actualAggregator,
-        sigForUserOp,
-        sigForAggregation,
-        offChainSigInfo
-      } = await entryPointStatic.callStatic.simulateValidation(userOp, true).then(ret => ret.aggregationInfo)
-      expect(actualAggregator).to.eq(blsAgg.address)
-=======
       const { signatureAggregator } = await entrypoint.callStatic.simulateValidation(userOp).catch(simulationResultCatch)
       expect(signatureAggregator).to.eq(blsAgg.address)
->>>>>>> 403f6828
 
       const [signature] = defaultAbiCoder.decode(['bytes32[2]'], userOp.signature)
       const pubkey = (await blsAgg.getUserOpPublicKey(userOp)).map(n => hexValue(n)) // TODO: returns uint256[4], verify needs bytes32[4]
@@ -195,6 +158,7 @@
 
       // @ts-ignore
       expect(verifier.verify(signature, pubkey, requestHash1)).to.equal(true)
+
     })
   })
 })