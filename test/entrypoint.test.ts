import './aa.init'
import { BigNumber, Event, Wallet } from 'ethers'
import { expect } from 'chai'
import {
  SimpleAccount,
  SimpleAccountFactory,
  TestAggregatedAccount__factory,
  TestAggregatedAccountFactory__factory,
  TestCounter,
  TestCounter__factory,
  TestExpirePaymaster,
  TestExpirePaymaster__factory,
  TestExpiryAccount,
  TestExpiryAccount__factory,
  TestPaymasterAcceptAll,
  TestPaymasterAcceptAll__factory,
  TestRevertAccount__factory,
  TestAggregatedAccount,
  TestSignatureAggregator,
  TestSignatureAggregator__factory,
  MaliciousAccount__factory,
  TestWarmColdAccount__factory,
  TestPaymasterRevertCustomError__factory,
  IEntryPoint__factory,
  SimpleAccountFactory__factory,
  IStakeManager__factory,
  INonceManager__factory,
  EntryPoint__factory,
  EntryPoint
} from '../typechain'
import {
  AddressZero,
  createAccountOwner,
  fund,
  checkForGeth,
  rethrow,
  tostr,
  getAccountInitCode,
  calcGasUsage,
  ONE_ETH,
  TWO_ETH,
  deployEntryPoint,
  getBalance,
  createAddress,
  getAccountAddress,
  HashZero,
  createAccount,
  getAggregatedAccountInitCode,
  decodeRevertReason
} from './testutils'
import { DefaultsForUserOp, fillAndSign, getUserOpHash, simulateValidation } from './UserOp'
import { UserOperation } from './UserOperation'
import { PopulatedTransaction } from 'ethers/lib/ethers'
import { ethers } from 'hardhat'
import { arrayify, defaultAbiCoder, hexConcat, hexZeroPad, parseEther } from 'ethers/lib/utils'
import { debugTransaction } from './debugTx'
import { BytesLike } from '@ethersproject/bytes'
import { toChecksumAddress } from 'ethereumjs-util'
import { getERC165InterfaceID } from '../src/Utils'

describe('EntryPoint', function () {
  let entryPoint: EntryPoint
  let simpleAccountFactory: SimpleAccountFactory

  let accountOwner: Wallet
  const ethersSigner = ethers.provider.getSigner()
  let account: SimpleAccount

  const globalUnstakeDelaySec = 2
  const paymasterStake = ethers.utils.parseEther('2')

  before(async function () {
    this.timeout(20000)
    await checkForGeth()

    const chainId = await ethers.provider.getNetwork().then(net => net.chainId)

    entryPoint = await deployEntryPoint()

    accountOwner = createAccountOwner();
    ({
      proxy: account,
      accountFactory: simpleAccountFactory
    } = await createAccount(ethersSigner, await accountOwner.getAddress(), entryPoint.address))
    await fund(account)

    // sanity: validate helper functions
    const sampleOp = await fillAndSign({ sender: account.address }, accountOwner, entryPoint)
    expect(getUserOpHash(sampleOp, entryPoint.address, chainId)).to.eql(await entryPoint.getUserOpHash(sampleOp))
  })

  describe('Stake Management', () => {
    let addr: string
    before(async () => {
      addr = await ethersSigner.getAddress()
    })

    it('should deposit for transfer into EntryPoint', async () => {
      const signer2 = ethers.provider.getSigner(2)
      await signer2.sendTransaction({ to: entryPoint.address, value: ONE_ETH })
      expect(await entryPoint.balanceOf(await signer2.getAddress())).to.eql(ONE_ETH)
      expect(await entryPoint.getDepositInfo(await signer2.getAddress())).to.eql({
        deposit: ONE_ETH,
        staked: false,
        stake: 0,
        unstakeDelaySec: 0,
        withdrawTime: 0
      })
    })

    describe('without stake', () => {
      it('should fail to stake without value', async () => {
        await expect(entryPoint.addStake(2)).to.revertedWith('no stake specified')
      })
      it('should fail to stake without delay', async () => {
        await expect(entryPoint.addStake(0, { value: ONE_ETH })).to.revertedWith('must specify unstake delay')
      })
      it('should fail to unlock', async () => {
        await expect(entryPoint.unlockStake()).to.revertedWith('not staked')
      })
    })
    describe('with stake of 2 eth', () => {
      before(async () => {
        await entryPoint.addStake(2, { value: TWO_ETH })
      })
      it('should report "staked" state', async () => {
        const { stake, staked, unstakeDelaySec, withdrawTime } = await entryPoint.getDepositInfo(addr)
        expect({ stake, staked, unstakeDelaySec, withdrawTime }).to.eql({
          stake: parseEther('2'),
          staked: true,
          unstakeDelaySec: 2,
          withdrawTime: 0
        })
      })

      it('should succeed to stake again', async () => {
        const { stake } = await entryPoint.getDepositInfo(addr)
        await entryPoint.addStake(2, { value: ONE_ETH })
        const { stake: stakeAfter } = await entryPoint.getDepositInfo(addr)
        expect(stakeAfter).to.eq(stake.add(ONE_ETH))
      })
      it('should fail to withdraw before unlock', async () => {
        await expect(entryPoint.withdrawStake(AddressZero)).to.revertedWith('must call unlockStake() first')
      })
      describe('with unlocked stake', () => {
        before(async () => {
          await entryPoint.unlockStake()
        })
        it('should report as "not staked"', async () => {
          expect(await entryPoint.getDepositInfo(addr).then(info => info.staked)).to.eq(false)
        })
        it('should report unstake state', async () => {
          const withdrawTime1 = await ethers.provider.getBlock('latest').then(block => block.timestamp) + globalUnstakeDelaySec
          const { stake, staked, unstakeDelaySec, withdrawTime } = await entryPoint.getDepositInfo(addr)
          expect({ stake, staked, unstakeDelaySec, withdrawTime }).to.eql({
            stake: parseEther('3'),
            staked: false,
            unstakeDelaySec: 2,
            withdrawTime: withdrawTime1
          })
        })
        it('should fail to withdraw before unlock timeout', async () => {
          await expect(entryPoint.withdrawStake(AddressZero)).to.revertedWith('Stake withdrawal is not due')
        })
        it('should fail to unlock again', async () => {
          await expect(entryPoint.unlockStake()).to.revertedWith('already unstaking')
        })
        describe('after unstake delay', () => {
          before(async () => {
            // dummy transaction and increase time by 2 seconds
            await ethers.provider.send('evm_increaseTime', [2])
            await ethersSigner.sendTransaction({ to: addr })
          })
          it('adding stake should reset "unlockStake"', async () => {
            let snap
            try {
              snap = await ethers.provider.send('evm_snapshot', [])

              await ethersSigner.sendTransaction({ to: addr })
              await entryPoint.addStake(2, { value: ONE_ETH })
              const { stake, staked, unstakeDelaySec, withdrawTime } = await entryPoint.getDepositInfo(addr)
              expect({ stake, staked, unstakeDelaySec, withdrawTime }).to.eql({
                stake: parseEther('4'),
                staked: true,
                unstakeDelaySec: 2,
                withdrawTime: 0
              })
            } finally {
              await ethers.provider.send('evm_revert', [snap])
            }
          })

          it('should fail to unlock again', async () => {
            await expect(entryPoint.unlockStake()).to.revertedWith('already unstaking')
          })
          it('should succeed to withdraw', async () => {
            const { stake } = await entryPoint.getDepositInfo(addr)
            const addr1 = createAddress()
            await entryPoint.withdrawStake(addr1)
            expect(await ethers.provider.getBalance(addr1)).to.eq(stake)
            const { stake: stakeAfter, withdrawTime, unstakeDelaySec } = await entryPoint.getDepositInfo(addr)

            expect({ stakeAfter, withdrawTime, unstakeDelaySec }).to.eql({
              stakeAfter: BigNumber.from(0),
              unstakeDelaySec: 0,
              withdrawTime: 0
            })
          })
        })
      })
    })
    describe('with deposit', () => {
      let account: SimpleAccount
      before(async () => {
        ({ proxy: account } = await createAccount(ethersSigner, await ethersSigner.getAddress(), entryPoint.address, simpleAccountFactory))
        await account.addDeposit({ value: ONE_ETH })
        expect(await getBalance(account.address)).to.equal(0)
        expect(await account.getDeposit()).to.eql(ONE_ETH)
      })
      it('should be able to withdraw', async () => {
        const depositBefore = await account.getDeposit()
        await account.withdrawDepositTo(account.address, ONE_ETH)
        expect(await getBalance(account.address)).to.equal(1e18)
        expect(await account.getDeposit()).to.equal(depositBefore.sub(ONE_ETH))
      })
    })
  })
  describe('#simulateValidation', () => {
    const accountOwner1 = createAccountOwner()

    // note: for the actual opcode and storage rule restrictions see the reference bundler ValidationManager
    it('should not use banned ops during simulateValidation', async () => {
      const op1 = await fillAndSign({
        initCode: getAccountInitCode(accountOwner1.address, simpleAccountFactory),
        sender: await getAccountAddress(accountOwner1.address, simpleAccountFactory)
      }, accountOwner1, entryPoint)
      await fund(op1.sender)
      await simulateValidation(op1, entryPoint.address, { gasLimit: 10e6 })
      // TODO: can't do opcode banning with EntryPointSimulations (since its not on-chain) add when we can debug_traceCall
      // const block = await ethers.provider.getBlock('latest')
      // const hash = block.transactions[0]
      // await checkForBannedOps(hash, false)
    })
  })

  describe('flickering account validation', () => {
    it('should prevent leakage of basefee', async function () {
      if (process.env.COVERAGE != null) {
        // coverage disables block.baseFee, which breaks this test...
        // it also doesn't add to EntryPoint's coverage
        this.skip()
      }

      const maliciousAccount = await new MaliciousAccount__factory(ethersSigner).deploy(entryPoint.address,
        { value: parseEther('1') })

      const snap = await ethers.provider.send('evm_snapshot', [])
      await ethers.provider.send('evm_mine', [])
      const block = await ethers.provider.getBlock('latest')
      await ethers.provider.send('evm_revert', [snap])

      if (block.baseFeePerGas == null) {
        expect.fail(null, null, 'test error: no basefee')
      }

      const userOp: UserOperation = {
        sender: maliciousAccount.address,
        nonce: await entryPoint.getNonce(maliciousAccount.address, 0),
        signature: defaultAbiCoder.encode(['uint256'], [block.baseFeePerGas]),
        initCode: '0x',
        callData: '0x',
        callGasLimit: '0x' + 1e5.toString(16),
        verificationGasLimit: '0x' + 1e5.toString(16),
        preVerificationGas: '0x' + 1e5.toString(16),
        // we need maxFeeperGas > block.basefee + maxPriorityFeePerGas so requiredPrefund onchain is basefee + maxPriorityFeePerGas
        maxFeePerGas: block.baseFeePerGas.mul(3),
        maxPriorityFeePerGas: block.baseFeePerGas,
        paymasterAndData: '0x'
      }
      try {
        await simulateValidation(userOp, entryPoint.address, { gasLimit: 1e6 })

        console.log('after first simulation')
        await ethers.provider.send('evm_mine', [])
        await expect(simulateValidation(userOp, entryPoint.address, { gasLimit: 1e6 }))
          .to.revertedWith('Revert after first validation')
        // if we get here, it means the userOp passed first sim and reverted second
        expect.fail(null, null, 'should fail on first simulation')
      } catch (e: any) {
        expect(e.message).to.include('Revert after first validation')
      }
    })

    it('should limit revert reason length before emitting it', async () => {
      const revertLength = 1e5
      const REVERT_REASON_MAX_LEN = 2048
      const testRevertAccount = await new TestRevertAccount__factory(ethersSigner).deploy(entryPoint.address, { value: parseEther('1') })
      const badData = await testRevertAccount.populateTransaction.revertLong(revertLength + 1)
      const badOp: UserOperation = {
        ...DefaultsForUserOp,
        sender: testRevertAccount.address,
        callGasLimit: 1e5,
        maxFeePerGas: 1,
        nonce: await entryPoint.getNonce(testRevertAccount.address, 0),
        verificationGasLimit: 1e5,
        callData: badData.data!
      }
      const beneficiaryAddress = createAddress()
      await simulateValidation(badOp, entryPoint.address, { gasLimit: 3e5 })

      const tx = await entryPoint.handleOps([badOp], beneficiaryAddress) // { gasLimit: 3e5 })
      const receipt = await tx.wait()
      const userOperationRevertReasonEvent = receipt.events?.find(event => event.event === 'UserOperationRevertReason')
      expect(userOperationRevertReasonEvent?.event).to.equal('UserOperationRevertReason')
      const revertReason = Buffer.from(arrayify(userOperationRevertReasonEvent?.args?.revertReason))
      expect(revertReason.length).to.equal(REVERT_REASON_MAX_LEN)
    })
    describe('warm/cold storage detection in simulation vs execution', () => {
      const TOUCH_GET_AGGREGATOR = 1
      const TOUCH_PAYMASTER = 2
      it('should prevent detection through getAggregator()', async () => {
        const testWarmColdAccount = await new TestWarmColdAccount__factory(ethersSigner).deploy(entryPoint.address,
          { value: parseEther('1') })
        const badOp: UserOperation = {
          ...DefaultsForUserOp,
          nonce: TOUCH_GET_AGGREGATOR,
          sender: testWarmColdAccount.address
        }
        const beneficiaryAddress = createAddress()
        try {
          await simulateValidation(badOp, entryPoint.address, { gasLimit: 1e6 })
          throw new Error('should revert')
        } catch (e: any) {
          if ((e as Error).message.includes('ValidationResult')) {
            const tx = await entryPoint.handleOps([badOp], beneficiaryAddress, { gasLimit: 1e6 })
            await tx.wait()
          } else {
            expect(e.message).to.include('AA23 reverted (or OOG)')
          }
        }
      })

      it('should prevent detection through paymaster.code.length', async () => {
        const testWarmColdAccount = await new TestWarmColdAccount__factory(ethersSigner).deploy(entryPoint.address,
          { value: parseEther('1') })
        const paymaster = await new TestPaymasterAcceptAll__factory(ethersSigner).deploy(entryPoint.address)
        await paymaster.deposit({ value: ONE_ETH })
        const badOp: UserOperation = {
          ...DefaultsForUserOp,
          nonce: TOUCH_PAYMASTER,
          paymasterAndData: paymaster.address,
          sender: testWarmColdAccount.address
        }
        const beneficiaryAddress = createAddress()
        try {
          await simulateValidation(badOp, entryPoint.address, { gasLimit: 1e6 })
          throw new Error('should revert')
        } catch (e: any) {
          if ((e as Error).message.includes('ValidationResult')) {
            const tx = await entryPoint.handleOps([badOp], beneficiaryAddress, { gasLimit: 1e6 })
            await tx.wait()
          } else {
            expect(e.message).to.include('AA23 reverted (or OOG)')
          }
        }
      })
    })
  })

  describe('2d nonces', () => {
    const beneficiaryAddress = createAddress()
    let sender: string
    const key = 1
    const keyShifted = BigNumber.from(key).shl(64)

    before(async () => {
      const { proxy } = await createAccount(ethersSigner, accountOwner.address, entryPoint.address)
      sender = proxy.address
      await fund(sender)
    })

    it('should fail nonce with new key and seq!=0', async () => {
      const op = await fillAndSign({
        sender,
        nonce: keyShifted.add(1)
      }, accountOwner, entryPoint)
      await expect(entryPoint.callStatic.handleOps([op], beneficiaryAddress)).to.revertedWith('AA25 invalid account nonce')
    })

    describe('with key=1, seq=1', () => {
      before(async () => {
        const op = await fillAndSign({
          sender,
          nonce: keyShifted
        }, accountOwner, entryPoint)
        await entryPoint.handleOps([op], beneficiaryAddress)
      })

      it('should get next nonce value by getNonce', async () => {
        expect(await entryPoint.getNonce(sender, key)).to.eql(keyShifted.add(1))
      })

      it('should allow to increment nonce of different key', async () => {
        const op = await fillAndSign({
          sender,
          nonce: await entryPoint.getNonce(sender, key)
        }, accountOwner, entryPoint)
        await entryPoint.callStatic.handleOps([op], beneficiaryAddress)
      })

      it('should allow manual nonce increment', async () => {
        // must be called from account itself
        const incNonceKey = 5
        const incrementCallData = entryPoint.interface.encodeFunctionData('incrementNonce', [incNonceKey])
        const callData = account.interface.encodeFunctionData('execute', [entryPoint.address, 0, incrementCallData])
        const op = await fillAndSign({
          sender,
          callData,
          nonce: await entryPoint.getNonce(sender, key)
        }, accountOwner, entryPoint)
        await entryPoint.handleOps([op], beneficiaryAddress)

        expect(await entryPoint.getNonce(sender, incNonceKey)).to.equal(BigNumber.from(incNonceKey).shl(64).add(1))
      })
      it('should fail with nonsequential seq', async () => {
        const op = await fillAndSign({
          sender,
          nonce: keyShifted.add(3)
        }, accountOwner, entryPoint)
        await expect(entryPoint.callStatic.handleOps([op], beneficiaryAddress)).to.revertedWith('AA25 invalid account nonce')
      })
    })
  })

  describe('without paymaster (account pays in eth)', () => {
    describe('#handleOps', () => {
      let counter: TestCounter
      let accountExecFromEntryPoint: PopulatedTransaction
      before(async () => {
        counter = await new TestCounter__factory(ethersSigner).deploy()
        const count = await counter.populateTransaction.count()
        accountExecFromEntryPoint = await account.populateTransaction.execute(counter.address, 0, count.data!)
      })

      it('should revert on signature failure', async () => {
        // wallet-reported signature failure should revert in handleOps
        const wrongOwner = createAccountOwner()
        const op = await fillAndSign({
          sender: account.address
        }, wrongOwner, entryPoint)
        const beneficiaryAddress = createAddress()
        await expect(entryPoint.estimateGas.handleOps([op], beneficiaryAddress)).to.revertedWith('AA24 signature error')
      })

      it('account should pay for tx', async function () {
        const op = await fillAndSign({
          sender: account.address,
          callData: accountExecFromEntryPoint.data,
          verificationGasLimit: 1e6,
          callGasLimit: 1e6
        }, accountOwner, entryPoint)
        const beneficiaryAddress = createAddress()
        const countBefore = await counter.counters(account.address)
        // for estimateGas, must specify maxFeePerGas, otherwise our gas check fails
        console.log('  == est gas=', await entryPoint.estimateGas.handleOps([op], beneficiaryAddress, { maxFeePerGas: 1e9 }).then(tostr))

        // must specify at least on of maxFeePerGas, gasLimit
        // (gasLimit, to prevent estimateGas to fail on missing maxFeePerGas, see above..)
        const rcpt = await entryPoint.handleOps([op], beneficiaryAddress, {
          maxFeePerGas: 1e9,
          gasLimit: 1e7
        }).then(async t => await t.wait())

        const countAfter = await counter.counters(account.address)
        expect(countAfter.toNumber()).to.equal(countBefore.toNumber() + 1)
        console.log('rcpt.gasUsed=', rcpt.gasUsed.toString(), rcpt.transactionHash)

        await calcGasUsage(rcpt, entryPoint, beneficiaryAddress)
      })

      it('account should pay for high gas usage tx', async function () {
        if (process.env.COVERAGE != null) {
          return
        }
        const iterations = 45
        const count = await counter.populateTransaction.gasWaster(iterations, '')
        const accountExec = await account.populateTransaction.execute(counter.address, 0, count.data!)
        const op = await fillAndSign({
          sender: account.address,
          callData: accountExec.data,
          verificationGasLimit: 1e5,
          callGasLimit: 11e5
        }, accountOwner, entryPoint)
        const beneficiaryAddress = createAddress()
        const offsetBefore = await counter.offset()
        console.log('  == offset before', offsetBefore)
        // for estimateGas, must specify maxFeePerGas, otherwise our gas check fails
        console.log('  == est gas=', await entryPoint.estimateGas.handleOps([op], beneficiaryAddress, { maxFeePerGas: 1e9 }).then(tostr))

        // must specify at least on of maxFeePerGas, gasLimit
        // (gasLimit, to prevent estimateGas to fail on missing maxFeePerGas, see above..)
        const rcpt = await entryPoint.handleOps([op], beneficiaryAddress, {
          maxFeePerGas: 1e9,
          gasLimit: 13e5
        }).then(async t => await t.wait())

        console.log('rcpt.gasUsed=', rcpt.gasUsed.toString(), rcpt.transactionHash)
        await calcGasUsage(rcpt, entryPoint, beneficiaryAddress)

        // check that the state of the counter contract is updated
        // this ensures that the `callGasLimit` is high enough
        // therefore this value can be used as a reference in the test below
        console.log('  == offset after', await counter.offset())
        expect(await counter.offset()).to.equal(offsetBefore.add(iterations))
      })

      it('account should not pay if too low gas limit was set', async function () {
        const iterations = 45
        const count = await counter.populateTransaction.gasWaster(iterations, '')
        const accountExec = await account.populateTransaction.execute(counter.address, 0, count.data!)
        const op = await fillAndSign({
          sender: account.address,
          callData: accountExec.data,
          verificationGasLimit: 1e5,
          callGasLimit: 11e5
        }, accountOwner, entryPoint)
        const inititalAccountBalance = await getBalance(account.address)
        const beneficiaryAddress = createAddress()
        const offsetBefore = await counter.offset()
        console.log('  == offset before', offsetBefore)
        // for estimateGas, must specify maxFeePerGas, otherwise our gas check fails
        console.log('  == est gas=', await entryPoint.estimateGas.handleOps([op], beneficiaryAddress, { maxFeePerGas: 1e9 }).then(tostr))

        // must specify at least on of maxFeePerGas, gasLimit
        // (gasLimit, to prevent estimateGas to fail on missing maxFeePerGas, see above..)
        // this transaction should revert as the gasLimit is too low to satisfy the expected `callGasLimit` (see test above)
        await expect(entryPoint.handleOps([op], beneficiaryAddress, {
          maxFeePerGas: 1e9,
          gasLimit: 12e5
        })).to.revertedWith('AA95 out of gas')

        // Make sure that the user did not pay for the transaction
        expect(await getBalance(account.address)).to.eq(inititalAccountBalance)
      })

      it('account should pay a penalty for requiring too much gas and leaving it unused', async function () {
        if (process.env.COVERAGE != null) {
          return
        }
        const iterations = 10
        const count = await counter.populateTransaction.gasWaster(iterations, '')
        const accountExec = await account.populateTransaction.execute(counter.address, 0, count.data!)
        const callGasLimit = await ethersSigner.provider.estimateGas({
          from: entryPoint.address,
          to: account.address,
          data: accountExec.data
        })
<<<<<<< HEAD
=======
        // expect(callGasLimit.toNumber()).to.be.closeTo(270000, 10000)
        const beneficiaryAddress = createAddress()

        // "warmup" userop, for better gas calculation, below
        await entryPoint.handleOps([await fillAndSign({ sender: account.address, callData: accountExec.data }, accountOwner, entryPoint)], beneficiaryAddress)
        await entryPoint.handleOps([await fillAndSign({ sender: account.address, callData: accountExec.data }, accountOwner, entryPoint)], beneficiaryAddress)

>>>>>>> 8b06d35d
        const op1 = await fillAndSign({
          sender: account.address,
          callData: accountExec.data,
          verificationGasLimit: 1e5,
          callGasLimit: callGasLimit
        }, accountOwner, entryPoint)

<<<<<<< HEAD
        const beneficiaryAddress = createAddress()
=======
>>>>>>> 8b06d35d
        const rcpt1 = await entryPoint.handleOps([op1], beneficiaryAddress, {
          maxFeePerGas: 1e9,
          gasLimit: 20000000
        }).then(async t => await t.wait())
        const logs1 = await entryPoint.queryFilter(entryPoint.filters.UserOperationEvent(), rcpt1.blockHash)
        expect(logs1[0].args.success).to.be.true

<<<<<<< HEAD
=======
        const gasUsed1 = logs1[0].args.actualGasUsed.toNumber()
>>>>>>> 8b06d35d
        const veryBigCallGasLimit = 10000000
        const op2 = await fillAndSign({
          sender: account.address,
          callData: accountExec.data,
          verificationGasLimit: 1e5,
          callGasLimit: veryBigCallGasLimit
        }, accountOwner, entryPoint)
        const rcpt2 = await entryPoint.handleOps([op2], beneficiaryAddress, {
          maxFeePerGas: 1e9,
          gasLimit: 20000000
        }).then(async t => await t.wait())
        const logs2 = await entryPoint.queryFilter(entryPoint.filters.UserOperationEvent(), rcpt2.blockHash)
<<<<<<< HEAD
        // we cannot access internal transaction state, so we have to rely on two separate transactions for estimation
        const approximateUnusedGas = veryBigCallGasLimit - logs1[0].args.actualGasUsed.toNumber()
        const approximatePenalty = logs2[0].args.actualGasUsed.sub(logs1[0].args.actualGasUsed)
        // assuming 10% penalty is charged
        expect(approximatePenalty.toNumber()).to.be.closeTo(approximateUnusedGas / 10, 45000)
=======

        const gasUsed2 = logs2[0].args.actualGasUsed.toNumber()

        // we cannot access internal transaction state, so we have to rely on two separate transactions for estimation
        // assuming 10% penalty is charged
        const expectedGasPenalty = (veryBigCallGasLimit - callGasLimit.toNumber()) * 0.1
        const actualGasPenalty = gasUsed2 - gasUsed1

        console.log(actualGasPenalty / expectedGasPenalty)
        expect(actualGasPenalty).to.be.closeTo(expectedGasPenalty, expectedGasPenalty * 0.001)
>>>>>>> 8b06d35d
      })

      it('legacy mode (maxPriorityFee==maxFeePerGas) should not use "basefee" opcode', async function () {
        const op = await fillAndSign({
          sender: account.address,
          callData: accountExecFromEntryPoint.data,
          maxPriorityFeePerGas: 10e9,
          maxFeePerGas: 10e9,
          verificationGasLimit: 1e6,
          callGasLimit: 1e6
        }, accountOwner, entryPoint)
        const beneficiaryAddress = createAddress()

        // (gasLimit, to prevent estimateGas to fail on missing maxFeePerGas, see above..)
        const rcpt = await entryPoint.handleOps([op], beneficiaryAddress, {
          maxFeePerGas: 1e9,
          gasLimit: 1e7
        }).then(async t => await t.wait())

        const ops = await debugTransaction(rcpt.transactionHash).then(tx => tx.structLogs.map(op => op.op))
        expect(ops).to.include('GAS')
        expect(ops).to.not.include('BASEFEE')
      })

      it('if account has a deposit, it should use it to pay', async function () {
        await account.addDeposit({ value: ONE_ETH })
        const op = await fillAndSign({
          sender: account.address,
          callData: accountExecFromEntryPoint.data,
          verificationGasLimit: 1e6,
          callGasLimit: 1e6
        }, accountOwner, entryPoint)
        const beneficiaryAddress = createAddress()

        const countBefore = await counter.counters(account.address)
        // for estimateGas, must specify maxFeePerGas, otherwise our gas check fails
        console.log('  == est gas=', await entryPoint.estimateGas.handleOps([op], beneficiaryAddress, { maxFeePerGas: 1e9 }).then(tostr))

        const balBefore = await getBalance(account.address)
        const depositBefore = await entryPoint.balanceOf(account.address)
        // must specify at least one of maxFeePerGas, gasLimit
        // (gasLimit, to prevent estimateGas to fail on missing maxFeePerGas, see above..)
        const rcpt = await entryPoint.handleOps([op], beneficiaryAddress, {
          maxFeePerGas: 1e9,
          gasLimit: 1e7
        }).then(async t => await t.wait())

        const countAfter = await counter.counters(account.address)
        expect(countAfter.toNumber()).to.equal(countBefore.toNumber() + 1)
        console.log('rcpt.gasUsed=', rcpt.gasUsed.toString(), rcpt.transactionHash)

        const balAfter = await getBalance(account.address)
        const depositAfter = await entryPoint.balanceOf(account.address)
        expect(balAfter).to.equal(balBefore, 'should pay from stake, not balance')
        const depositUsed = depositBefore.sub(depositAfter)
        expect(await ethers.provider.getBalance(beneficiaryAddress)).to.equal(depositUsed)

        await calcGasUsage(rcpt, entryPoint, beneficiaryAddress)
      })

      it('should pay for reverted tx', async () => {
        const op = await fillAndSign({
          sender: account.address,
          callData: '0xdeadface',
          verificationGasLimit: 1e6,
          callGasLimit: 1e6
        }, accountOwner, entryPoint)
        const beneficiaryAddress = createAddress()

        const rcpt = await entryPoint.handleOps([op], beneficiaryAddress, {
          maxFeePerGas: 1e9,
          gasLimit: 1e7
        }).then(async t => await t.wait())

        const [log] = await entryPoint.queryFilter(entryPoint.filters.UserOperationEvent(), rcpt.blockHash)
        expect(log.args.success).to.eq(false)
        expect(await getBalance(beneficiaryAddress)).to.be.gte(1)
      })

      it('#handleOp (single)', async () => {
        const beneficiaryAddress = createAddress()

        const op = await fillAndSign({
          sender: account.address,
          callData: accountExecFromEntryPoint.data
        }, accountOwner, entryPoint)

        const countBefore = await counter.counters(account.address)
        const rcpt = await entryPoint.handleOps([op], beneficiaryAddress, {
          gasLimit: 1e7
        }).then(async t => await t.wait())
        const countAfter = await counter.counters(account.address)
        expect(countAfter.toNumber()).to.equal(countBefore.toNumber() + 1)

        console.log('rcpt.gasUsed=', rcpt.gasUsed.toString(), rcpt.transactionHash)
        await calcGasUsage(rcpt, entryPoint, beneficiaryAddress)
      })

      it('should fail to call recursively into handleOps', async () => {
        const beneficiaryAddress = createAddress()

        const callHandleOps = entryPoint.interface.encodeFunctionData('handleOps', [[], beneficiaryAddress])
        const execHandlePost = account.interface.encodeFunctionData('execute', [entryPoint.address, 0, callHandleOps])
        const op = await fillAndSign({
          sender: account.address,
          callData: execHandlePost
        }, accountOwner, entryPoint)

        const rcpt = await entryPoint.handleOps([op], beneficiaryAddress, {
          gasLimit: 1e7
        }).then(async r => r.wait())

        const error = rcpt.events?.find(ev => ev.event === 'UserOperationRevertReason')
        expect(decodeRevertReason(error?.args?.revertReason)).to.eql('Error(ReentrancyGuard: reentrant call)', 'execution of handleOps inside a UserOp should revert')
      })
      it('should report failure on insufficient verificationGas after creation', async () => {
        const op0 = await fillAndSign({
          sender: account.address,
          verificationGasLimit: 5e5
        }, accountOwner, entryPoint)
        // must succeed with enough verification gas
        await simulateValidation(op0, entryPoint.address)

        const op1 = await fillAndSign({
          sender: account.address,
          verificationGasLimit: 10000
        }, accountOwner, entryPoint)
        await expect(simulateValidation(op1, entryPoint.address))
          .to.revertedWith('AA23 reverted (or OOG)')
      })
    })

    describe('create account', () => {
      if (process.env.COVERAGE != null) {
        return
      }
      let createOp: UserOperation
      const beneficiaryAddress = createAddress() // 1

      it('should reject create if sender address is wrong', async () => {
        const op = await fillAndSign({
          initCode: getAccountInitCode(accountOwner.address, simpleAccountFactory),
          verificationGasLimit: 2e6,
          sender: '0x'.padEnd(42, '1')
        }, accountOwner, entryPoint)

        await expect(entryPoint.callStatic.handleOps([op], beneficiaryAddress, {
          gasLimit: 1e7
        })).to.revertedWith('AA14 initCode must return sender')
      })

      it('should reject create if account not funded', async () => {
        const op = await fillAndSign({
          initCode: getAccountInitCode(accountOwner.address, simpleAccountFactory, 100),
          verificationGasLimit: 2e6
        }, accountOwner, entryPoint)

        expect(await ethers.provider.getBalance(op.sender)).to.eq(0)

        await expect(entryPoint.callStatic.handleOps([op], beneficiaryAddress, {
          gasLimit: 1e7,
          gasPrice: await ethers.provider.getGasPrice()
        })).to.revertedWith('didn\'t pay prefund')

        // await expect(await ethers.provider.getCode(op.sender).then(x => x.length)).to.equal(2, "account exists before creation")
      })

      it('should succeed to create account after prefund', async () => {
        const salt = 20
        const preAddr = await getAccountAddress(accountOwner.address, simpleAccountFactory, salt)
        await fund(preAddr)
        createOp = await fillAndSign({
          initCode: getAccountInitCode(accountOwner.address, simpleAccountFactory, salt),
          callGasLimit: 1e6,
          verificationGasLimit: 2e6

        }, accountOwner, entryPoint)

        await expect(await ethers.provider.getCode(preAddr).then(x => x.length)).to.equal(2, 'account exists before creation')
        const ret = await entryPoint.handleOps([createOp], beneficiaryAddress, {
          gasLimit: 1e7
        })
        const rcpt = await ret.wait()
        const hash = await entryPoint.getUserOpHash(createOp)
        await expect(ret).to.emit(entryPoint, 'AccountDeployed')
          // eslint-disable-next-line @typescript-eslint/no-base-to-string
          .withArgs(hash, createOp.sender, toChecksumAddress(createOp.initCode.toString().slice(0, 42)), AddressZero)

        await calcGasUsage(rcpt!, entryPoint, beneficiaryAddress)
      })

      it('should reject if account already created', async function () {
        const preAddr = await getAccountAddress(accountOwner.address, simpleAccountFactory)
        if (await ethers.provider.getCode(preAddr).then(x => x.length) === 2) {
          this.skip()
        }

        await expect(entryPoint.callStatic.handleOps([createOp], beneficiaryAddress, {
          gasLimit: 1e7
        })).to.revertedWith('sender already constructed')
      })
    })

    describe('batch multiple requests', function () {
      this.timeout(20000)
      if (process.env.COVERAGE != null) {
        return
      }
      /**
       * attempt a batch:
       * 1. create account1 + "initialize" (by calling counter.count())
       * 2. account2.exec(counter.count()
       *    (account created in advance)
       */
      let counter: TestCounter
      let accountExecCounterFromEntryPoint: PopulatedTransaction
      const beneficiaryAddress = createAddress()
      const accountOwner1 = createAccountOwner()
      let account1: string
      const accountOwner2 = createAccountOwner()
      let account2: SimpleAccount

      before('before', async () => {
        counter = await new TestCounter__factory(ethersSigner).deploy()
        const count = await counter.populateTransaction.count()
        accountExecCounterFromEntryPoint = await account.populateTransaction.execute(counter.address, 0, count.data!)
        account1 = await getAccountAddress(accountOwner1.address, simpleAccountFactory);
        ({ proxy: account2 } = await createAccount(ethersSigner, await accountOwner2.getAddress(), entryPoint.address))
        await fund(account1)
        await fund(account2.address)
        // execute and increment counter
        const op1 = await fillAndSign({
          initCode: getAccountInitCode(accountOwner1.address, simpleAccountFactory),
          callData: accountExecCounterFromEntryPoint.data,
          callGasLimit: 2e6,
          verificationGasLimit: 2e6
        }, accountOwner1, entryPoint)

        const op2 = await fillAndSign({
          callData: accountExecCounterFromEntryPoint.data,
          sender: account2.address,
          callGasLimit: 2e6,
          verificationGasLimit: 76000
        }, accountOwner2, entryPoint)

        await simulateValidation(op2, entryPoint.address)

        await fund(op1.sender)
        await fund(account2.address)
        await entryPoint.handleOps([op1!, op2], beneficiaryAddress).catch((rethrow())).then(async r => r!.wait())
        // console.log(ret.events!.map(e=>({ev:e.event, ...objdump(e.args!)})))
      })
      it('should execute', async () => {
        expect(await counter.counters(account1)).equal(1)
        expect(await counter.counters(account2.address)).equal(1)
      })
      it('should pay for tx', async () => {
        // const cost1 = prebalance1.sub(await ethers.provider.getBalance(account1))
        // const cost2 = prebalance2.sub(await ethers.provider.getBalance(account2.address))
        // console.log('cost1=', cost1)
        // console.log('cost2=', cost2)
      })
    })

    describe('aggregation tests', () => {
      const beneficiaryAddress = createAddress()
      let aggregator: TestSignatureAggregator
      let aggAccount: TestAggregatedAccount
      let aggAccount2: TestAggregatedAccount

      before(async () => {
        aggregator = await new TestSignatureAggregator__factory(ethersSigner).deploy()
        aggAccount = await new TestAggregatedAccount__factory(ethersSigner).deploy(entryPoint.address, aggregator.address)
        aggAccount2 = await new TestAggregatedAccount__factory(ethersSigner).deploy(entryPoint.address, aggregator.address)
        await ethersSigner.sendTransaction({ to: aggAccount.address, value: parseEther('0.1') })
        await ethersSigner.sendTransaction({ to: aggAccount2.address, value: parseEther('0.1') })
      })
      it('should fail to execute aggregated account without an aggregator', async () => {
        const userOp = await fillAndSign({
          sender: aggAccount.address
        }, accountOwner, entryPoint)

        // no aggregator is kind of "wrong aggregator"
        await expect(entryPoint.handleOps([userOp], beneficiaryAddress)).to.revertedWith('AA24 signature error')
      })
      it('should fail to execute aggregated account with wrong aggregator', async () => {
        const userOp = await fillAndSign({
          sender: aggAccount.address
        }, accountOwner, entryPoint)

        const wrongAggregator = await new TestSignatureAggregator__factory(ethersSigner).deploy()
        const sig = HashZero

        await expect(entryPoint.handleAggregatedOps([{
          userOps: [userOp],
          aggregator: wrongAggregator.address,
          signature: sig
        }], beneficiaryAddress)).to.revertedWith('AA24 signature error')
      })

      it('should reject non-contract (address(1)) aggregator', async () => {
        // this is just sanity check that the compiler indeed reverts on a call to "validateSignatures()" to nonexistent contracts
        const address1 = hexZeroPad('0x1', 20)
        const aggAccount1 = await new TestAggregatedAccount__factory(ethersSigner).deploy(entryPoint.address, address1)

        const userOp = await fillAndSign({
          sender: aggAccount1.address,
          maxFeePerGas: 0
        }, accountOwner, entryPoint)

        const sig = HashZero

        expect(await entryPoint.handleAggregatedOps([{
          userOps: [userOp],
          aggregator: address1,
          signature: sig
        }], beneficiaryAddress).catch(e => e.reason))
          .to.match(/invalid aggregator/)
        // (different error in coverage mode (because of different solidity settings)
      })

      it('should fail to execute aggregated account with wrong agg. signature', async () => {
        const userOp = await fillAndSign({
          sender: aggAccount.address
        }, accountOwner, entryPoint)

        const wrongSig = hexZeroPad('0x123456', 32)
        const aggAddress: string = aggregator.address
        await expect(
          entryPoint.handleAggregatedOps([{
            userOps: [userOp],
            aggregator: aggregator.address,
            signature: wrongSig
          }], beneficiaryAddress)).to.revertedWith(`SignatureValidationFailed("${aggAddress}")`)
      })

      it('should run with multiple aggregators (and non-aggregated-accounts)', async () => {
        const aggregator3 = await new TestSignatureAggregator__factory(ethersSigner).deploy()
        const aggAccount3 = await new TestAggregatedAccount__factory(ethersSigner).deploy(entryPoint.address, aggregator3.address)
        await ethersSigner.sendTransaction({ to: aggAccount3.address, value: parseEther('0.1') })

        const userOp1 = await fillAndSign({
          sender: aggAccount.address
        }, accountOwner, entryPoint)
        const userOp2 = await fillAndSign({
          sender: aggAccount2.address
        }, accountOwner, entryPoint)
        const userOp_agg3 = await fillAndSign({
          sender: aggAccount3.address
        }, accountOwner, entryPoint)
        const userOp_noAgg = await fillAndSign({
          sender: account.address
        }, accountOwner, entryPoint)

        // extract signature from userOps, and create aggregated signature
        // (not really required with the test aggregator, but should work with any aggregator
        const sigOp1 = await aggregator.validateUserOpSignature(userOp1)
        const sigOp2 = await aggregator.validateUserOpSignature(userOp2)
        userOp1.signature = sigOp1
        userOp2.signature = sigOp2
        const aggSig = await aggregator.aggregateSignatures([userOp1, userOp2])

        const aggInfos = [{
          userOps: [userOp1, userOp2],
          aggregator: aggregator.address,
          signature: aggSig
        }, {
          userOps: [userOp_agg3],
          aggregator: aggregator3.address,
          signature: HashZero
        }, {
          userOps: [userOp_noAgg],
          aggregator: AddressZero,
          signature: '0x'
        }]
        const rcpt = await entryPoint.handleAggregatedOps(aggInfos, beneficiaryAddress, { gasLimit: 3e6 }).then(async ret => ret.wait())
        const events = rcpt.events?.map((ev: Event) => {
          if (ev.event === 'UserOperationEvent') {
            // eslint-disable-next-line @typescript-eslint/restrict-template-expressions
            return `userOp(${ev.args?.sender})`
          }
          if (ev.event === 'SignatureAggregatorChanged') {
            // eslint-disable-next-line @typescript-eslint/restrict-template-expressions
            return `agg(${ev.args?.aggregator})`
          } else return null
        }).filter(ev => ev != null)
        // expected "SignatureAggregatorChanged" before every switch of aggregator
        expect(events).to.eql([
          `agg(${aggregator.address})`,
          `userOp(${userOp1.sender})`,
          `userOp(${userOp2.sender})`,
          `agg(${aggregator3.address})`,
          `userOp(${userOp_agg3.sender})`,
          `agg(${AddressZero})`,
          `userOp(${userOp_noAgg.sender})`,
          `agg(${AddressZero})`
        ])
      })

      describe('execution ordering', () => {
        let userOp1: UserOperation
        let userOp2: UserOperation
        before(async () => {
          userOp1 = await fillAndSign({
            sender: aggAccount.address
          }, accountOwner, entryPoint)
          userOp2 = await fillAndSign({
            sender: aggAccount2.address
          }, accountOwner, entryPoint)
          userOp1.signature = '0x'
          userOp2.signature = '0x'
        })

        context('create account', () => {
          let initCode: BytesLike
          let addr: string
          let userOp: UserOperation
          before(async () => {
            const factory = await new TestAggregatedAccountFactory__factory(ethersSigner).deploy(entryPoint.address, aggregator.address)
            initCode = await getAggregatedAccountInitCode(entryPoint.address, factory)
            addr = await entryPoint.callStatic.getSenderAddress(initCode).catch(e => e.errorArgs.sender)
            await ethersSigner.sendTransaction({ to: addr, value: parseEther('0.1') })
            userOp = await fillAndSign({
              initCode
            }, accountOwner, entryPoint)
          })
          it('simulateValidation should return aggregator and its stake', async () => {
            await aggregator.addStake(entryPoint.address, 3, { value: TWO_ETH })
            const { aggregatorInfo } = await simulateValidation(userOp, entryPoint.address)
            expect(aggregatorInfo.aggregator).to.equal(aggregator.address)
            expect(aggregatorInfo.stakeInfo.stake).to.equal(TWO_ETH)
            expect(aggregatorInfo.stakeInfo.unstakeDelaySec).to.equal(3)
          })
          it('should create account in handleOps', async () => {
            await aggregator.validateUserOpSignature(userOp)
            const sig = await aggregator.aggregateSignatures([userOp])
            await entryPoint.handleAggregatedOps([{
              userOps: [{ ...userOp, signature: '0x' }],
              aggregator: aggregator.address,
              signature: sig
            }], beneficiaryAddress, { gasLimit: 3e6 })
          })
        })
      })
    })

    describe('with paymaster (account with no eth)', () => {
      let paymaster: TestPaymasterAcceptAll
      let counter: TestCounter
      let accountExecFromEntryPoint: PopulatedTransaction
      const account2Owner = createAccountOwner()

      before(async () => {
        paymaster = await new TestPaymasterAcceptAll__factory(ethersSigner).deploy(entryPoint.address)
        await paymaster.addStake(globalUnstakeDelaySec, { value: paymasterStake })
        counter = await new TestCounter__factory(ethersSigner).deploy()
        const count = await counter.populateTransaction.count()
        accountExecFromEntryPoint = await account.populateTransaction.execute(counter.address, 0, count.data!)
      })

      it('should fail with nonexistent paymaster', async () => {
        const pm = createAddress()
        const op = await fillAndSign({
          paymasterAndData: pm,
          callData: accountExecFromEntryPoint.data,
          initCode: getAccountInitCode(account2Owner.address, simpleAccountFactory),
          verificationGasLimit: 3e6,
          callGasLimit: 1e6
        }, account2Owner, entryPoint)
        await expect(simulateValidation(op, entryPoint.address)).to.revertedWith('"AA30 paymaster not deployed"')
      })

      it('should fail if paymaster has no deposit', async function () {
        const op = await fillAndSign({
          paymasterAndData: paymaster.address,
          callData: accountExecFromEntryPoint.data,
          initCode: getAccountInitCode(account2Owner.address, simpleAccountFactory),

          verificationGasLimit: 3e6,
          callGasLimit: 1e6
        }, account2Owner, entryPoint)
        const beneficiaryAddress = createAddress()
        await expect(entryPoint.handleOps([op], beneficiaryAddress)).to.revertedWith('"AA31 paymaster deposit too low"')
      })

      it('should not revert when paymaster reverts with custom error on postOp', async function () {
        const account3Owner = createAccountOwner()
        const errorPostOp = await new TestPaymasterRevertCustomError__factory(ethersSigner).deploy(entryPoint.address)
        await errorPostOp.setRevertType(0)
        await errorPostOp.addStake(globalUnstakeDelaySec, { value: paymasterStake })
        await errorPostOp.deposit({ value: ONE_ETH })

        const op = await fillAndSign({
          paymasterAndData: errorPostOp.address,
          callData: accountExecFromEntryPoint.data,
          initCode: getAccountInitCode(account3Owner.address, simpleAccountFactory),

          verificationGasLimit: 3e6,
          callGasLimit: 1e6
        }, account3Owner, entryPoint)
        const beneficiaryAddress = createAddress()
        const rcpt1 = await entryPoint.handleOps([op], beneficiaryAddress).then(async t => await t.wait())
        const logs1 = await entryPoint.queryFilter(entryPoint.filters.UserOperationEvent(), rcpt1.blockHash)
        expect(logs1[0].args.success).to.be.false
      })

      it('should not revert when paymaster reverts with known EntryPoint error in postOp', async function () {
        const account3Owner = createAccountOwner()
        const errorPostOp = await new TestPaymasterRevertCustomError__factory(ethersSigner).deploy(entryPoint.address)
        await errorPostOp.setRevertType(1)
        await errorPostOp.addStake(globalUnstakeDelaySec, { value: paymasterStake })
        await errorPostOp.deposit({ value: ONE_ETH })

        const op = await fillAndSign({
          paymasterAndData: errorPostOp.address,
          callData: accountExecFromEntryPoint.data,
          initCode: getAccountInitCode(account3Owner.address, simpleAccountFactory),

          verificationGasLimit: 3e6,
          callGasLimit: 1e6
        }, account3Owner, entryPoint)
        const beneficiaryAddress = createAddress()
        const rcpt1 = await entryPoint.handleOps([op], beneficiaryAddress).then(async t => await t.wait())
        const logs1 = await entryPoint.queryFilter(entryPoint.filters.UserOperationEvent(), rcpt1.blockHash)
        expect(logs1[0].args.success).to.be.false
      })

      it('paymaster should pay for tx', async function () {
        await paymaster.deposit({ value: ONE_ETH })
        const op = await fillAndSign({
          paymasterAndData: paymaster.address,
          callData: accountExecFromEntryPoint.data,
          initCode: getAccountInitCode(account2Owner.address, simpleAccountFactory)
        }, account2Owner, entryPoint)
        const beneficiaryAddress = createAddress()

        const rcpt = await entryPoint.handleOps([op], beneficiaryAddress).then(async t => t.wait())

        const { actualGasCost } = await calcGasUsage(rcpt, entryPoint, beneficiaryAddress)
        const paymasterPaid = ONE_ETH.sub(await entryPoint.balanceOf(paymaster.address))
        expect(paymasterPaid).to.eql(actualGasCost)
      })
      it('simulateValidation should return paymaster stake and delay', async () => {
        await paymaster.deposit({ value: ONE_ETH })
        const anOwner = createAccountOwner()

        const op = await fillAndSign({
          paymasterAndData: paymaster.address,
          callData: accountExecFromEntryPoint.data,
          initCode: getAccountInitCode(anOwner.address, simpleAccountFactory)
        }, anOwner, entryPoint)

        const { paymasterInfo } = await simulateValidation(op, entryPoint.address)
        const {
          stake: simRetStake,
          unstakeDelaySec: simRetDelay
        } = paymasterInfo

        expect(simRetStake).to.eql(paymasterStake)
        expect(simRetDelay).to.eql(globalUnstakeDelaySec)
      })
    })

    describe('Validation time-range', () => {
      const beneficiary = createAddress()
      let account: TestExpiryAccount
      let now: number
      let sessionOwner: Wallet
      before('init account with session key', async () => {
        // create a test account. The primary owner is the global ethersSigner, so that we can easily add a temporaryOwner, below
        account = await new TestExpiryAccount__factory(ethersSigner).deploy(entryPoint.address)
        await account.initialize(await ethersSigner.getAddress())
        await ethersSigner.sendTransaction({ to: account.address, value: parseEther('0.1') })
        now = await ethers.provider.getBlock('latest').then(block => block.timestamp)
        sessionOwner = createAccountOwner()
        await account.addTemporaryOwner(sessionOwner.address, 100, now + 60)
      })

      describe('validateUserOp time-range', function () {
        it('should accept non-expired owner', async () => {
          const userOp = await fillAndSign({
            sender: account.address
          }, sessionOwner, entryPoint)
          const ret = await simulateValidation(userOp, entryPoint.address)
          expect(ret.returnInfo.validUntil).to.eql(now + 60)
          expect(ret.returnInfo.validAfter).to.eql(100)
        })

        it('should not reject expired owner', async () => {
          const expiredOwner = createAccountOwner()
          await account.addTemporaryOwner(expiredOwner.address, 123, now - 60)
          const userOp = await fillAndSign({
            sender: account.address
          }, expiredOwner, entryPoint)
          const ret = await simulateValidation(userOp, entryPoint.address)
          expect(ret.returnInfo.validUntil).eql(now - 60)
          expect(ret.returnInfo.validAfter).to.eql(123)
        })
      })

      describe('validatePaymasterUserOp with deadline', function () {
        let paymaster: TestExpirePaymaster
        let now: number
        before('init account with session key', async function () {
          this.timeout(20000)
          paymaster = await new TestExpirePaymaster__factory(ethersSigner).deploy(entryPoint.address)
          await paymaster.addStake(1, { value: paymasterStake })
          await paymaster.deposit({ value: parseEther('0.1') })
          now = await ethers.provider.getBlock('latest').then(block => block.timestamp)
        })

        it('should accept non-expired paymaster request', async () => {
          const timeRange = defaultAbiCoder.encode(['uint48', 'uint48'], [123, now + 60])
          const userOp = await fillAndSign({
            sender: account.address,
            paymasterAndData: hexConcat([paymaster.address, timeRange])
          }, ethersSigner, entryPoint)
          const ret = await simulateValidation(userOp, entryPoint.address)
          expect(ret.returnInfo.validUntil).to.eql(now + 60)
          expect(ret.returnInfo.validAfter).to.eql(123)
        })

        it('should not reject expired paymaster request', async () => {
          const timeRange = defaultAbiCoder.encode(['uint48', 'uint48'], [321, now - 60])
          const userOp = await fillAndSign({
            sender: account.address,
            paymasterAndData: hexConcat([paymaster.address, timeRange])
          }, ethersSigner, entryPoint)
          const ret = await simulateValidation(userOp, entryPoint.address)
          expect(ret.returnInfo.validUntil).to.eql(now - 60)
          expect(ret.returnInfo.validAfter).to.eql(321)
        })

        // helper method
        async function createOpWithPaymasterParams (owner: Wallet, after: number, until: number): Promise<UserOperation> {
          const timeRange = defaultAbiCoder.encode(['uint48', 'uint48'], [after, until])
          return await fillAndSign({
            sender: account.address,
            paymasterAndData: hexConcat([paymaster.address, timeRange])
          }, owner, entryPoint)
        }

        describe('time-range overlap of paymaster and account should intersect', () => {
          let owner: Wallet
          before(async () => {
            owner = createAccountOwner()
            await account.addTemporaryOwner(owner.address, 100, 500)
          })

          async function simulateWithPaymasterParams (after: number, until: number): Promise<any> {
            const userOp = await createOpWithPaymasterParams(owner, after, until)
            const ret = await simulateValidation(userOp, entryPoint.address)
            return ret.returnInfo
          }

          // sessionOwner has a range of 100.. now+60
          it('should use lower "after" value of paymaster', async () => {
            expect((await simulateWithPaymasterParams(10, 1000)).validAfter).to.eql(100)
          })
          it('should use lower "after" value of account', async () => {
            expect((await simulateWithPaymasterParams(200, 1000)).validAfter).to.eql(200)
          })
          it('should use higher "until" value of paymaster', async () => {
            expect((await simulateWithPaymasterParams(10, 400)).validUntil).to.eql(400)
          })
          it('should use higher "until" value of account', async () => {
            expect((await simulateWithPaymasterParams(200, 600)).validUntil).to.eql(500)
          })

          it('handleOps should revert on expired paymaster request', async () => {
            const userOp = await createOpWithPaymasterParams(sessionOwner, now + 100, now + 200)
            await expect(entryPoint.handleOps([userOp], beneficiary))
              .to.revertedWith('AA32 paymaster expired or not due')
          })
        })
      })
      describe('handleOps should abort on time-range', () => {
        it('should revert on expired account', async () => {
          const expiredOwner = createAccountOwner()
          await account.addTemporaryOwner(expiredOwner.address, 1, 2)
          const userOp = await fillAndSign({
            sender: account.address
          }, expiredOwner, entryPoint)
          await expect(entryPoint.handleOps([userOp], beneficiary))
            .to.revertedWith('AA22 expired or not due')
        })

        it('should revert on date owner', async () => {
          const futureOwner = createAccountOwner()
          await account.addTemporaryOwner(futureOwner.address, now + 100, now + 200)
          const userOp = await fillAndSign({
            sender: account.address
          }, futureOwner, entryPoint)
          await expect(entryPoint.handleOps([userOp], beneficiary))
            .to.revertedWith('AA22 expired or not due')
        })
      })
    })
  })

  describe('ERC-165', function () {
    it('should return true for IEntryPoint interface ID', async function () {
      const iepInterface = IEntryPoint__factory.createInterface()
      const iepInterfaceID = getERC165InterfaceID([...iepInterface.fragments])
      expect(await entryPoint.supportsInterface(iepInterfaceID)).to.equal(true)
    })

    it('should return true for pure EntryPoint, IStakeManager and INonceManager interface IDs', async function () {
      const epInterface = EntryPoint__factory.createInterface()
      const smInterface = IStakeManager__factory.createInterface()
      const nmInterface = INonceManager__factory.createInterface()
      // note: manually generating "pure", solidity-like "type(IEntryPoint).interfaceId" without inherited methods
      const epPureInterfaceFunctions = [
        ...epInterface.fragments.filter(it => [
          'handleOps',
          'handleAggregatedOps',
          'getUserOpHash',
          'getSenderAddress',
          'simulateValidation',
          'simulateHandleOp'
        ].includes(it.name))
      ]
      const epPureInterfaceID = getERC165InterfaceID(epPureInterfaceFunctions)
      const smInterfaceID = getERC165InterfaceID([...smInterface.fragments])
      const nmInterfaceID = getERC165InterfaceID([...nmInterface.fragments])
      expect(await entryPoint.supportsInterface(smInterfaceID)).to.equal(true)
      expect(await entryPoint.supportsInterface(nmInterfaceID)).to.equal(true)
      expect(await entryPoint.supportsInterface(epPureInterfaceID)).to.equal(true)
    })

    it('should return false for a wrong interface', async function () {
      const saInterface = SimpleAccountFactory__factory.createInterface()
      const entryPointInterfaceID = getERC165InterfaceID([...saInterface.fragments])
      expect(await entryPoint.supportsInterface(entryPointInterfaceID)).to.equal(false)
    })
  })
})<|MERGE_RESOLUTION|>--- conflicted
+++ resolved
@@ -555,8 +555,6 @@
           to: account.address,
           data: accountExec.data
         })
-<<<<<<< HEAD
-=======
         // expect(callGasLimit.toNumber()).to.be.closeTo(270000, 10000)
         const beneficiaryAddress = createAddress()
 
@@ -564,7 +562,6 @@
         await entryPoint.handleOps([await fillAndSign({ sender: account.address, callData: accountExec.data }, accountOwner, entryPoint)], beneficiaryAddress)
         await entryPoint.handleOps([await fillAndSign({ sender: account.address, callData: accountExec.data }, accountOwner, entryPoint)], beneficiaryAddress)
 
->>>>>>> 8b06d35d
         const op1 = await fillAndSign({
           sender: account.address,
           callData: accountExec.data,
@@ -572,10 +569,6 @@
           callGasLimit: callGasLimit
         }, accountOwner, entryPoint)
 
-<<<<<<< HEAD
-        const beneficiaryAddress = createAddress()
-=======
->>>>>>> 8b06d35d
         const rcpt1 = await entryPoint.handleOps([op1], beneficiaryAddress, {
           maxFeePerGas: 1e9,
           gasLimit: 20000000
@@ -583,10 +576,7 @@
         const logs1 = await entryPoint.queryFilter(entryPoint.filters.UserOperationEvent(), rcpt1.blockHash)
         expect(logs1[0].args.success).to.be.true
 
-<<<<<<< HEAD
-=======
         const gasUsed1 = logs1[0].args.actualGasUsed.toNumber()
->>>>>>> 8b06d35d
         const veryBigCallGasLimit = 10000000
         const op2 = await fillAndSign({
           sender: account.address,
@@ -599,13 +589,6 @@
           gasLimit: 20000000
         }).then(async t => await t.wait())
         const logs2 = await entryPoint.queryFilter(entryPoint.filters.UserOperationEvent(), rcpt2.blockHash)
-<<<<<<< HEAD
-        // we cannot access internal transaction state, so we have to rely on two separate transactions for estimation
-        const approximateUnusedGas = veryBigCallGasLimit - logs1[0].args.actualGasUsed.toNumber()
-        const approximatePenalty = logs2[0].args.actualGasUsed.sub(logs1[0].args.actualGasUsed)
-        // assuming 10% penalty is charged
-        expect(approximatePenalty.toNumber()).to.be.closeTo(approximateUnusedGas / 10, 45000)
-=======
 
         const gasUsed2 = logs2[0].args.actualGasUsed.toNumber()
 
@@ -616,7 +599,6 @@
 
         console.log(actualGasPenalty / expectedGasPenalty)
         expect(actualGasPenalty).to.be.closeTo(expectedGasPenalty, expectedGasPenalty * 0.001)
->>>>>>> 8b06d35d
       })
 
       it('legacy mode (maxPriorityFee==maxFeePerGas) should not use "basefee" opcode', async function () {
