--- conflicted
+++ resolved
@@ -840,11 +840,7 @@
         const senderCreator = SenderCreator__factory.connect(senderCreatorAddress, ethersSigner)
         await expect(
           senderCreator.createSender('0xdeadbeef', { gasLimit: 1000000 })
-<<<<<<< HEAD
-        ).to.be.revertedWith('AAxx should call from EntryPoint')
-=======
         ).to.be.revertedWith('AA97 should call from EntryPoint')
->>>>>>> c6f34e43
       })
 
       it('should reject create if sender address is wrong', async () => {
