--- conflicted
+++ resolved
@@ -742,14 +742,7 @@
     })
 
     describe('create account', () => {
-<<<<<<< HEAD
-      let createOp: UserOperation
-=======
-      if (process.env.COVERAGE != null) {
-        return
-      }
       let createOp: PackedUserOperation
->>>>>>> e8896ac9
       const beneficiaryAddress = createAddress() // 1
 
       it('should reject create if sender address is wrong', async () => {
