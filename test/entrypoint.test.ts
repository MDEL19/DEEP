import './aa.init'
import { BigNumber, Wallet } from 'ethers'
import { expect } from 'chai'
import {
  EntryPoint,
  SimpleAccount,
  SimpleAccount__factory,
  TestCounter,
  TestCounter__factory,
  TestExpirePaymaster,
  TestExpirePaymaster__factory,
  TestExpiryAccount,
  TestExpiryAccount__factory,
  TestPaymasterAcceptAll,
  TestPaymasterAcceptAll__factory
} from '../typechain'
import {
  AddressZero,
  createAccountOwner,
  fund,
  checkForGeth,
  rethrow,
  tostr,
  getAccountDeployer,
  calcGasUsage,
  checkForBannedOps,
  ONE_ETH,
  TWO_ETH,
  deployEntryPoint,
  getBalance,
  createAddress,
  getAccountAddress,
  HashZero,
  getAggregatedAccountDeployer,
  simulationResultCatch,
  simulationResultWithAggregationCatch
} from './testutils'
import { fillAndSign, getUserOpHash } from './UserOp'
import { UserOperation } from './UserOperation'
import { PopulatedTransaction } from 'ethers/lib/ethers'
import { ethers } from 'hardhat'
import { defaultAbiCoder, hexConcat, hexZeroPad, parseEther } from 'ethers/lib/utils'
import { debugTransaction } from './debugTx'
import { BytesLike } from '@ethersproject/bytes'
import { TestSignatureAggregator } from '../typechain/contracts/samples/TestSignatureAggregator'
import { TestAggregatedAccount } from '../typechain/contracts/samples/TestAggregatedAccount'
import {
  TestSignatureAggregator__factory
} from '../typechain/factories/contracts/samples/TestSignatureAggregator__factory'
import { TestAggregatedAccount__factory } from '../typechain/factories/contracts/samples/TestAggregatedAccount__factory'

describe('EntryPoint', function () {
  let entryPoint: EntryPoint

  let accountOwner: Wallet
  const ethersSigner = ethers.provider.getSigner()
  let account: SimpleAccount

  const globalUnstakeDelaySec = 2
  const paymasterStake = ethers.utils.parseEther('2')

  before(async function () {
    await checkForGeth()

    const chainId = await ethers.provider.getNetwork().then(net => net.chainId)

    entryPoint = await deployEntryPoint()

    accountOwner = createAccountOwner()
    account = await new SimpleAccount__factory(ethersSigner).deploy(entryPoint.address, await accountOwner.getAddress())
    await fund(account)

    // sanity: validate helper functions
<<<<<<< HEAD
    const sampleOp = await fillAndSign({ sender: account.address }, accountOwner, entryPoint)
    expect(getRequestId(sampleOp, entryPoint.address, chainId)).to.eql(await entryPoint.getRequestId(sampleOp))
=======
    const sampleOp = await fillAndSign({ sender: wallet.address }, walletOwner, entryPoint)
    expect(getUserOpHash(sampleOp, entryPoint.address, chainId)).to.eql(await entryPoint.getUserOpHash(sampleOp))
>>>>>>> 49cec09e
  })

  describe('Stake Management', () => {
    let addr: string
    before(async () => {
      addr = await ethersSigner.getAddress()
    })

    it('should deposit for transfer into EntryPoint', async () => {
      const signer2 = ethers.provider.getSigner(2)
      await signer2.sendTransaction({ to: entryPoint.address, value: ONE_ETH })
      expect(await entryPoint.balanceOf(await signer2.getAddress())).to.eql(ONE_ETH)
      expect(await entryPoint.getDepositInfo(await signer2.getAddress())).to.eql({
        deposit: ONE_ETH,
        staked: false,
        stake: 0,
        unstakeDelaySec: 0,
        withdrawTime: 0
      })
    })

    describe('without stake', () => {
      it('should fail to stake without value', async () => {
        await expect(entryPoint.addStake(2)).to.revertedWith('no stake specified')
      })
      it('should fail to stake without delay', async () => {
        await expect(entryPoint.addStake(0, { value: ONE_ETH })).to.revertedWith('must specify unstake delay')
      })
      it('should fail to unlock', async () => {
        await expect(entryPoint.unlockStake()).to.revertedWith('not staked')
      })
    })
    describe('with stake of 2 eth', () => {
      before(async () => {
        await entryPoint.addStake(2, { value: TWO_ETH })
      })
      it('should report "staked" state', async () => {
        const { stake, staked, unstakeDelaySec, withdrawTime } = await entryPoint.getDepositInfo(addr)
        expect({ stake, staked, unstakeDelaySec, withdrawTime }).to.eql({
          stake: parseEther('2'),
          staked: true,
          unstakeDelaySec: 2,
          withdrawTime: 0
        })
      })

      it('should succeed to stake again', async () => {
        const { stake } = await entryPoint.getDepositInfo(addr)
        await entryPoint.addStake(2, { value: ONE_ETH })
        const { stake: stakeAfter } = await entryPoint.getDepositInfo(addr)
        expect(stakeAfter).to.eq(stake.add(ONE_ETH))
      })
      it('should fail to withdraw before unlock', async () => {
        await expect(entryPoint.withdrawStake(AddressZero)).to.revertedWith('must call unlockStake() first')
      })
      describe('with unlocked stake', () => {
        before(async () => {
          await entryPoint.unlockStake()
        })
        it('should report as "not staked"', async () => {
          expect(await entryPoint.getDepositInfo(addr).then(info => info.staked)).to.eq(false)
        })
        it('should report unstake state', async () => {
          const withdrawTime1 = await ethers.provider.getBlock('latest').then(block => block.timestamp) + globalUnstakeDelaySec
          const { stake, staked, unstakeDelaySec, withdrawTime } = await entryPoint.getDepositInfo(addr)
          expect({ stake, staked, unstakeDelaySec, withdrawTime }).to.eql({
            stake: parseEther('3'),
            staked: false,
            unstakeDelaySec: 2,
            withdrawTime: withdrawTime1
          })
        })
        it('should fail to withdraw before unlock timeout', async () => {
          await expect(entryPoint.withdrawStake(AddressZero)).to.revertedWith('Stake withdrawal is not due')
        })
        it('should fail to unlock again', async () => {
          await expect(entryPoint.unlockStake()).to.revertedWith('already unstaking')
        })
        describe('after unstake delay', () => {
          before(async () => {
            // dummy transaction and increase time by 2 seconds
            await ethers.provider.send('evm_increaseTime', [2])
            await ethersSigner.sendTransaction({ to: addr })
          })
          it('adding stake should reset "unlockStake"', async () => {
            let snap
            try {
              snap = await ethers.provider.send('evm_snapshot', [])

              await ethersSigner.sendTransaction({ to: addr })
              await entryPoint.addStake(2, { value: ONE_ETH })
              const { stake, staked, unstakeDelaySec, withdrawTime } = await entryPoint.getDepositInfo(addr)
              expect({ stake, staked, unstakeDelaySec, withdrawTime }).to.eql({
                stake: parseEther('4'),
                staked: true,
                unstakeDelaySec: 2,
                withdrawTime: 0
              })
            } finally {
              await ethers.provider.send('evm_revert', [snap])
            }
          })

          it('should fail to unlock again', async () => {
            await expect(entryPoint.unlockStake()).to.revertedWith('already unstaking')
          })
          it('should succeed to withdraw', async () => {
            const { stake } = await entryPoint.getDepositInfo(addr)
            const addr1 = createAddress()
            await entryPoint.withdrawStake(addr1)
            expect(await ethers.provider.getBalance(addr1)).to.eq(stake)
            const { stake: stakeAfter, withdrawTime, unstakeDelaySec } = await entryPoint.getDepositInfo(addr)

            expect({ stakeAfter, withdrawTime, unstakeDelaySec }).to.eql({
              stakeAfter: BigNumber.from(0),
              unstakeDelaySec: 0,
              withdrawTime: 0
            })
          })
        })
      })
    })
    describe('with deposit', () => {
      let owner: string
      let account: SimpleAccount
      before(async () => {
        owner = await ethersSigner.getAddress()
        account = await new SimpleAccount__factory(ethersSigner).deploy(entryPoint.address, owner)
        await account.addDeposit({ value: ONE_ETH })
        expect(await getBalance(account.address)).to.equal(0)
        expect(await account.getDeposit()).to.eql(ONE_ETH)
      })
      it('should be able to withdraw', async () => {
        const depositBefore = await account.getDeposit()
        await account.withdrawDepositTo(account.address, ONE_ETH)
        expect(await getBalance(account.address)).to.equal(1e18)
        expect(await account.getDeposit()).to.equal(depositBefore.sub(ONE_ETH))
      })
    })
  })

  describe('#simulateValidation', () => {
    const accountOwner1 = createAccountOwner()
    let account1: SimpleAccount

    before(async () => {
      account1 = await new SimpleAccount__factory(ethersSigner).deploy(entryPoint.address, await accountOwner1.getAddress())
    })

    it('should fail if validateUserOp fails', async () => {
      // using wrong owner for account1
      const op = await fillAndSign({ sender: account1.address }, accountOwner, entryPoint)
      await expect(entryPoint.callStatic.simulateValidation(op).catch(rethrow())).to
        .revertedWith('wrong signature')
    })

    it('should succeed if validateUserOp succeeds', async () => {
      const op = await fillAndSign({ sender: account1.address }, accountOwner1, entryPoint)
      await fund(account1)
      await entryPoint.callStatic.simulateValidation(op).catch(simulationResultCatch)
    })

    it('should prevent overflows: fail if any numeric value is more than 120 bits', async () => {
      const op = await fillAndSign({
        preVerificationGas: BigNumber.from(2).pow(130),
        sender: account1.address
      }, accountOwner1, entryPoint)
      await expect(
        entryPoint.callStatic.simulateValidation(op)
      ).to.revertedWith('gas values overflow')
    })

    it('should fail creation for wrong sender', async () => {
      const op1 = await fillAndSign({
        initCode: getAccountDeployer(entryPoint.address, accountOwner1.address),
        sender: '0x'.padEnd(42, '1'),
        verificationGasLimit: 1e6
      }, accountOwner1, entryPoint)
      await expect(entryPoint.callStatic.simulateValidation(op1).catch(rethrow()))
        .to.revertedWith('sender doesn\'t match initCode address')
    })

    it('should succeed for creating an account', async () => {
      const sender = getAccountAddress(entryPoint.address, accountOwner1.address)
      const op1 = await fillAndSign({
        sender,
        initCode: getAccountDeployer(entryPoint.address, accountOwner1.address)
      }, accountOwner1, entryPoint)
      await fund(op1.sender)

      await entryPoint.callStatic.simulateValidation(op1).catch(simulationResultCatch)
    })

    it('should not call initCode from entrypoint', async () => {
      // a possible attack: call an account's execFromEntryPoint through initCode. This might lead to stolen funds.
      const account = await new SimpleAccount__factory(ethersSigner).deploy(entryPoint.address, accountOwner.address)
      const sender = createAddress()
      const op1 = await fillAndSign({
        initCode: hexConcat([
          account.address,
          account.interface.encodeFunctionData('execFromEntryPoint', [sender, 0, '0x'])
        ]),
        sender
      }, accountOwner, entryPoint)
      const error = await entryPoint.callStatic.simulateValidation(op1).catch(e => e)
      expect(error.message).to.match(/initCode failed/, error)
    })

    it('should not use banned ops during simulateValidation', async () => {
      const op1 = await fillAndSign({
        initCode: getAccountDeployer(entryPoint.address, accountOwner1.address),
        sender: getAccountAddress(entryPoint.address, accountOwner1.address)
      }, accountOwner1, entryPoint)
      await fund(op1.sender)
      await entryPoint.simulateValidation(op1, { gasLimit: 10e6 }).catch(e => e)
      const block = await ethers.provider.getBlock('latest')
      const hash = block.transactions[0]
      await checkForBannedOps(hash, false)
    })
  })

  describe('without paymaster (account pays in eth)', () => {
    describe('#handleOps', () => {
      let counter: TestCounter
      let accountExecFromEntryPoint: PopulatedTransaction
      before(async () => {
        counter = await new TestCounter__factory(ethersSigner).deploy()
        const count = await counter.populateTransaction.count()
        accountExecFromEntryPoint = await account.populateTransaction.execFromEntryPoint(counter.address, 0, count.data!)
      })

      it('account should pay for tx', async function () {
        const op = await fillAndSign({
          sender: account.address,
          callData: accountExecFromEntryPoint.data,
          verificationGasLimit: 1e6,
          callGasLimit: 1e6
        }, accountOwner, entryPoint)
        const beneficiaryAddress = createAddress()
        const countBefore = await counter.counters(account.address)
        // for estimateGas, must specify maxFeePerGas, otherwise our gas check fails
        console.log('  == est gas=', await entryPoint.estimateGas.handleOps([op], beneficiaryAddress, { maxFeePerGas: 1e9 }).then(tostr))

        // must specify at least on of maxFeePerGas, gasLimit
        // (gasLimit, to prevent estimateGas to fail on missing maxFeePerGas, see above..)
        const rcpt = await entryPoint.handleOps([op], beneficiaryAddress, {
          maxFeePerGas: 1e9,
          gasLimit: 1e7
        }).then(async t => await t.wait())

        const countAfter = await counter.counters(account.address)
        expect(countAfter.toNumber()).to.equal(countBefore.toNumber() + 1)
        console.log('rcpt.gasUsed=', rcpt.gasUsed.toString(), rcpt.transactionHash)

        await calcGasUsage(rcpt, entryPoint, beneficiaryAddress)
      })

      it('legacy mode (maxPriorityFee==maxFeePerGas) should not use "basefee" opcode', async function () {
        const op = await fillAndSign({
          sender: account.address,
          callData: accountExecFromEntryPoint.data,
          maxPriorityFeePerGas: 10e9,
          maxFeePerGas: 10e9,
          verificationGasLimit: 1e6,
          callGasLimit: 1e6
        }, accountOwner, entryPoint)
        const beneficiaryAddress = createAddress()

        // (gasLimit, to prevent estimateGas to fail on missing maxFeePerGas, see above..)
        const rcpt = await entryPoint.handleOps([op], beneficiaryAddress, {
          maxFeePerGas: 1e9,
          gasLimit: 1e7
        }).then(async t => await t.wait())

        const ops = await debugTransaction(rcpt.transactionHash).then(tx => tx.structLogs.map(op => op.op))
        expect(ops).to.include('GAS')
        expect(ops).to.not.include('BASEFEE')
      })

      it('if account has a deposit, it should use it to pay', async function () {
        await account.addDeposit({ value: ONE_ETH })
        const op = await fillAndSign({
          sender: account.address,
          callData: accountExecFromEntryPoint.data,
          verificationGasLimit: 1e6,
          callGasLimit: 1e6
        }, accountOwner, entryPoint)
        const beneficiaryAddress = createAddress()

        const countBefore = await counter.counters(account.address)
        // for estimateGas, must specify maxFeePerGas, otherwise our gas check fails
        console.log('  == est gas=', await entryPoint.estimateGas.handleOps([op], beneficiaryAddress, { maxFeePerGas: 1e9 }).then(tostr))

        const balBefore = await getBalance(account.address)
        const depositBefore = await entryPoint.balanceOf(account.address)
        // must specify at least one of maxFeePerGas, gasLimit
        // (gasLimit, to prevent estimateGas to fail on missing maxFeePerGas, see above..)
        const rcpt = await entryPoint.handleOps([op], beneficiaryAddress, {
          maxFeePerGas: 1e9,
          gasLimit: 1e7
        }).then(async t => await t.wait())

        const countAfter = await counter.counters(account.address)
        expect(countAfter.toNumber()).to.equal(countBefore.toNumber() + 1)
        console.log('rcpt.gasUsed=', rcpt.gasUsed.toString(), rcpt.transactionHash)

        const balAfter = await getBalance(account.address)
        const depositAfter = await entryPoint.balanceOf(account.address)
        expect(balAfter).to.equal(balBefore, 'should pay from stake, not balance')
        const depositUsed = depositBefore.sub(depositAfter)
        expect(await ethers.provider.getBalance(beneficiaryAddress)).to.equal(depositUsed)

        await calcGasUsage(rcpt, entryPoint, beneficiaryAddress)
      })

      it('should pay for reverted tx', async () => {
        const op = await fillAndSign({
          sender: account.address,
          callData: '0xdeadface',
          verificationGasLimit: 1e6,
          callGasLimit: 1e6
        }, accountOwner, entryPoint)
        const beneficiaryAddress = createAddress()

        const rcpt = await entryPoint.handleOps([op], beneficiaryAddress, {
          maxFeePerGas: 1e9,
          gasLimit: 1e7
        }).then(async t => await t.wait())

        const [log] = await entryPoint.queryFilter(entryPoint.filters.UserOperationEvent(), rcpt.blockHash)
        expect(log.args.success).to.eq(false)
        expect(await getBalance(beneficiaryAddress)).to.be.gte(1)
      })

      it('#handleOp (single)', async () => {
        const beneficiaryAddress = createAddress()

        const op = await fillAndSign({
          sender: account.address,
          callData: accountExecFromEntryPoint.data
        }, accountOwner, entryPoint)

        const countBefore = await counter.counters(account.address)
        const rcpt = await entryPoint.handleOps([op], beneficiaryAddress, {
          gasLimit: 1e7
        }).then(async t => await t.wait())
        const countAfter = await counter.counters(account.address)
        expect(countAfter.toNumber()).to.equal(countBefore.toNumber() + 1)

        console.log('rcpt.gasUsed=', rcpt.gasUsed.toString(), rcpt.transactionHash)
        await calcGasUsage(rcpt, entryPoint, beneficiaryAddress)
      })
    })

    describe('create account', () => {
      if (process.env.COVERAGE != null) {
        return
      }
      let createOp: UserOperation
      const beneficiaryAddress = createAddress() // 1

      it('should reject create if sender address is wrong', async () => {
        const op = await fillAndSign({
          initCode: getAccountDeployer(entryPoint.address, accountOwner.address),
          verificationGasLimit: 2e6,
          sender: '0x'.padEnd(42, '1')
        }, accountOwner, entryPoint)

        await expect(entryPoint.callStatic.handleOps([op], beneficiaryAddress, {
          gasLimit: 1e7
        })).to.revertedWith('sender doesn\'t match initCode address')
      })

      it('should reject create if account not funded', async () => {
        const op = await fillAndSign({
          initCode: getAccountDeployer(entryPoint.address, accountOwner.address),
          verificationGasLimit: 2e6
        }, accountOwner, entryPoint)

        expect(await ethers.provider.getBalance(op.sender)).to.eq(0)

        await expect(entryPoint.callStatic.handleOps([op], beneficiaryAddress, {
          gasLimit: 1e7,
          gasPrice: await ethers.provider.getGasPrice()
        })).to.revertedWith('didn\'t pay prefund')

        // await expect(await ethers.provider.getCode(op.sender).then(x => x.length)).to.equal(2, "account exists before creation")
      })

      it('should succeed to create account after prefund', async () => {
        const preAddr = getAccountAddress(entryPoint.address, accountOwner.address)
        await fund(preAddr)
        createOp = await fillAndSign({
          initCode: getAccountDeployer(entryPoint.address, accountOwner.address),
          callGasLimit: 1e7,
          verificationGasLimit: 2e6

        }, accountOwner, entryPoint)

        await expect(await ethers.provider.getCode(preAddr).then(x => x.length)).to.equal(2, 'account exists before creation')
        const rcpt = await entryPoint.handleOps([createOp], beneficiaryAddress, {
          gasLimit: 1e7
        }).then(async tx => await tx.wait()).catch(rethrow())
        await calcGasUsage(rcpt!, entryPoint, beneficiaryAddress)
      })

      it('should reject if account already created', async function () {
        const preAddr = getAccountAddress(entryPoint.address, accountOwner.address)
        if (await ethers.provider.getCode(preAddr).then(x => x.length) === 2) {
          this.skip()
        }

        await expect(entryPoint.callStatic.handleOps([createOp], beneficiaryAddress, {
          gasLimit: 1e7
        })).to.revertedWith('sender already constructed')
      })
    })

    describe('batch multiple requests', () => {
      if (process.env.COVERAGE != null) {
        return
      }
      /**
       * attempt a batch:
       * 1. create account1 + "initialize" (by calling counter.count())
       * 2. account2.exec(counter.count()
       *    (account created in advance)
       */
      let counter: TestCounter
      let accountExecCounterFromEntryPoint: PopulatedTransaction
      const beneficiaryAddress = createAddress()
      const accountOwner1 = createAccountOwner()
      let account1: string
      const accountOwner2 = createAccountOwner()
      let account2: SimpleAccount

      before('before', async () => {
        counter = await new TestCounter__factory(ethersSigner).deploy()
        const count = await counter.populateTransaction.count()
        accountExecCounterFromEntryPoint = await account.populateTransaction.execFromEntryPoint(counter.address, 0, count.data!)
        account1 = getAccountAddress(entryPoint.address, accountOwner1.address)
        account2 = await new SimpleAccount__factory(ethersSigner).deploy(entryPoint.address, accountOwner2.address)
        await fund(account1)
        await fund(account2.address)
        // execute and increment counter
        const op1 = await fillAndSign({
          initCode: getAccountDeployer(entryPoint.address, accountOwner1.address),
          callData: accountExecCounterFromEntryPoint.data,
          callGasLimit: 2e6,
          verificationGasLimit: 2e6
        }, accountOwner1, entryPoint)

        const op2 = await fillAndSign({
          callData: accountExecCounterFromEntryPoint.data,
          sender: account2.address,
          callGasLimit: 2e6,
          verificationGasLimit: 76000
        }, accountOwner2, entryPoint)

        await entryPoint.callStatic.simulateValidation(op2, { gasPrice: 1e9 }).catch(simulationResultCatch)

        await fund(op1.sender)
        await fund(account2.address)
        await entryPoint.handleOps([op1!, op2], beneficiaryAddress).catch((rethrow())).then(async r => r!.wait())
        // console.log(ret.events!.map(e=>({ev:e.event, ...objdump(e.args!)})))
      })
      it('should execute', async () => {
        expect(await counter.counters(account1)).equal(1)
        expect(await counter.counters(account2.address)).equal(1)
      })
      it('should pay for tx', async () => {
        // const cost1 = prebalance1.sub(await ethers.provider.getBalance(account1))
        // const cost2 = prebalance2.sub(await ethers.provider.getBalance(account2.address))
        // console.log('cost1=', cost1)
        // console.log('cost2=', cost2)
      })
    })

    describe('aggregation tests', () => {
      const beneficiaryAddress = createAddress()
      let aggregator: TestSignatureAggregator
      let aggAccount: TestAggregatedAccount
      let aggAccount2: TestAggregatedAccount

      before(async () => {
        aggregator = await new TestSignatureAggregator__factory(ethersSigner).deploy()
        aggAccount = await new TestAggregatedAccount__factory(ethersSigner).deploy(entryPoint.address, aggregator.address)
        aggAccount2 = await new TestAggregatedAccount__factory(ethersSigner).deploy(entryPoint.address, aggregator.address)
        await ethersSigner.sendTransaction({ to: aggAccount.address, value: parseEther('0.1') })
        await ethersSigner.sendTransaction({ to: aggAccount2.address, value: parseEther('0.1') })
      })
      it('should fail to execute aggregated account without an aggregator', async () => {
        const userOp = await fillAndSign({
          sender: aggAccount.address
        }, accountOwner, entryPoint)

        // no aggregator is kind of "wrong aggregator"
        await expect(entryPoint.handleOps([userOp], beneficiaryAddress)).to.revertedWith('wrong aggregator')
      })
      it('should fail to execute aggregated account with wrong aggregator', async () => {
        const userOp = await fillAndSign({
          sender: aggAccount.address
        }, accountOwner, entryPoint)

        const wrongAggregator = await new TestSignatureAggregator__factory(ethersSigner).deploy()
        const sig = HashZero

        await expect(entryPoint.handleAggregatedOps([{
          userOps: [userOp],
          aggregator: wrongAggregator.address,
          signature: sig
        }], beneficiaryAddress)).to.revertedWith('wrong aggregator')
      })

      it('should fail to execute aggregated account with wrong agg. signature', async () => {
        const userOp = await fillAndSign({
          sender: aggAccount.address
        }, accountOwner, entryPoint)

        const wrongSig = hexZeroPad('0x123456', 32)
        const aggAddress: string = aggregator.address
        await expect(
          entryPoint.handleAggregatedOps([{
            userOps: [userOp],
            aggregator: aggregator.address,
            signature: wrongSig
          }], beneficiaryAddress)).to.revertedWith(`SignatureValidationFailed("${aggAddress}")`)
      })

      it('should run with multiple aggregators (and non-aggregated-accounts)', async () => {
        const aggregator3 = await new TestSignatureAggregator__factory(ethersSigner).deploy()
        const aggAccount3 = await new TestAggregatedAccount__factory(ethersSigner).deploy(entryPoint.address, aggregator3.address)
        await ethersSigner.sendTransaction({ to: aggAccount3.address, value: parseEther('0.1') })

        const userOp1 = await fillAndSign({
          sender: aggAccount.address
        }, accountOwner, entryPoint)
        const userOp2 = await fillAndSign({
          sender: aggAccount2.address
        }, accountOwner, entryPoint)
        const userOp_agg3 = await fillAndSign({
          sender: aggAccount3.address
        }, accountOwner, entryPoint)
        const userOp_noAgg = await fillAndSign({
          sender: account.address
        }, accountOwner, entryPoint)

        // extract signature from userOps, and create aggregated signature
        // (not really required with the test aggregator, but should work with any aggregator
        const sigOp1 = await aggregator.validateUserOpSignature(userOp1)
        const sigOp2 = await aggregator.validateUserOpSignature(userOp2)
        userOp1.signature = sigOp1
        userOp2.signature = sigOp2
        const aggSig = await aggregator.aggregateSignatures([userOp1, userOp2])

        const aggInfos = [{
          userOps: [userOp1, userOp2],
          aggregator: aggregator.address,
          signature: aggSig
        }, {
          userOps: [userOp_agg3],
          aggregator: aggregator3.address,
          signature: HashZero
        }, {
          userOps: [userOp_noAgg],
          aggregator: AddressZero,
          signature: '0x'
        }]
        await entryPoint.handleAggregatedOps(aggInfos, beneficiaryAddress, { gasLimit: 3e6 })
      })

      describe('execution ordering', () => {
        let userOp1: UserOperation
        let userOp2: UserOperation
        before(async () => {
          userOp1 = await fillAndSign({
            sender: aggAccount.address
          }, accountOwner, entryPoint)
          userOp2 = await fillAndSign({
            sender: aggAccount2.address
          }, accountOwner, entryPoint)
          userOp1.signature = '0x'
          userOp2.signature = '0x'
        })

        context('create account', () => {
          let initCode: BytesLike
          let addr: string
          let userOp: UserOperation
          before(async () => {
            initCode = await getAggregatedAccountDeployer(entryPoint.address, aggregator.address)
            addr = await entryPoint.callStatic.getSenderAddress(initCode).catch(e => e.errorArgs.sender)
            await ethersSigner.sendTransaction({ to: addr, value: parseEther('0.1') })
            userOp = await fillAndSign({
              initCode,
              nonce: 10
            }, accountOwner, entryPoint)
          })
          it('simulateValidation should return aggregator and its stake', async () => {
            await aggregator.addStake(entryPoint.address, 3, { value: TWO_ETH })
            const { aggregationInfo } = await entryPoint.callStatic.simulateValidation(userOp).catch(simulationResultWithAggregationCatch)
            expect(aggregationInfo.actualAggregator).to.equal(aggregator.address)
            expect(aggregationInfo.aggregatorStake).to.equal(TWO_ETH)
            expect(aggregationInfo.aggregatorUnstakeDelay).to.equal(3)
          })
          it('should create account in handleOps', async () => {
            await aggregator.validateUserOpSignature(userOp)
            const sig = await aggregator.aggregateSignatures([userOp])
            await entryPoint.handleAggregatedOps([{
              userOps: [{ ...userOp, signature: '0x' }],
              aggregator: aggregator.address,
              signature: sig
            }], beneficiaryAddress, { gasLimit: 3e6 })
          })
        })
      })
    })

    describe('with paymaster (account with no eth)', () => {
      let paymaster: TestPaymasterAcceptAll
      let counter: TestCounter
      let accountExecFromEntryPoint: PopulatedTransaction
      const account2Owner = createAccountOwner()

      before(async () => {
        paymaster = await new TestPaymasterAcceptAll__factory(ethersSigner).deploy(entryPoint.address)
        await paymaster.addStake(globalUnstakeDelaySec, { value: paymasterStake })
        counter = await new TestCounter__factory(ethersSigner).deploy()
        const count = await counter.populateTransaction.count()
        accountExecFromEntryPoint = await account.populateTransaction.execFromEntryPoint(counter.address, 0, count.data!)
      })

      it('should fail if paymaster has no deposit', async function () {
        const op = await fillAndSign({
          paymasterAndData: paymaster.address,
          callData: accountExecFromEntryPoint.data,
          initCode: getAccountDeployer(entryPoint.address, account2Owner.address),

          verificationGasLimit: 1e6,
          callGasLimit: 1e6
        }, account2Owner, entryPoint)
        const beneficiaryAddress = createAddress()
        await expect(entryPoint.handleOps([op], beneficiaryAddress)).to.revertedWith('"paymaster deposit too low"')
      })

      it('paymaster should pay for tx', async function () {
        await paymaster.deposit({ value: ONE_ETH })
        const op = await fillAndSign({
          paymasterAndData: paymaster.address,
          callData: accountExecFromEntryPoint.data,
          initCode: getAccountDeployer(entryPoint.address, account2Owner.address)
        }, account2Owner, entryPoint)
        const beneficiaryAddress = createAddress()

        const rcpt = await entryPoint.handleOps([op], beneficiaryAddress).then(async t => t.wait())

        const { actualGasCost } = await calcGasUsage(rcpt, entryPoint, beneficiaryAddress)
        const paymasterPaid = ONE_ETH.sub(await entryPoint.balanceOf(paymaster.address))
        expect(paymasterPaid).to.eql(actualGasCost)
      })
      it('simulate should return paymaster stake and delay', async () => {
        await paymaster.deposit({ value: ONE_ETH })
        const anOwner = createAccountOwner()

        const op = await fillAndSign({
          paymasterAndData: paymaster.address,
          callData: accountExecFromEntryPoint.data,
          initCode: getAccountDeployer(entryPoint.address, anOwner.address)
        }, anOwner, entryPoint)

        const { paymasterInfo } = await entryPoint.callStatic.simulateValidation(op).catch(simulationResultCatch)
        const {
          paymasterStake: simRetStake,
          paymasterUnstakeDelay: simRetDelay
        } = paymasterInfo

        expect(simRetStake).to.eql(paymasterStake)
        expect(simRetDelay).to.eql(globalUnstakeDelaySec)
      })
    })

    describe('Validation deadline', () => {
      describe('validateUserOp deadline', function () {
        let account: TestExpiryAccount
        let now: number
        before('init account with session key', async () => {
          // create a test account. The primary owner is the global ethersSigner, so that we can easily add a temporaryOwner, below
          account = await new TestExpiryAccount__factory(ethersSigner).deploy(entryPoint.address, await ethersSigner.getAddress())
          await ethersSigner.sendTransaction({ to: account.address, value: parseEther('0.1') })
          now = await ethers.provider.getBlock('latest').then(block => block.timestamp)
        })

        it('should accept non-expired owner', async () => {
          const sessionOwner = createAccountOwner()
          await account.addTemporaryOwner(sessionOwner.address, now + 60)
          const userOp = await fillAndSign({
            sender: account.address
          }, sessionOwner, entryPoint)
          const { deadline } = await entryPoint.callStatic.simulateValidation(userOp).catch(simulationResultCatch)
          expect(deadline).to.eql(now + 60)
        })

        it('should reject expired owner', async () => {
          const sessionOwner = createAccountOwner()
          await account.addTemporaryOwner(sessionOwner.address, now - 60)
          const userOp = await fillAndSign({
            sender: account.address
          }, sessionOwner, entryPoint)
          await expect(entryPoint.callStatic.simulateValidation(userOp)).to.revertedWith('expired')
        })
      })

      describe('validatePaymasterUserOp with deadline', function () {
        let account: TestExpiryAccount
        let paymaster: TestExpirePaymaster
        let now: number
        before('init account with session key', async () => {
          // account without eth - must be paid by paymaster.
          account = await new TestExpiryAccount__factory(ethersSigner).deploy(entryPoint.address, await ethersSigner.getAddress())
          paymaster = await new TestExpirePaymaster__factory(ethersSigner).deploy(entryPoint.address)
          await paymaster.addStake(1, { value: paymasterStake })
          await paymaster.deposit({ value: parseEther('0.1') })
          now = await ethers.provider.getBlock('latest').then(block => block.timestamp)
        })

        it('should accept non-expired paymaster request', async () => {
          const expireTime = defaultAbiCoder.encode(['uint256'], [now + 60])
          const userOp = await fillAndSign({
            sender: account.address,
            paymasterAndData: hexConcat([paymaster.address, expireTime])
          }, ethersSigner, entryPoint)
          const { deadline } = await entryPoint.callStatic.simulateValidation(userOp).catch(simulationResultCatch)
          expect(deadline).to.eql(now + 60)
        })

        it('should reject expired paymaster request', async () => {
          const expireTime = defaultAbiCoder.encode(['uint256'], [now - 60])
          const userOp = await fillAndSign({
            sender: account.address,
            paymasterAndData: hexConcat([paymaster.address, expireTime])
          }, ethersSigner, entryPoint)
          await expect(entryPoint.callStatic.simulateValidation(userOp)).to.revertedWith('expired')
        })
      })
    })
  })
})<|MERGE_RESOLUTION|>--- conflicted
+++ resolved
@@ -71,13 +71,8 @@
     await fund(account)
 
     // sanity: validate helper functions
-<<<<<<< HEAD
     const sampleOp = await fillAndSign({ sender: account.address }, accountOwner, entryPoint)
-    expect(getRequestId(sampleOp, entryPoint.address, chainId)).to.eql(await entryPoint.getRequestId(sampleOp))
-=======
-    const sampleOp = await fillAndSign({ sender: wallet.address }, walletOwner, entryPoint)
     expect(getUserOpHash(sampleOp, entryPoint.address, chainId)).to.eql(await entryPoint.getUserOpHash(sampleOp))
->>>>>>> 49cec09e
   })
 
   describe('Stake Management', () => {
