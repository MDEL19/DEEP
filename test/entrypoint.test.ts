--- conflicted
+++ resolved
@@ -27,18 +27,13 @@
   ONE_ETH,
   TWO_ETH,
   deployEntryPoint,
-<<<<<<< HEAD
-  getBalance, createAddress, getWalletAddress, HashZero, getAggregatedWalletDeployer
-=======
   getBalance,
-  FIVE_ETH,
   createAddress,
   getWalletAddress,
   HashZero,
   getAggregatedWalletDeployer,
   simulationResultCatch,
   simulationResultWithAggregationCatch
->>>>>>> 4c0b1eef
 } from './testutils'
 import { fillAndSign, getRequestId } from './UserOp'
 import { UserOperation } from './UserOperation'
