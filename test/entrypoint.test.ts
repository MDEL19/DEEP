import './aa.init'
import { BigNumber, Wallet } from 'ethers'
import { expect } from 'chai'
import {
  EntryPoint,
  SimpleWallet,
  SimpleWallet__factory,
  TestCounter,
  TestCounter__factory,
  TestPaymasterAcceptAll,
  TestPaymasterAcceptAll__factory
} from '../typechain'
import {
  AddressZero,
  calcGasUsage,
  checkForBannedOps,
  checkForGeth,
  createAddress,
  createWalletOwner,
  deployEntryPoint,
  FIVE_ETH,
  fund,
  getBalance,
  HashZero,
  ONE_ETH,
  rethrow,
  tostr,
<<<<<<< HEAD
  getWalletDeployer,
  calcGasUsage,
  checkForBannedOps,
  ONE_ETH,
  TWO_ETH,
  deployEntryPoint,
  getBalance, FIVE_ETH, createAddress, getWalletAddress
=======
  TWO_ETH,
  WalletConstructor
>>>>>>> 0cddeaa7
} from './testutils'
import { fillAndSign, getRequestId } from './UserOp'
import { UserOperation } from './UserOperation'
import { PopulatedTransaction } from 'ethers/lib/ethers'
import { ethers } from 'hardhat'
import { hexZeroPad, parseEther } from 'ethers/lib/utils'
import { debugTransaction } from './debugTx'
import { BytesLike } from '@ethersproject/bytes'
import { TestSignatureAggregator } from '../typechain/contracts/samples/TestSignatureAggregator'
import { TestAggregatedWallet } from '../typechain/contracts/samples/TestAggregatedWallet'
import { TestSignatureAggregator__factory } from '../typechain/factories/contracts/samples/TestSignatureAggregator__factory'
import { TestAggregatedWallet__factory } from '../typechain/factories/contracts/samples/TestAggregatedWallet__factory'

describe('EntryPoint', function () {
  let entryPoint: EntryPoint
  let entryPointView: EntryPoint

  let walletOwner: Wallet
  const ethersSigner = ethers.provider.getSigner()
  let signer: string
  let wallet: SimpleWallet

  const globalUnstakeDelaySec = 2
  const paymasterStake = ethers.utils.parseEther('2')

  before(async function () {
    signer = await ethersSigner.getAddress()
    await checkForGeth()

    const chainId = await ethers.provider.getNetwork().then(net => net.chainId)

    entryPoint = await deployEntryPoint(paymasterStake, globalUnstakeDelaySec)

    // static call must come from address zero, to validate it can only be called off-chain.
    entryPointView = entryPoint.connect(ethers.provider.getSigner(AddressZero))
    walletOwner = createWalletOwner()
    wallet = await new SimpleWallet__factory(ethersSigner).deploy(entryPoint.address, await walletOwner.getAddress())
    await fund(wallet)

    // sanity: validate helper functions
    const sampleOp = await fillAndSign({ sender: wallet.address }, walletOwner, entryPoint)
    expect(getRequestId(sampleOp, entryPoint.address, chainId)).to.eql(await entryPoint.getRequestId(sampleOp))
  })

  describe('Stake Management', () => {
    let addr: string
    before(async () => {
      addr = await ethersSigner.getAddress()
    })

    it('#getSenderStorage() should get storage cell', async () => {
      await entryPoint.depositTo(signer, { value: FIVE_ETH })
      const cells = await entryPoint.getSenderStorage(signer)
      const val = await ethers.provider.getStorageAt(entryPoint.address, cells[0])
      const mask = BigNumber.from(2).pow(112).sub(1)
      expect(BigNumber.from(val).and(mask)).to.eq(FIVE_ETH)
    })

    it('should deposit for transfer into EntryPoint', async () => {
      const signer2 = ethers.provider.getSigner(2)
      await signer2.sendTransaction({ to: entryPoint.address, value: ONE_ETH })
      expect(await entryPoint.balanceOf(await signer2.getAddress())).to.eql(ONE_ETH)
      expect(await entryPoint.getDepositInfo(await signer2.getAddress())).to.eql({
        deposit: ONE_ETH,
        staked: false,
        stake: 0,
        unstakeDelaySec: 0,
        withdrawTime: 0
      })
    })

    describe('without stake', () => {
      it('should fail to stake too little value', async () => {
        await expect(entryPoint.addStake(2, { value: ONE_ETH })).to.revertedWith('stake value too low')
      })
      it('should fail to stake too little delay', async () => {
        await expect(entryPoint.addStake(1)).to.revertedWith('stake delay too low')
      })
      it('should fail to unlock', async () => {
        await expect(entryPoint.unlockStake()).to.revertedWith('not staked')
      })
    })
    describe('with stake of 2 eth', () => {
      before(async () => {
        await entryPoint.addStake(2, { value: TWO_ETH })
      })
      it('should report "staked" state', async () => {
        const { stake, staked, unstakeDelaySec, withdrawTime } = await entryPoint.getDepositInfo(addr)
        expect({ stake, staked, unstakeDelaySec, withdrawTime }).to.eql({
          stake: parseEther('2'),
          staked: true,
          unstakeDelaySec: 2,
          withdrawTime: 0
        })
      })

      it('should succeed to stake again', async () => {
        const { stake } = await entryPoint.getDepositInfo(addr)
        await entryPoint.addStake(2, { value: ONE_ETH })
        const { stake: stakeAfter } = await entryPoint.getDepositInfo(addr)
        expect(stakeAfter).to.eq(stake.add(ONE_ETH))
      })
      it('should fail to withdraw before unlock', async () => {
        await expect(entryPoint.withdrawStake(AddressZero)).to.revertedWith('must call unlockStake() first')
      })
      describe('with unlocked stake', () => {
        before(async () => {
          await entryPoint.unlockStake()
        })
        it('should report as "not staked"', async () => {
          expect(await entryPoint.getDepositInfo(addr).then(info => info.staked)).to.eq(false)
        })
        it('should report unstake state', async () => {
          const withdrawTime1 = await ethers.provider.getBlock('latest').then(block => block.timestamp) + globalUnstakeDelaySec
          const { stake, staked, unstakeDelaySec, withdrawTime } = await entryPoint.getDepositInfo(addr)
          expect({ stake, staked, unstakeDelaySec, withdrawTime }).to.eql({
            stake: parseEther('3'),
            staked: false,
            unstakeDelaySec: 2,
            withdrawTime: withdrawTime1
          })
        })
        it('should fail to withdraw before unlock timeout', async () => {
          await expect(entryPoint.withdrawStake(AddressZero)).to.revertedWith('Stake withdrawal is not due')
        })
        it('should fail to unlock again', async () => {
          await expect(entryPoint.unlockStake()).to.revertedWith('already unstaking')
        })
        describe('after unstake delay', () => {
          before(async () => {
            // dummy transaction and increase time by 2 seconds
            await ethers.provider.send('evm_increaseTime', [2])
            await ethersSigner.sendTransaction({ to: addr })
          })
          it('adding stake should reset "unlockStake"', async () => {
            let snap
            try {
              snap = await ethers.provider.send('evm_snapshot', [])

              await ethersSigner.sendTransaction({ to: addr })
              await entryPoint.addStake(2, { value: ONE_ETH })
              const { stake, staked, unstakeDelaySec, withdrawTime } = await entryPoint.getDepositInfo(addr)
              expect({ stake, staked, unstakeDelaySec, withdrawTime }).to.eql({
                stake: parseEther('4'),
                staked: true,
                unstakeDelaySec: 2,
                withdrawTime: 0
              })
            } finally {
              await ethers.provider.send('evm_revert', [snap])
            }
          })

          it('should fail to unlock again', async () => {
            await expect(entryPoint.unlockStake()).to.revertedWith('already unstaking')
          })
          it('should succeed to withdraw', async () => {
            const { stake } = await entryPoint.getDepositInfo(addr)
            const addr1 = createAddress()
            await entryPoint.withdrawStake(addr1)
            expect(await ethers.provider.getBalance(addr1)).to.eq(stake)
            const { stake: stakeAfter, withdrawTime, unstakeDelaySec } = await entryPoint.getDepositInfo(addr)

            expect({ stakeAfter, withdrawTime, unstakeDelaySec }).to.eql({
              stakeAfter: BigNumber.from(0),
              unstakeDelaySec: 0,
              withdrawTime: 0
            })
          })
        })
      })
    })
    describe('with deposit', () => {
      let owner: string
      let wallet: SimpleWallet
      before(async () => {
        owner = await ethersSigner.getAddress()
        wallet = await new SimpleWallet__factory(ethersSigner).deploy(entryPoint.address, owner)
        await wallet.addDeposit({ value: ONE_ETH })
        expect(await getBalance(wallet.address)).to.equal(0)
        expect(await wallet.getDeposit()).to.eql(ONE_ETH)
      })
      it('should be able to withdraw', async () => {
        await wallet.withdrawDepositTo(wallet.address, ONE_ETH)
        expect(await getBalance(wallet.address)).to.equal(1e18)
      })
    })
  })

  describe('#simulateValidation', () => {
    const walletOwner1 = createWalletOwner()
    let wallet1: SimpleWallet

    before(async () => {
      wallet1 = await new SimpleWallet__factory(ethersSigner).deploy(entryPoint.address, await walletOwner1.getAddress())
    })

    it('should fail if validateUserOp fails', async () => {
      // using wrong owner for wallet1
      const op = await fillAndSign({ sender: wallet1.address }, walletOwner, entryPoint)
      await expect(entryPointView.callStatic.simulateValidation(op, false).catch(rethrow())).to
        .revertedWith('wrong signature')
    })

    it('should succeed if validateUserOp succeeds', async () => {
      const op = await fillAndSign({ sender: wallet1.address }, walletOwner1, entryPoint)
      await fund(wallet1)
      await entryPointView.callStatic.simulateValidation(op, false).catch(rethrow())
    })

    it('should prevent overflows: fail if any numeric value is more than 120 bits', async () => {
      const op = await fillAndSign({
        preVerificationGas: BigNumber.from(2).pow(130),
        sender: wallet1.address
      }, walletOwner1, entryPoint)
      await expect(
        entryPointView.callStatic.simulateValidation(op, false)
      ).to.revertedWith('gas values overflow')
    })

    it('should fail on-chain', async () => {
      const op = await fillAndSign({ sender: wallet1.address }, walletOwner1, entryPoint)
      await expect(entryPoint.simulateValidation(op, false)).to.revertedWith('must be called off-chain')
    })

    it('should fail creation for wrong sender', async () => {
      const op1 = await fillAndSign({
        initCode: getWalletDeployer(entryPoint.address, walletOwner1.address),
        sender: '0x'.padEnd(42, '1'),
        verificationGas: 1e6
      }, walletOwner1, entryPoint)
<<<<<<< HEAD
      await expect(entryPointView.callStatic.simulateValidation(op1).catch(rethrow()))
        .to.revertedWith('sender doesn\'t match initCode address')
=======
      await expect(entryPointView.callStatic.simulateValidation(op1, false).catch(rethrow()))
        .to.revertedWith('sender doesn\'t match create2 address')
>>>>>>> 0cddeaa7
    })

    it('should succeed for creating a wallet', async () => {
      const sender = getWalletAddress(entryPoint.address, walletOwner1.address)
      const op1 = await fillAndSign({
        sender,
        initCode: getWalletDeployer(entryPoint.address, walletOwner1.address)
      }, walletOwner1, entryPoint)
      await fund(op1.sender)
<<<<<<< HEAD
      console.log('sender=', op1.sender)
      await entryPointView.callStatic.simulateValidation(op1).catch(rethrow())
=======

      await entryPointView.callStatic.simulateValidation(op1, false).catch(rethrow())
>>>>>>> 0cddeaa7
    })

    it('should not use banned ops during simulateValidation', async () => {
      const op1 = await fillAndSign({
        initCode: getWalletDeployer(entryPoint.address, walletOwner1.address),
        sender: getWalletAddress(entryPoint.address, walletOwner1.address)
      }, walletOwner1, entryPoint)
      await fund(op1.sender)
      await fund(AddressZero)
      // we must create a real transaction to debug, and it must come from address zero:
      await ethers.provider.send('hardhat_impersonateAccount', [AddressZero])
      const ret = await entryPointView.simulateValidation(op1, false)
      await checkForBannedOps(ret.hash, false)
    })
  })

  describe('without paymaster (account pays in eth)', () => {
    describe('#handleOps', () => {
      let counter: TestCounter
      let walletExecFromEntryPoint: PopulatedTransaction
      before(async () => {
        counter = await new TestCounter__factory(ethersSigner).deploy()
        const count = await counter.populateTransaction.count()
        walletExecFromEntryPoint = await wallet.populateTransaction.execFromEntryPoint(counter.address, 0, count.data!)
      })

      it('wallet should pay for tx', async function () {
        const op = await fillAndSign({
          sender: wallet.address,
          callData: walletExecFromEntryPoint.data,
          verificationGas: 1e6,
          callGas: 1e6
        }, walletOwner, entryPoint)
        const beneficiaryAddress = createAddress()
        const countBefore = await counter.counters(wallet.address)
        // for estimateGas, must specify maxFeePerGas, otherwise our gas check fails
        console.log('  == est gas=', await entryPoint.estimateGas.handleOps([op], beneficiaryAddress, { maxFeePerGas: 1e9 }).then(tostr))

        // must specify at least on of maxFeePerGas, gasLimit
        // (gasLimit, to prevent estimateGas to fail on missing maxFeePerGas, see above..)
        const rcpt = await entryPoint.handleOps([op], beneficiaryAddress, {
          maxFeePerGas: 1e9,
          gasLimit: 1e7
        }).then(async t => await t.wait())

        const countAfter = await counter.counters(wallet.address)
        expect(countAfter.toNumber()).to.equal(countBefore.toNumber() + 1)
        console.log('rcpt.gasUsed=', rcpt.gasUsed.toString(), rcpt.transactionHash)

        await calcGasUsage(rcpt, entryPoint, beneficiaryAddress)
      })

      it('legacy mode (maxPriorityFee==maxFeePerGas) should not use "basefee" opcode', async function () {
        const op = await fillAndSign({
          sender: wallet.address,
          callData: walletExecFromEntryPoint.data,
          maxPriorityFeePerGas: 10e9,
          maxFeePerGas: 10e9,
          verificationGas: 1e6,
          callGas: 1e6
        }, walletOwner, entryPoint)
        const beneficiaryAddress = createAddress()

        // (gasLimit, to prevent estimateGas to fail on missing maxFeePerGas, see above..)
        const rcpt = await entryPoint.handleOps([op], beneficiaryAddress, {
          maxFeePerGas: 1e9,
          gasLimit: 1e7
        }).then(async t => await t.wait())

        const ops = await debugTransaction(rcpt.transactionHash).then(tx => tx.structLogs.map(op => op.op))
        expect(ops).to.include('GAS')
        expect(ops).to.not.include('BASEFEE')
      })

      it('if wallet has a deposit, it should use it to pay', async function () {
        await wallet.addDeposit({ value: ONE_ETH })
        const op = await fillAndSign({
          sender: wallet.address,
          callData: walletExecFromEntryPoint.data,
          verificationGas: 1e6,
          callGas: 1e6
        }, walletOwner, entryPoint)
        const beneficiaryAddress = createAddress()

        const countBefore = await counter.counters(wallet.address)
        // for estimateGas, must specify maxFeePerGas, otherwise our gas check fails
        console.log('  == est gas=', await entryPoint.estimateGas.handleOps([op], beneficiaryAddress, { maxFeePerGas: 1e9 }).then(tostr))

        const balBefore = await getBalance(wallet.address)
        const depositBefore = await entryPoint.balanceOf(wallet.address)
        // must specify at least one of maxFeePerGas, gasLimit
        // (gasLimit, to prevent estimateGas to fail on missing maxFeePerGas, see above..)
        const rcpt = await entryPoint.handleOps([op], beneficiaryAddress, {
          maxFeePerGas: 1e9,
          gasLimit: 1e7
        }).then(async t => await t.wait())

        const countAfter = await counter.counters(wallet.address)
        expect(countAfter.toNumber()).to.equal(countBefore.toNumber() + 1)
        console.log('rcpt.gasUsed=', rcpt.gasUsed.toString(), rcpt.transactionHash)

        const balAfter = await getBalance(wallet.address)
        const depositAfter = await entryPoint.balanceOf(wallet.address)
        expect(balAfter).to.equal(balBefore, 'should pay from stake, not balance')
        const depositUsed = depositBefore.sub(depositAfter)
        expect(await ethers.provider.getBalance(beneficiaryAddress)).to.equal(depositUsed)

        await calcGasUsage(rcpt, entryPoint, beneficiaryAddress)
      })

      it('should pay for reverted tx', async () => {
        const op = await fillAndSign({
          sender: wallet.address,
          callData: '0xdeadface',
          verificationGas: 1e6,
          callGas: 1e6
        }, walletOwner, entryPoint)
        const beneficiaryAddress = createAddress()

        const rcpt = await entryPoint.handleOps([op], beneficiaryAddress, {
          maxFeePerGas: 1e9,
          gasLimit: 1e7
        }).then(async t => await t.wait())

        const [log] = await entryPoint.queryFilter(entryPoint.filters.UserOperationEvent(), rcpt.blockHash)
        expect(log.args.success).to.eq(false)
        expect(await getBalance(beneficiaryAddress)).to.be.gte(1)
      })

      it('#handleOp (single)', async () => {
        const beneficiaryAddress = createAddress()

        const op = await fillAndSign({
          sender: wallet.address,
          callData: walletExecFromEntryPoint.data
        }, walletOwner, entryPoint)

        const countBefore = await counter.counters(wallet.address)
        const rcpt = await entryPoint.handleOps([op], beneficiaryAddress, {
          gasLimit: 1e7
        }).then(async t => await t.wait())
        const countAfter = await counter.counters(wallet.address)
        expect(countAfter.toNumber()).to.equal(countBefore.toNumber() + 1)

        console.log('rcpt.gasUsed=', rcpt.gasUsed.toString(), rcpt.transactionHash)
        await calcGasUsage(rcpt, entryPoint, beneficiaryAddress)
      })
    })

    describe('create account', () => {
      if (process.env.COVERAGE != null) {
        return
      }
      let createOp: UserOperation
      const beneficiaryAddress = createAddress() // 1

      it('should reject create if sender address is wrong', async () => {
        const op = await fillAndSign({
          initCode: getWalletDeployer(entryPoint.address, walletOwner.address),
          verificationGas: 2e6,
          sender: '0x'.padEnd(42, '1')
        }, walletOwner, entryPoint)

        await expect(entryPoint.callStatic.handleOps([op], beneficiaryAddress, {
          gasLimit: 1e7
        })).to.revertedWith('sender doesn\'t match initCode address')
      })

      it('should reject create if account not funded', async () => {
        const op = await fillAndSign({
          initCode: getWalletDeployer(entryPoint.address, walletOwner.address),
          verificationGas: 2e6
        }, walletOwner, entryPoint)

        expect(await ethers.provider.getBalance(op.sender)).to.eq(0)

        await expect(entryPoint.callStatic.handleOps([op], beneficiaryAddress, {
          gasLimit: 1e7,
          gasPrice: await ethers.provider.getGasPrice()
        })).to.revertedWith('didn\'t pay prefund')

        // await expect(await ethers.provider.getCode(op.sender).then(x => x.length)).to.equal(2, "wallet exists before creation")
      })

      it('should succeed to create account after prefund', async () => {
        const preAddr = getWalletAddress(entryPoint.address, walletOwner.address)
        await fund(preAddr)
        createOp = await fillAndSign({
          initCode: getWalletDeployer(entryPoint.address, walletOwner.address),
          callGas: 1e7,
          verificationGas: 2e6

        }, walletOwner, entryPoint)

        await expect(await ethers.provider.getCode(preAddr).then(x => x.length)).to.equal(2, 'wallet exists before creation')
        const rcpt = await entryPoint.handleOps([createOp], beneficiaryAddress, {
          gasLimit: 1e7
        }).then(async tx => await tx.wait()).catch(rethrow())
        await calcGasUsage(rcpt!, entryPoint, beneficiaryAddress)
      })

      it('should reject if account already created', async function () {
<<<<<<< HEAD
        const preAddr = getWalletAddress(entryPoint.address, walletOwner.address)
        if (await ethers.provider.getCode(preAddr).then(x => x.length) === 2) { this.skip() }
=======
        const preAddr = await entryPoint.getSenderAddress(WalletConstructor(entryPoint.address, walletOwner.address), 0)
        if (await ethers.provider.getCode(preAddr).then(x => x.length) === 2) {
          this.skip()
        }
>>>>>>> 0cddeaa7

        await expect(entryPoint.callStatic.handleOps([createOp], beneficiaryAddress, {
          gasLimit: 1e7
        })).to.revertedWith('initCode failed')
      })
    })

    describe('batch multiple requests', () => {
      if (process.env.COVERAGE != null) {
        return
      }
      /**
       * attempt a batch:
       * 1. create wallet1 + "initialize" (by calling counter.count())
       * 2. wallet2.exec(counter.count()
       *    (wallet created in advance)
       */
      let counter: TestCounter
      let walletExecCounterFromEntryPoint: PopulatedTransaction
      const beneficiaryAddress = createAddress()
      const walletOwner1 = createWalletOwner()
      let wallet1: string
      const walletOwner2 = createWalletOwner()
      let wallet2: SimpleWallet

      before('before', async () => {
        counter = await new TestCounter__factory(ethersSigner).deploy()
        const count = await counter.populateTransaction.count()
        walletExecCounterFromEntryPoint = await wallet.populateTransaction.execFromEntryPoint(counter.address, 0, count.data!)
        wallet1 = getWalletAddress(entryPoint.address, walletOwner1.address)
        wallet2 = await new SimpleWallet__factory(ethersSigner).deploy(entryPoint.address, walletOwner2.address)
        await fund(wallet1)
        await fund(wallet2.address)
        // execute and increment counter
        const op1 = await fillAndSign({
          initCode: getWalletDeployer(entryPoint.address, walletOwner1.address),
          callData: walletExecCounterFromEntryPoint.data,
          callGas: 2e6,
          verificationGas: 2e6
        }, walletOwner1, entryPoint)

        const op2 = await fillAndSign({
          callData: walletExecCounterFromEntryPoint.data,
          sender: wallet2.address,
          callGas: 2e6,
          verificationGas: 76000
        }, walletOwner2, entryPoint)

        await entryPointView.callStatic.simulateValidation(op2, false, { gasPrice: 1e9 })

        await fund(op1.sender)
        await fund(wallet2.address)
        await entryPoint.handleOps([op1!, op2], beneficiaryAddress).catch((rethrow())).then(async r => r!.wait())
        // console.log(ret.events!.map(e=>({ev:e.event, ...objdump(e.args!)})))
      })
      it('should execute', async () => {
        expect(await counter.counters(wallet1)).equal(1)
        expect(await counter.counters(wallet2.address)).equal(1)
      })
      it('should pay for tx', async () => {
        // const cost1 = prebalance1.sub(await ethers.provider.getBalance(wallet1))
        // const cost2 = prebalance2.sub(await ethers.provider.getBalance(wallet2.address))
        // console.log('cost1=', cost1)
        // console.log('cost2=', cost2)
      })
    })

    describe('aggregation tests', () => {
      const beneficiaryAddress = createAddress()
      let aggregator: TestSignatureAggregator
      let aggWallet: TestAggregatedWallet
      let aggWallet2: TestAggregatedWallet

      before(async () => {
        aggregator = await new TestSignatureAggregator__factory(ethersSigner).deploy()
        aggWallet = await new TestAggregatedWallet__factory(ethersSigner).deploy(entryPoint.address, aggregator.address)
        aggWallet2 = await new TestAggregatedWallet__factory(ethersSigner).deploy(entryPoint.address, aggregator.address)
        await ethersSigner.sendTransaction({ to: aggWallet.address, value: parseEther('0.1') })
        await ethersSigner.sendTransaction({ to: aggWallet2.address, value: parseEther('0.1') })
      })
      it('should fail to execute aggregated wallet without an aggregator', async () => {
        const userOp = await fillAndSign({
          sender: aggWallet.address
        }, walletOwner, entryPoint)

<<<<<<< HEAD
    it('should fail if paymaster has no deposit', async function () {
      const op = await fillAndSign({
        paymaster: paymaster.address,
        callData: walletExecFromEntryPoint.data,
        initCode: getWalletDeployer(entryPoint.address, wallet2Owner.address),
=======
        // no aggregator is kind of "wrong aggregator"
        await expect(entryPoint.handleOps([userOp], beneficiaryAddress)).to.revertedWith('wrong aggregator')
      })
      it('should fail to execute aggregated wallet with wrong aggregator', async () => {
        const userOp = await fillAndSign({
          sender: aggWallet.address
        }, walletOwner, entryPoint)
>>>>>>> 0cddeaa7

        const wrongAggregator = await new TestSignatureAggregator__factory(ethersSigner).deploy()
        const sig = HashZero

        await expect(entryPoint.handleAggregatedOps([{
          userOps: [userOp],
          aggregator: wrongAggregator.address,
          signature: sig
        }], beneficiaryAddress)).to.revertedWith('wrong aggregator')
      })

      it('should fail to execute aggregated wallet with wrong agg. signature', async () => {
        const userOp = await fillAndSign({
          sender: aggWallet.address
        }, walletOwner, entryPoint)

        const wrongSig = hexZeroPad('0x123456', 32)
        const aggAddress: string = aggregator.address
        await expect(
          entryPoint.handleAggregatedOps([{
            userOps: [userOp],
            aggregator: aggregator.address,
            signature: wrongSig
          }], beneficiaryAddress)).to.revertedWith(`SignatureValidationFailed("${aggAddress}")`)
      })

      it('should run with multiple aggregators (and non-aggregated-wallets)', async () => {
        const aggregator3 = await new TestSignatureAggregator__factory(ethersSigner).deploy()
        const aggWallet3 = await new TestAggregatedWallet__factory(ethersSigner).deploy(entryPoint.address, aggregator3.address)
        await ethersSigner.sendTransaction({ to: aggWallet3.address, value: parseEther('0.1') })

        const userOp1 = await fillAndSign({
          sender: aggWallet.address
        }, walletOwner, entryPoint)
        const userOp2 = await fillAndSign({
          sender: aggWallet2.address
        }, walletOwner, entryPoint)
        const userOp_agg3 = await fillAndSign({
          sender: aggWallet3.address
        }, walletOwner, entryPoint)
        const userOp_noAgg = await fillAndSign({
          sender: wallet.address
        }, walletOwner, entryPoint)

        // extract signature from userOps, and create aggregated signature
        // (not really required with the test aggregator, but should work with any aggregator
        const { sigForAggregation: agg1, sigForUserOp: sigOp1 } = await aggregator.validateUserOpSignature(userOp1, false)
        const { sigForAggregation: agg2, sigForUserOp: sigOp2 } = await aggregator.validateUserOpSignature(userOp1, false)
        userOp1.signature = sigOp1
        userOp2.signature = sigOp2
        const aggSig = await aggregator.aggregateSignatures([agg1, agg2])

        const aggInfos = [{
          userOps: [userOp1, userOp2],
          aggregator: aggregator.address,
          signature: aggSig
        }, {
          userOps: [userOp_agg3],
          aggregator: aggregator3.address,
          signature: HashZero
        }, {
          userOps: [userOp_noAgg],
          aggregator: AddressZero,
          signature: '0x'
        }]
        await entryPoint.handleAggregatedOps(aggInfos, beneficiaryAddress, { gasLimit: 3e6 })
      })

      describe('execution ordering', () => {
        let userOp1: UserOperation
        let userOp2: UserOperation
        before(async () => {
          userOp1 = await fillAndSign({
            sender: aggWallet.address
          }, walletOwner, entryPoint)
          userOp2 = await fillAndSign({
            sender: aggWallet2.address
          }, walletOwner, entryPoint)
          userOp1.signature = '0x'
          userOp2.signature = '0x'
        })

        context('create wallet', () => {
          let initCode: BytesLike
          let addr: string
          let userOp: UserOperation
          before(async () => {
            initCode = await new TestAggregatedWallet__factory(ethersSigner).getDeployTransaction(entryPoint.address, aggregator.address).data!
            addr = await entryPoint.getSenderAddress(initCode, 10)
            await ethersSigner.sendTransaction({ to: addr, value: parseEther('0.1') })
            userOp = await fillAndSign({
              initCode,
              nonce: 10
            }, walletOwner, entryPoint)
          })
          it('should simulate wallet creation', async () => {
            const ret = await entryPointView.callStatic.simulateValidation(userOp, false)
            expect(ret.actualAggregator).to.equal(aggregator.address)
          })
          it('should create wallet in handleOps', async () => {
            const { sigForAggregation } = await aggregator.validateUserOpSignature(userOp, false)
            const sig = await aggregator.aggregateSignatures([sigForAggregation])
            await entryPoint.handleAggregatedOps([{
              userOps: [userOp],
              aggregator: aggregator.address,
              signature: sig
            }], beneficiaryAddress, { gasLimit: 3e6 })
          })
        })
      })
    })

<<<<<<< HEAD
    it('paymaster should pay for tx', async function () {
      await paymaster.deposit({ value: ONE_ETH })
      const op = await fillAndSign({
        paymaster: paymaster.address,
        callData: walletExecFromEntryPoint.data,
        initCode: getWalletDeployer(entryPoint.address, wallet2Owner.address)
      }, wallet2Owner, entryPoint)
      const beneficiaryAddress = createAddress()
=======
    describe('with paymaster (account with no eth)', () => {
      let paymaster: TestPaymasterAcceptAll
      let counter: TestCounter
      let walletExecFromEntryPoint: PopulatedTransaction
      const wallet2Owner = createWalletOwner()

      before(async () => {
        paymaster = await new TestPaymasterAcceptAll__factory(ethersSigner).deploy(entryPoint.address)
        await paymaster.addStake(0, { value: paymasterStake })
        counter = await new TestCounter__factory(ethersSigner).deploy()
        const count = await counter.populateTransaction.count()
        walletExecFromEntryPoint = await wallet.populateTransaction.execFromEntryPoint(counter.address, 0, count.data!)
      })

      it('should fail if paymaster has no deposit', async function () {
        const op = await fillAndSign({
          paymaster: paymaster.address,
          callData: walletExecFromEntryPoint.data,
          initCode: WalletConstructor(entryPoint.address, wallet2Owner.address),

          verificationGas: 1e6,
          callGas: 1e6
        }, wallet2Owner, entryPoint)
        const beneficiaryAddress = createAddress()
        await expect(entryPoint.handleOps([op], beneficiaryAddress)).to.revertedWith('"paymaster deposit too low"')
      })
>>>>>>> 0cddeaa7

      it('paymaster should pay for tx', async function () {
        await paymaster.deposit({ value: ONE_ETH })
        const op = await fillAndSign({
          paymaster: paymaster.address,
          callData: walletExecFromEntryPoint.data,
          initCode: WalletConstructor(entryPoint.address, wallet2Owner.address)
        }, wallet2Owner, entryPoint)
        const beneficiaryAddress = createAddress()

        const rcpt = await entryPoint.handleOps([op], beneficiaryAddress).then(async t => t.wait())

        const { actualGasCost } = await calcGasUsage(rcpt, entryPoint, beneficiaryAddress)
        const paymasterPaid = ONE_ETH.sub(await entryPoint.balanceOf(paymaster.address))
        expect(paymasterPaid).to.eql(actualGasCost)
      })
    })
  })
})<|MERGE_RESOLUTION|>--- conflicted
+++ resolved
@@ -12,31 +12,18 @@
 } from '../typechain'
 import {
   AddressZero,
-  calcGasUsage,
-  checkForBannedOps,
+  createWalletOwner,
+  fund,
   checkForGeth,
-  createAddress,
-  createWalletOwner,
-  deployEntryPoint,
-  FIVE_ETH,
-  fund,
-  getBalance,
-  HashZero,
-  ONE_ETH,
   rethrow,
   tostr,
-<<<<<<< HEAD
   getWalletDeployer,
   calcGasUsage,
   checkForBannedOps,
   ONE_ETH,
   TWO_ETH,
   deployEntryPoint,
-  getBalance, FIVE_ETH, createAddress, getWalletAddress
-=======
-  TWO_ETH,
-  WalletConstructor
->>>>>>> 0cddeaa7
+  getBalance, FIVE_ETH, createAddress, getWalletAddress, HashZero, getAggregatedWalletDeployer
 } from './testutils'
 import { fillAndSign, getRequestId } from './UserOp'
 import { UserOperation } from './UserOperation'
@@ -268,13 +255,8 @@
         sender: '0x'.padEnd(42, '1'),
         verificationGas: 1e6
       }, walletOwner1, entryPoint)
-<<<<<<< HEAD
-      await expect(entryPointView.callStatic.simulateValidation(op1).catch(rethrow()))
+      await expect(entryPointView.callStatic.simulateValidation(op1, false).catch(rethrow()))
         .to.revertedWith('sender doesn\'t match initCode address')
-=======
-      await expect(entryPointView.callStatic.simulateValidation(op1, false).catch(rethrow()))
-        .to.revertedWith('sender doesn\'t match create2 address')
->>>>>>> 0cddeaa7
     })
 
     it('should succeed for creating a wallet', async () => {
@@ -284,13 +266,8 @@
         initCode: getWalletDeployer(entryPoint.address, walletOwner1.address)
       }, walletOwner1, entryPoint)
       await fund(op1.sender)
-<<<<<<< HEAD
-      console.log('sender=', op1.sender)
-      await entryPointView.callStatic.simulateValidation(op1).catch(rethrow())
-=======
 
       await entryPointView.callStatic.simulateValidation(op1, false).catch(rethrow())
->>>>>>> 0cddeaa7
     })
 
     it('should not use banned ops during simulateValidation', async () => {
@@ -493,19 +470,14 @@
       })
 
       it('should reject if account already created', async function () {
-<<<<<<< HEAD
         const preAddr = getWalletAddress(entryPoint.address, walletOwner.address)
-        if (await ethers.provider.getCode(preAddr).then(x => x.length) === 2) { this.skip() }
-=======
-        const preAddr = await entryPoint.getSenderAddress(WalletConstructor(entryPoint.address, walletOwner.address), 0)
         if (await ethers.provider.getCode(preAddr).then(x => x.length) === 2) {
           this.skip()
         }
->>>>>>> 0cddeaa7
 
         await expect(entryPoint.callStatic.handleOps([createOp], beneficiaryAddress, {
           gasLimit: 1e7
-        })).to.revertedWith('initCode failed')
+        })).to.revertedWith('sender already constructed')
       })
     })
 
@@ -587,13 +559,6 @@
           sender: aggWallet.address
         }, walletOwner, entryPoint)
 
-<<<<<<< HEAD
-    it('should fail if paymaster has no deposit', async function () {
-      const op = await fillAndSign({
-        paymaster: paymaster.address,
-        callData: walletExecFromEntryPoint.data,
-        initCode: getWalletDeployer(entryPoint.address, wallet2Owner.address),
-=======
         // no aggregator is kind of "wrong aggregator"
         await expect(entryPoint.handleOps([userOp], beneficiaryAddress)).to.revertedWith('wrong aggregator')
       })
@@ -601,7 +566,6 @@
         const userOp = await fillAndSign({
           sender: aggWallet.address
         }, walletOwner, entryPoint)
->>>>>>> 0cddeaa7
 
         const wrongAggregator = await new TestSignatureAggregator__factory(ethersSigner).deploy()
         const sig = HashZero
@@ -689,8 +653,8 @@
           let addr: string
           let userOp: UserOperation
           before(async () => {
-            initCode = await new TestAggregatedWallet__factory(ethersSigner).getDeployTransaction(entryPoint.address, aggregator.address).data!
-            addr = await entryPoint.getSenderAddress(initCode, 10)
+            initCode = await getAggregatedWalletDeployer(entryPoint.address, aggregator.address)
+            addr = await entryPointView.callStatic.getSenderAddress(initCode)
             await ethersSigner.sendTransaction({ to: addr, value: parseEther('0.1') })
             userOp = await fillAndSign({
               initCode,
@@ -714,16 +678,6 @@
       })
     })
 
-<<<<<<< HEAD
-    it('paymaster should pay for tx', async function () {
-      await paymaster.deposit({ value: ONE_ETH })
-      const op = await fillAndSign({
-        paymaster: paymaster.address,
-        callData: walletExecFromEntryPoint.data,
-        initCode: getWalletDeployer(entryPoint.address, wallet2Owner.address)
-      }, wallet2Owner, entryPoint)
-      const beneficiaryAddress = createAddress()
-=======
     describe('with paymaster (account with no eth)', () => {
       let paymaster: TestPaymasterAcceptAll
       let counter: TestCounter
@@ -742,7 +696,7 @@
         const op = await fillAndSign({
           paymaster: paymaster.address,
           callData: walletExecFromEntryPoint.data,
-          initCode: WalletConstructor(entryPoint.address, wallet2Owner.address),
+          initCode: getWalletDeployer(entryPoint.address, wallet2Owner.address),
 
           verificationGas: 1e6,
           callGas: 1e6
@@ -750,14 +704,13 @@
         const beneficiaryAddress = createAddress()
         await expect(entryPoint.handleOps([op], beneficiaryAddress)).to.revertedWith('"paymaster deposit too low"')
       })
->>>>>>> 0cddeaa7
 
       it('paymaster should pay for tx', async function () {
         await paymaster.deposit({ value: ONE_ETH })
         const op = await fillAndSign({
           paymaster: paymaster.address,
           callData: walletExecFromEntryPoint.data,
-          initCode: WalletConstructor(entryPoint.address, wallet2Owner.address)
+          initCode: getWalletDeployer(entryPoint.address, wallet2Owner.address)
         }, wallet2Owner, entryPoint)
         const beneficiaryAddress = createAddress()
 
