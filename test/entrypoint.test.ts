--- conflicted
+++ resolved
@@ -20,16 +20,13 @@
   TestSignatureAggregator__factory,
   MaliciousAccount__factory,
   TestWarmColdAccount__factory,
-<<<<<<< HEAD
-  TestPaymasterRevertCustomError__factory
-=======
+  TestPaymasterRevertCustomError__factory,
   IEntryPoint__factory,
   SimpleAccountFactory__factory,
   IStakeManager__factory,
   INonceManager__factory,
   EntryPoint__factory,
-  TestPaymasterRevertCustomError__factory, EntryPoint
->>>>>>> 73a67699
+  EntryPoint
 } from '../typechain'
 import {
   AddressZero,
