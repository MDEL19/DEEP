import './aa.init'
import { BigNumber, Event, Wallet } from 'ethers'
import { expect } from 'chai'
import {
  EntryPoint,
  SimpleAccount,
  SimpleAccountFactory,
  TestCounter,
  TestCounter__factory,
  TestExpirePaymaster,
  TestExpirePaymaster__factory,
  TestExpiryAccount,
  TestExpiryAccount__factory,
  TestPaymasterAcceptAll,
  TestPaymasterAcceptAll__factory
} from '../typechain'
import {
  AddressZero,
  createAccountOwner,
  fund,
  checkForGeth,
  rethrow,
  tostr,
  getAccountInitCode,
  calcGasUsage,
  checkForBannedOps,
  ONE_ETH,
  TWO_ETH,
  deployEntryPoint,
  getBalance,
  createAddress,
  getAccountAddress,
  HashZero,
  simulationResultCatch,
<<<<<<< HEAD
  simulationResultWithAggregationCatch, getAggregatedAccountInitCode
=======
  createAccount,
  getAggregatedAccountInitCode,
  simulationResultWithAggregationCatch
>>>>>>> 35b16cdd
} from './testutils'
import { fillAndSign, getUserOpHash } from './UserOp'
import { UserOperation } from './UserOperation'
import { PopulatedTransaction } from 'ethers/lib/ethers'
import { ethers } from 'hardhat'
import { defaultAbiCoder, hexConcat, hexZeroPad, parseEther } from 'ethers/lib/utils'
import { debugTransaction } from './debugTx'
import { BytesLike } from '@ethersproject/bytes'
import { TestSignatureAggregator } from '../typechain/contracts/samples/TestSignatureAggregator'
import { TestAggregatedAccount } from '../typechain/contracts/samples/TestAggregatedAccount'
import {
  TestSignatureAggregator__factory
} from '../typechain/factories/contracts/samples/TestSignatureAggregator__factory'
import { TestAggregatedAccount__factory } from '../typechain/factories/contracts/samples/TestAggregatedAccount__factory'
<<<<<<< HEAD
import { toChecksumAddress } from 'ethereumjs-util'
=======
import { toChecksumAddress, zeroAddress } from 'ethereumjs-util'
>>>>>>> 35b16cdd

describe('EntryPoint', function () {
  let entryPoint: EntryPoint
  let simpleAccountFactory: SimpleAccountFactory

  let accountOwner: Wallet
  const ethersSigner = ethers.provider.getSigner()
  let account: SimpleAccount

  const globalUnstakeDelaySec = 2
  const paymasterStake = ethers.utils.parseEther('2')

  before(async function () {
    this.timeout(20000)
    await checkForGeth()

    const chainId = await ethers.provider.getNetwork().then(net => net.chainId)

    entryPoint = await deployEntryPoint()

    accountOwner = createAccountOwner();
    ({
      proxy: account,
      accountFactory: simpleAccountFactory
    } = await createAccount(ethersSigner, await accountOwner.getAddress(), entryPoint.address))
    await fund(account)

    // sanity: validate helper functions
    const sampleOp = await fillAndSign({ sender: account.address }, accountOwner, entryPoint)
    expect(getUserOpHash(sampleOp, entryPoint.address, chainId)).to.eql(await entryPoint.getUserOpHash(sampleOp))
  })

  describe('Stake Management', () => {
    let addr: string
    before(async () => {
      addr = await ethersSigner.getAddress()
    })

    it('should deposit for transfer into EntryPoint', async () => {
      const signer2 = ethers.provider.getSigner(2)
      await signer2.sendTransaction({ to: entryPoint.address, value: ONE_ETH })
      expect(await entryPoint.balanceOf(await signer2.getAddress())).to.eql(ONE_ETH)
      expect(await entryPoint.getDepositInfo(await signer2.getAddress())).to.eql({
        deposit: ONE_ETH,
        staked: false,
        stake: 0,
        unstakeDelaySec: 0,
        withdrawTime: 0
      })
    })

    describe('without stake', () => {
      it('should fail to stake without value', async () => {
        await expect(entryPoint.addStake(2)).to.revertedWith('no stake specified')
      })
      it('should fail to stake without delay', async () => {
        await expect(entryPoint.addStake(0, { value: ONE_ETH })).to.revertedWith('must specify unstake delay')
      })
      it('should fail to unlock', async () => {
        await expect(entryPoint.unlockStake()).to.revertedWith('not staked')
      })
    })
    describe('with stake of 2 eth', () => {
      before(async () => {
        await entryPoint.addStake(2, { value: TWO_ETH })
      })
      it('should report "staked" state', async () => {
        const { stake, staked, unstakeDelaySec, withdrawTime } = await entryPoint.getDepositInfo(addr)
        expect({ stake, staked, unstakeDelaySec, withdrawTime }).to.eql({
          stake: parseEther('2'),
          staked: true,
          unstakeDelaySec: 2,
          withdrawTime: 0
        })
      })

      it('should succeed to stake again', async () => {
        const { stake } = await entryPoint.getDepositInfo(addr)
        await entryPoint.addStake(2, { value: ONE_ETH })
        const { stake: stakeAfter } = await entryPoint.getDepositInfo(addr)
        expect(stakeAfter).to.eq(stake.add(ONE_ETH))
      })
      it('should fail to withdraw before unlock', async () => {
        await expect(entryPoint.withdrawStake(AddressZero)).to.revertedWith('must call unlockStake() first')
      })
      describe('with unlocked stake', () => {
        before(async () => {
          await entryPoint.unlockStake()
        })
        it('should report as "not staked"', async () => {
          expect(await entryPoint.getDepositInfo(addr).then(info => info.staked)).to.eq(false)
        })
        it('should report unstake state', async () => {
          const withdrawTime1 = await ethers.provider.getBlock('latest').then(block => block.timestamp) + globalUnstakeDelaySec
          const { stake, staked, unstakeDelaySec, withdrawTime } = await entryPoint.getDepositInfo(addr)
          expect({ stake, staked, unstakeDelaySec, withdrawTime }).to.eql({
            stake: parseEther('3'),
            staked: false,
            unstakeDelaySec: 2,
            withdrawTime: withdrawTime1
          })
        })
        it('should fail to withdraw before unlock timeout', async () => {
          await expect(entryPoint.withdrawStake(AddressZero)).to.revertedWith('Stake withdrawal is not due')
        })
        it('should fail to unlock again', async () => {
          await expect(entryPoint.unlockStake()).to.revertedWith('already unstaking')
        })
        describe('after unstake delay', () => {
          before(async () => {
            // dummy transaction and increase time by 2 seconds
            await ethers.provider.send('evm_increaseTime', [2])
            await ethersSigner.sendTransaction({ to: addr })
          })
          it('adding stake should reset "unlockStake"', async () => {
            let snap
            try {
              snap = await ethers.provider.send('evm_snapshot', [])

              await ethersSigner.sendTransaction({ to: addr })
              await entryPoint.addStake(2, { value: ONE_ETH })
              const { stake, staked, unstakeDelaySec, withdrawTime } = await entryPoint.getDepositInfo(addr)
              expect({ stake, staked, unstakeDelaySec, withdrawTime }).to.eql({
                stake: parseEther('4'),
                staked: true,
                unstakeDelaySec: 2,
                withdrawTime: 0
              })
            } finally {
              await ethers.provider.send('evm_revert', [snap])
            }
          })

          it('should fail to unlock again', async () => {
            await expect(entryPoint.unlockStake()).to.revertedWith('already unstaking')
          })
          it('should succeed to withdraw', async () => {
            const { stake } = await entryPoint.getDepositInfo(addr)
            const addr1 = createAddress()
            await entryPoint.withdrawStake(addr1)
            expect(await ethers.provider.getBalance(addr1)).to.eq(stake)
            const { stake: stakeAfter, withdrawTime, unstakeDelaySec } = await entryPoint.getDepositInfo(addr)

            expect({ stakeAfter, withdrawTime, unstakeDelaySec }).to.eql({
              stakeAfter: BigNumber.from(0),
              unstakeDelaySec: 0,
              withdrawTime: 0
            })
          })
        })
      })
    })
    describe('with deposit', () => {
      let account: SimpleAccount
      before(async () => {
        ({ proxy: account } = await createAccount(ethersSigner, await ethersSigner.getAddress(), entryPoint.address, simpleAccountFactory))
        await account.addDeposit({ value: ONE_ETH })
        expect(await getBalance(account.address)).to.equal(0)
        expect(await account.getDeposit()).to.eql(ONE_ETH)
      })
      it('should be able to withdraw', async () => {
        const depositBefore = await account.getDeposit()
        await account.withdrawDepositTo(account.address, ONE_ETH)
        expect(await getBalance(account.address)).to.equal(1e18)
        expect(await account.getDeposit()).to.equal(depositBefore.sub(ONE_ETH))
      })
    })
  })

  describe('#simulateValidation', () => {
    const accountOwner1 = createAccountOwner()
    let account1: SimpleAccount

    before(async () => {
      ({ proxy: account1 } = await createAccount(ethersSigner, await accountOwner1.getAddress(), entryPoint.address))
    })

    it('should fail if validateUserOp fails', async () => {
      // using wrong owner for account1
      const op = await fillAndSign({ sender: account1.address }, accountOwner, entryPoint)
      await expect(entryPoint.callStatic.simulateValidation(op).catch(rethrow())).to
        .revertedWith('wrong signature')
    })

    it('should revert if wallet not deployed (and no initcode)', async () => {
      const op = await fillAndSign({ sender: createAddress(), nonce: 0, verificationGasLimit: 1000 }, accountOwner, entryPoint)
      await expect(entryPoint.callStatic.simulateValidation(op)).to
        .revertedWith('AA20 account not deployed')
    })

    it('should revert on oog if not enough verificationGas', async () => {
      const op = await fillAndSign({ sender: account.address, verificationGasLimit: 1000 }, accountOwner, entryPoint)
      await expect(entryPoint.callStatic.simulateValidation(op)).to
        .revertedWith('AA23 reverted (or OOG)')
    })

    it('should succeed if validateUserOp succeeds', async () => {
      const op = await fillAndSign({ sender: account1.address }, accountOwner1, entryPoint)
      await fund(account1)
      await entryPoint.callStatic.simulateValidation(op).catch(simulationResultCatch)
    })

    it('should return stake of sender', async () => {
      const stakeValue = BigNumber.from(123)
      const unstakeDelay = 3
<<<<<<< HEAD
      const account2 = await new SimpleAccount__factory(ethersSigner).deploy(entryPoint.address, ethersSigner.getAddress())
      await fund(account2)
      await account2.exec(entryPoint.address, stakeValue, entryPoint.interface.encodeFunctionData('addStake', [unstakeDelay]))
=======
      const { proxy: account2 } = await createAccount(ethersSigner, await ethersSigner.getAddress(), entryPoint.address)
      await fund(account2)
      await account2.execute(entryPoint.address, stakeValue, entryPoint.interface.encodeFunctionData('addStake', [unstakeDelay]))
>>>>>>> 35b16cdd
      const op = await fillAndSign({ sender: account2.address }, ethersSigner, entryPoint)
      const result = await entryPoint.callStatic.simulateValidation(op).catch(simulationResultCatch)
      expect(result.senderInfo).to.eql({ stake: stakeValue, unstakeDelaySec: unstakeDelay })
    })

    it('should prevent overflows: fail if any numeric value is more than 120 bits', async () => {
      const op = await fillAndSign({
        preVerificationGas: BigNumber.from(2).pow(130),
        sender: account1.address
      }, accountOwner1, entryPoint)
      await expect(
        entryPoint.callStatic.simulateValidation(op)
      ).to.revertedWith('gas values overflow')
    })

    it('should fail creation for wrong sender', async () => {
      const op1 = await fillAndSign({
<<<<<<< HEAD
        initCode: getAccountInitCode(entryPoint.address, accountOwner1.address),
=======
        initCode: getAccountInitCode(accountOwner1.address, simpleAccountFactory),
>>>>>>> 35b16cdd
        sender: '0x'.padEnd(42, '1'),
        verificationGasLimit: 3e6
      }, accountOwner1, entryPoint)
      await expect(entryPoint.callStatic.simulateValidation(op1))
        .to.revertedWith('AA12 initCode must return sender')
    })

    it('should report failure on insufficient verificationGas (OOG) for creation', async () => {
      const op1 = await fillAndSign({
        initCode: getAccountInitCode(entryPoint.address, accountOwner1.address),
        sender: '0x'.padEnd(42, '1'),
        verificationGasLimit: 1e5
      }, accountOwner1, entryPoint)
      await expect(entryPoint.callStatic.simulateValidation(op1, { gasLimit: 1e6 }))
        .to.revertedWith('AA11 initCode failed')
    })
    it('should succeed for creating an account', async () => {
      const sender = await getAccountAddress(accountOwner1.address, simpleAccountFactory)
      const op1 = await fillAndSign({
        sender,
<<<<<<< HEAD
        initCode: getAccountInitCode(entryPoint.address, accountOwner1.address)
=======
        initCode: getAccountInitCode(accountOwner1.address, simpleAccountFactory)
>>>>>>> 35b16cdd
      }, accountOwner1, entryPoint)
      await fund(op1.sender)

      await entryPoint.callStatic.simulateValidation(op1).catch(simulationResultCatch)
    })

    it('should not call initCode from entrypoint', async () => {
      // a possible attack: call an account's execFromEntryPoint through initCode. This might lead to stolen funds.
      const { proxy: account } = await createAccount(ethersSigner, await accountOwner.getAddress(), entryPoint.address)
      const sender = createAddress()
      const op1 = await fillAndSign({
        initCode: hexConcat([
          account.address,
          account.interface.encodeFunctionData('execute', [sender, 0, '0x'])
        ]),
        sender
      }, accountOwner, entryPoint)
      const error = await entryPoint.callStatic.simulateValidation(op1).catch(e => e)
      expect(error.message).to.match(/initCode failed/, error)
    })

    it('should not use banned ops during simulateValidation', async () => {
      const op1 = await fillAndSign({
<<<<<<< HEAD
        initCode: getAccountInitCode(entryPoint.address, accountOwner1.address),
        sender: getAccountAddress(entryPoint.address, accountOwner1.address)
=======
        initCode: getAccountInitCode(accountOwner1.address, simpleAccountFactory),
        sender: await getAccountAddress(accountOwner1.address, simpleAccountFactory)
>>>>>>> 35b16cdd
      }, accountOwner1, entryPoint)
      await fund(op1.sender)
      await entryPoint.simulateValidation(op1, { gasLimit: 10e6 }).catch(e => e)
      const block = await ethers.provider.getBlock('latest')
      const hash = block.transactions[0]
      await checkForBannedOps(hash, false)
    })
  })

  describe('without paymaster (account pays in eth)', () => {
    describe('#handleOps', () => {
      let counter: TestCounter
      let accountExecFromEntryPoint: PopulatedTransaction
      before(async () => {
        counter = await new TestCounter__factory(ethersSigner).deploy()
        const count = await counter.populateTransaction.count()
        accountExecFromEntryPoint = await account.populateTransaction.execute(counter.address, 0, count.data!)
      })

      it('account should pay for tx', async function () {
        const op = await fillAndSign({
          sender: account.address,
          callData: accountExecFromEntryPoint.data,
          verificationGasLimit: 1e6,
          callGasLimit: 1e6
        }, accountOwner, entryPoint)
        const beneficiaryAddress = createAddress()
        const countBefore = await counter.counters(account.address)
        // for estimateGas, must specify maxFeePerGas, otherwise our gas check fails
        console.log('  == est gas=', await entryPoint.estimateGas.handleOps([op], beneficiaryAddress, { maxFeePerGas: 1e9 }).then(tostr))

        // must specify at least on of maxFeePerGas, gasLimit
        // (gasLimit, to prevent estimateGas to fail on missing maxFeePerGas, see above..)
        const rcpt = await entryPoint.handleOps([op], beneficiaryAddress, {
          maxFeePerGas: 1e9,
          gasLimit: 1e7
        }).then(async t => await t.wait())

        const countAfter = await counter.counters(account.address)
        expect(countAfter.toNumber()).to.equal(countBefore.toNumber() + 1)
        console.log('rcpt.gasUsed=', rcpt.gasUsed.toString(), rcpt.transactionHash)

        await calcGasUsage(rcpt, entryPoint, beneficiaryAddress)
      })

      it('legacy mode (maxPriorityFee==maxFeePerGas) should not use "basefee" opcode', async function () {
        const op = await fillAndSign({
          sender: account.address,
          callData: accountExecFromEntryPoint.data,
          maxPriorityFeePerGas: 10e9,
          maxFeePerGas: 10e9,
          verificationGasLimit: 1e6,
          callGasLimit: 1e6
        }, accountOwner, entryPoint)
        const beneficiaryAddress = createAddress()

        // (gasLimit, to prevent estimateGas to fail on missing maxFeePerGas, see above..)
        const rcpt = await entryPoint.handleOps([op], beneficiaryAddress, {
          maxFeePerGas: 1e9,
          gasLimit: 1e7
        }).then(async t => await t.wait())

        const ops = await debugTransaction(rcpt.transactionHash).then(tx => tx.structLogs.map(op => op.op))
        expect(ops).to.include('GAS')
        expect(ops).to.not.include('BASEFEE')
      })

      it('if account has a deposit, it should use it to pay', async function () {
        await account.addDeposit({ value: ONE_ETH })
        const op = await fillAndSign({
          sender: account.address,
          callData: accountExecFromEntryPoint.data,
          verificationGasLimit: 1e6,
          callGasLimit: 1e6
        }, accountOwner, entryPoint)
        const beneficiaryAddress = createAddress()

        const countBefore = await counter.counters(account.address)
        // for estimateGas, must specify maxFeePerGas, otherwise our gas check fails
        console.log('  == est gas=', await entryPoint.estimateGas.handleOps([op], beneficiaryAddress, { maxFeePerGas: 1e9 }).then(tostr))

        const balBefore = await getBalance(account.address)
        const depositBefore = await entryPoint.balanceOf(account.address)
        // must specify at least one of maxFeePerGas, gasLimit
        // (gasLimit, to prevent estimateGas to fail on missing maxFeePerGas, see above..)
        const rcpt = await entryPoint.handleOps([op], beneficiaryAddress, {
          maxFeePerGas: 1e9,
          gasLimit: 1e7
        }).then(async t => await t.wait())

        const countAfter = await counter.counters(account.address)
        expect(countAfter.toNumber()).to.equal(countBefore.toNumber() + 1)
        console.log('rcpt.gasUsed=', rcpt.gasUsed.toString(), rcpt.transactionHash)

        const balAfter = await getBalance(account.address)
        const depositAfter = await entryPoint.balanceOf(account.address)
        expect(balAfter).to.equal(balBefore, 'should pay from stake, not balance')
        const depositUsed = depositBefore.sub(depositAfter)
        expect(await ethers.provider.getBalance(beneficiaryAddress)).to.equal(depositUsed)

        await calcGasUsage(rcpt, entryPoint, beneficiaryAddress)
      })

      it('should pay for reverted tx', async () => {
        const op = await fillAndSign({
          sender: account.address,
          callData: '0xdeadface',
          verificationGasLimit: 1e6,
          callGasLimit: 1e6
        }, accountOwner, entryPoint)
        const beneficiaryAddress = createAddress()

        const rcpt = await entryPoint.handleOps([op], beneficiaryAddress, {
          maxFeePerGas: 1e9,
          gasLimit: 1e7
        }).then(async t => await t.wait())

        const [log] = await entryPoint.queryFilter(entryPoint.filters.UserOperationEvent(), rcpt.blockHash)
        expect(log.args.success).to.eq(false)
        expect(await getBalance(beneficiaryAddress)).to.be.gte(1)
      })

      it('#handleOp (single)', async () => {
        const beneficiaryAddress = createAddress()

        const op = await fillAndSign({
          sender: account.address,
          callData: accountExecFromEntryPoint.data
        }, accountOwner, entryPoint)

        const countBefore = await counter.counters(account.address)
        const rcpt = await entryPoint.handleOps([op], beneficiaryAddress, {
          gasLimit: 1e7
        }).then(async t => await t.wait())
        const countAfter = await counter.counters(account.address)
        expect(countAfter.toNumber()).to.equal(countBefore.toNumber() + 1)

        console.log('rcpt.gasUsed=', rcpt.gasUsed.toString(), rcpt.transactionHash)
        await calcGasUsage(rcpt, entryPoint, beneficiaryAddress)
      })

      it('should report failure on insufficient verificationGas after creation', async () => {
        const op1 = await fillAndSign({
          sender: account.address,
          verificationGasLimit: 100
        }, accountOwner, entryPoint)
        await expect(entryPoint.callStatic.simulateValidation(op1))
          .to.revertedWith('AA23 reverted (or OOG)')
      })
    })

    describe('create account', () => {
      if (process.env.COVERAGE != null) {
        return
      }
      let createOp: UserOperation
      const beneficiaryAddress = createAddress() // 1

      it('should reject create if sender address is wrong', async () => {
        const op = await fillAndSign({
<<<<<<< HEAD
          initCode: getAccountInitCode(entryPoint.address, accountOwner.address),
=======
          initCode: getAccountInitCode(accountOwner.address, simpleAccountFactory),
>>>>>>> 35b16cdd
          verificationGasLimit: 2e6,
          sender: '0x'.padEnd(42, '1')
        }, accountOwner, entryPoint)

        await expect(entryPoint.callStatic.handleOps([op], beneficiaryAddress, {
          gasLimit: 1e7
        })).to.revertedWith('AA12 initCode must return sender')
      })

      it('should reject create if account not funded', async () => {
        const op = await fillAndSign({
<<<<<<< HEAD
          initCode: getAccountInitCode(entryPoint.address, accountOwner.address),
=======
          initCode: getAccountInitCode(accountOwner.address, simpleAccountFactory, 100),
>>>>>>> 35b16cdd
          verificationGasLimit: 2e6
        }, accountOwner, entryPoint)

        expect(await ethers.provider.getBalance(op.sender)).to.eq(0)

        await expect(entryPoint.callStatic.handleOps([op], beneficiaryAddress, {
          gasLimit: 1e7,
          gasPrice: await ethers.provider.getGasPrice()
        })).to.revertedWith('didn\'t pay prefund')

        // await expect(await ethers.provider.getCode(op.sender).then(x => x.length)).to.equal(2, "account exists before creation")
      })

      it('should succeed to create account after prefund', async () => {
        const salt = 20
        const preAddr = await getAccountAddress(accountOwner.address, simpleAccountFactory, salt)
        await fund(preAddr)
        createOp = await fillAndSign({
<<<<<<< HEAD
          initCode: getAccountInitCode(entryPoint.address, accountOwner.address),
=======
          initCode: getAccountInitCode(accountOwner.address, simpleAccountFactory, salt),
>>>>>>> 35b16cdd
          callGasLimit: 1e7,
          verificationGasLimit: 2e6

        }, accountOwner, entryPoint)

        await expect(await ethers.provider.getCode(preAddr).then(x => x.length)).to.equal(2, 'account exists before creation')
        const ret = await entryPoint.handleOps([createOp], beneficiaryAddress, {
          gasLimit: 1e7
        })
        const rcpt = await ret.wait()
        const hash = await entryPoint.getUserOpHash(createOp)
        await expect(ret).to.emit(entryPoint, 'AccountDeployed')
          // eslint-disable-next-line @typescript-eslint/no-base-to-string
          .withArgs(hash, createOp.sender, toChecksumAddress(createOp.initCode.toString().slice(0, 42)), AddressZero)

        await calcGasUsage(rcpt!, entryPoint, beneficiaryAddress)
      })

      it('should reject if account already created', async function () {
        const preAddr = await getAccountAddress(accountOwner.address, simpleAccountFactory)
        if (await ethers.provider.getCode(preAddr).then(x => x.length) === 2) {
          this.skip()
        }

        await expect(entryPoint.callStatic.handleOps([createOp], beneficiaryAddress, {
          gasLimit: 1e7
        })).to.revertedWith('sender already constructed')
      })
    })

    describe('batch multiple requests', function () {
      this.timeout(20000)
      if (process.env.COVERAGE != null) {
        return
      }
      /**
       * attempt a batch:
       * 1. create account1 + "initialize" (by calling counter.count())
       * 2. account2.exec(counter.count()
       *    (account created in advance)
       */
      let counter: TestCounter
      let accountExecCounterFromEntryPoint: PopulatedTransaction
      const beneficiaryAddress = createAddress()
      const accountOwner1 = createAccountOwner()
      let account1: string
      const accountOwner2 = createAccountOwner()
      let account2: SimpleAccount

      before('before', async () => {
        counter = await new TestCounter__factory(ethersSigner).deploy()
        const count = await counter.populateTransaction.count()
        accountExecCounterFromEntryPoint = await account.populateTransaction.execute(counter.address, 0, count.data!)
        account1 = await getAccountAddress(accountOwner1.address, simpleAccountFactory);
        ({ proxy: account2 } = await createAccount(ethersSigner, await accountOwner2.getAddress(), entryPoint.address))
        await fund(account1)
        await fund(account2.address)
        // execute and increment counter
        const op1 = await fillAndSign({
<<<<<<< HEAD
          initCode: getAccountInitCode(entryPoint.address, accountOwner1.address),
=======
          initCode: getAccountInitCode(accountOwner1.address, simpleAccountFactory),
>>>>>>> 35b16cdd
          callData: accountExecCounterFromEntryPoint.data,
          callGasLimit: 2e6,
          verificationGasLimit: 2e6
        }, accountOwner1, entryPoint)

        const op2 = await fillAndSign({
          callData: accountExecCounterFromEntryPoint.data,
          sender: account2.address,
          callGasLimit: 2e6,
          verificationGasLimit: 76000
        }, accountOwner2, entryPoint)

        await entryPoint.callStatic.simulateValidation(op2, { gasPrice: 1e9 }).catch(simulationResultCatch)

        await fund(op1.sender)
        await fund(account2.address)
        await entryPoint.handleOps([op1!, op2], beneficiaryAddress).catch((rethrow())).then(async r => r!.wait())
        // console.log(ret.events!.map(e=>({ev:e.event, ...objdump(e.args!)})))
      })
      it('should execute', async () => {
        expect(await counter.counters(account1)).equal(1)
        expect(await counter.counters(account2.address)).equal(1)
      })
      it('should pay for tx', async () => {
        // const cost1 = prebalance1.sub(await ethers.provider.getBalance(account1))
        // const cost2 = prebalance2.sub(await ethers.provider.getBalance(account2.address))
        // console.log('cost1=', cost1)
        // console.log('cost2=', cost2)
      })
    })

    describe('aggregation tests', () => {
      const beneficiaryAddress = createAddress()
      let aggregator: TestSignatureAggregator
      let aggAccount: TestAggregatedAccount
      let aggAccount2: TestAggregatedAccount

      before(async () => {
        aggregator = await new TestSignatureAggregator__factory(ethersSigner).deploy()
        aggAccount = await new TestAggregatedAccount__factory(ethersSigner).deploy(entryPoint.address, aggregator.address)
        aggAccount2 = await new TestAggregatedAccount__factory(ethersSigner).deploy(entryPoint.address, aggregator.address)
        await aggAccount.initialize(zeroAddress())
        await aggAccount2.initialize(zeroAddress())
        await ethersSigner.sendTransaction({ to: aggAccount.address, value: parseEther('0.1') })
        await ethersSigner.sendTransaction({ to: aggAccount2.address, value: parseEther('0.1') })
      })
      it('should fail to execute aggregated account without an aggregator', async () => {
        const userOp = await fillAndSign({
          sender: aggAccount.address
        }, accountOwner, entryPoint)

        // no aggregator is kind of "wrong aggregator"
        await expect(entryPoint.handleOps([userOp], beneficiaryAddress)).to.revertedWith('wrong aggregator')
      })
      it('should fail to execute aggregated account with wrong aggregator', async () => {
        const userOp = await fillAndSign({
          sender: aggAccount.address
        }, accountOwner, entryPoint)

        const wrongAggregator = await new TestSignatureAggregator__factory(ethersSigner).deploy()
        const sig = HashZero

        await expect(entryPoint.handleAggregatedOps([{
          userOps: [userOp],
          aggregator: wrongAggregator.address,
          signature: sig
        }], beneficiaryAddress)).to.revertedWith('wrong aggregator')
      })

      it('should fail to execute aggregated account with wrong agg. signature', async () => {
        const userOp = await fillAndSign({
          sender: aggAccount.address
        }, accountOwner, entryPoint)

        const wrongSig = hexZeroPad('0x123456', 32)
        const aggAddress: string = aggregator.address
        await expect(
          entryPoint.handleAggregatedOps([{
            userOps: [userOp],
            aggregator: aggregator.address,
            signature: wrongSig
          }], beneficiaryAddress)).to.revertedWith(`SignatureValidationFailed("${aggAddress}")`)
      })

      it('should run with multiple aggregators (and non-aggregated-accounts)', async () => {
        const aggregator3 = await new TestSignatureAggregator__factory(ethersSigner).deploy()
        const aggAccount3 = await new TestAggregatedAccount__factory(ethersSigner).deploy(entryPoint.address, aggregator3.address)
        await aggAccount3.initialize(zeroAddress())
        await ethersSigner.sendTransaction({ to: aggAccount3.address, value: parseEther('0.1') })

        const userOp1 = await fillAndSign({
          sender: aggAccount.address
        }, accountOwner, entryPoint)
        const userOp2 = await fillAndSign({
          sender: aggAccount2.address
        }, accountOwner, entryPoint)
        const userOp_agg3 = await fillAndSign({
          sender: aggAccount3.address
        }, accountOwner, entryPoint)
        const userOp_noAgg = await fillAndSign({
          sender: account.address
        }, accountOwner, entryPoint)

        // extract signature from userOps, and create aggregated signature
        // (not really required with the test aggregator, but should work with any aggregator
        const sigOp1 = await aggregator.validateUserOpSignature(userOp1)
        const sigOp2 = await aggregator.validateUserOpSignature(userOp2)
        userOp1.signature = sigOp1
        userOp2.signature = sigOp2
        const aggSig = await aggregator.aggregateSignatures([userOp1, userOp2])

        const aggInfos = [{
          userOps: [userOp1, userOp2],
          aggregator: aggregator.address,
          signature: aggSig
        }, {
          userOps: [userOp_agg3],
          aggregator: aggregator3.address,
          signature: HashZero
        }, {
          userOps: [userOp_noAgg],
          aggregator: AddressZero,
          signature: '0x'
        }]
        const rcpt = await entryPoint.handleAggregatedOps(aggInfos, beneficiaryAddress, { gasLimit: 3e6 }).then(async ret => ret.wait())
        const events = rcpt.events?.map((ev: Event) => {
          // eslint-disable-next-line @typescript-eslint/restrict-template-expressions
          if (ev.event === 'UserOperationEvent') { return `userOp(${ev.args?.sender})` }
          // eslint-disable-next-line @typescript-eslint/restrict-template-expressions
          if (ev.event === 'SignatureAggregatorChanged') { return `agg(${ev.args?.aggregator})` } else return null
        }).filter(ev => ev != null)
        // expected "SignatureAggregatorChanged" before every switch of aggregator
        expect(events).to.eql([
          `agg(${aggregator.address})`,
          `userOp(${userOp1.sender})`,
          `userOp(${userOp2.sender})`,
          `agg(${aggregator3.address})`,
          `userOp(${userOp_agg3.sender})`,
          `agg(${AddressZero})`,
          `userOp(${userOp_noAgg.sender})`,
          `agg(${AddressZero})`
        ])
      })

      describe('execution ordering', () => {
        let userOp1: UserOperation
        let userOp2: UserOperation
        before(async () => {
          userOp1 = await fillAndSign({
            sender: aggAccount.address
          }, accountOwner, entryPoint)
          userOp2 = await fillAndSign({
            sender: aggAccount2.address
          }, accountOwner, entryPoint)
          userOp1.signature = '0x'
          userOp2.signature = '0x'
        })

        context('create account', () => {
          let initCode: BytesLike
          let addr: string
          let userOp: UserOperation
          before(async () => {
<<<<<<< HEAD
            initCode = await getAggregatedAccountInitCode(entryPoint.address, aggregator.address)
=======
            const aggregatedAccountImplementation = await new TestAggregatedAccount__factory(ethersSigner).deploy(entryPoint.address, aggregator.address)
            initCode = await getAggregatedAccountInitCode(entryPoint.address, aggregatedAccountImplementation.address)
>>>>>>> 35b16cdd
            addr = await entryPoint.callStatic.getSenderAddress(initCode).catch(e => e.errorArgs.sender)
            await ethersSigner.sendTransaction({ to: addr, value: parseEther('0.1') })
            userOp = await fillAndSign({
              initCode,
              nonce: 10
            }, accountOwner, entryPoint)
          })
          it('simulateValidation should return aggregator and its stake', async () => {
            await aggregator.addStake(entryPoint.address, 3, { value: TWO_ETH })
            const { aggregatorInfo } = await entryPoint.callStatic.simulateValidation(userOp).catch(simulationResultWithAggregationCatch)
            expect(aggregatorInfo.actualAggregator).to.equal(aggregator.address)
            expect(aggregatorInfo.stakeInfo.stake).to.equal(TWO_ETH)
            expect(aggregatorInfo.stakeInfo.unstakeDelaySec).to.equal(3)
          })
          it('should create account in handleOps', async () => {
            await aggregator.validateUserOpSignature(userOp)
            const sig = await aggregator.aggregateSignatures([userOp])
            await entryPoint.handleAggregatedOps([{
              userOps: [{ ...userOp, signature: '0x' }],
              aggregator: aggregator.address,
              signature: sig
            }], beneficiaryAddress, { gasLimit: 3e6 })
          })
        })
      })
    })

    describe('with paymaster (account with no eth)', () => {
      let paymaster: TestPaymasterAcceptAll
      let counter: TestCounter
      let accountExecFromEntryPoint: PopulatedTransaction
      const account2Owner = createAccountOwner()

      before(async () => {
        paymaster = await new TestPaymasterAcceptAll__factory(ethersSigner).deploy(entryPoint.address)
        await paymaster.addStake(globalUnstakeDelaySec, { value: paymasterStake })
        counter = await new TestCounter__factory(ethersSigner).deploy()
        const count = await counter.populateTransaction.count()
        accountExecFromEntryPoint = await account.populateTransaction.execute(counter.address, 0, count.data!)
      })

      it('should fail with nonexistent paymaster', async () => {
        const pm = createAddress()
        const op = await fillAndSign({
          paymasterAndData: pm,
          callData: accountExecFromEntryPoint.data,
          initCode: getAccountInitCode(entryPoint.address, account2Owner.address),
          verificationGasLimit: 3e6,
          callGasLimit: 1e6
        }, account2Owner, entryPoint)
        await expect(entryPoint.simulateValidation(op)).to.revertedWith('"AA30 paymaster not deployed"')
      })

      it('should fail if paymaster has no deposit', async function () {
        const op = await fillAndSign({
          paymasterAndData: paymaster.address,
          callData: accountExecFromEntryPoint.data,
<<<<<<< HEAD
          initCode: getAccountInitCode(entryPoint.address, account2Owner.address),
=======
          initCode: getAccountInitCode(account2Owner.address, simpleAccountFactory),
>>>>>>> 35b16cdd

          verificationGasLimit: 3e6,
          callGasLimit: 1e6
        }, account2Owner, entryPoint)
        const beneficiaryAddress = createAddress()
        await expect(entryPoint.handleOps([op], beneficiaryAddress)).to.revertedWith('"AA31 paymaster deposit too low"')
      })

      it('paymaster should pay for tx', async function () {
        await paymaster.deposit({ value: ONE_ETH })
        const op = await fillAndSign({
          paymasterAndData: paymaster.address,
          callData: accountExecFromEntryPoint.data,
<<<<<<< HEAD
          initCode: getAccountInitCode(entryPoint.address, account2Owner.address)
=======
          initCode: getAccountInitCode(account2Owner.address, simpleAccountFactory)
>>>>>>> 35b16cdd
        }, account2Owner, entryPoint)
        const beneficiaryAddress = createAddress()

        const rcpt = await entryPoint.handleOps([op], beneficiaryAddress).then(async t => t.wait())

        const { actualGasCost } = await calcGasUsage(rcpt, entryPoint, beneficiaryAddress)
        const paymasterPaid = ONE_ETH.sub(await entryPoint.balanceOf(paymaster.address))
        expect(paymasterPaid).to.eql(actualGasCost)
      })
      it('simulate should return paymaster stake and delay', async () => {
        await paymaster.deposit({ value: ONE_ETH })
        const anOwner = createAccountOwner()

        const op = await fillAndSign({
          paymasterAndData: paymaster.address,
          callData: accountExecFromEntryPoint.data,
<<<<<<< HEAD
          initCode: getAccountInitCode(entryPoint.address, anOwner.address)
=======
          initCode: getAccountInitCode(anOwner.address, simpleAccountFactory)
>>>>>>> 35b16cdd
        }, anOwner, entryPoint)

        const { paymasterInfo } = await entryPoint.callStatic.simulateValidation(op).catch(simulationResultCatch)
        const {
          stake: simRetStake,
          unstakeDelaySec: simRetDelay
        } = paymasterInfo

        expect(simRetStake).to.eql(paymasterStake)
        expect(simRetDelay).to.eql(globalUnstakeDelaySec)
      })
    })

    describe('Validation deadline', () => {
      describe('validateUserOp deadline', function () {
        let account: TestExpiryAccount
        let now: number
        before('init account with session key', async () => {
          // create a test account. The primary owner is the global ethersSigner, so that we can easily add a temporaryOwner, below
          account = await new TestExpiryAccount__factory(ethersSigner).deploy(entryPoint.address)
          await account.initialize(await ethersSigner.getAddress())
          await ethersSigner.sendTransaction({ to: account.address, value: parseEther('0.1') })
          now = await ethers.provider.getBlock('latest').then(block => block.timestamp)
        })

        it('should accept non-expired owner', async () => {
          const sessionOwner = createAccountOwner()
          await account.addTemporaryOwner(sessionOwner.address, now + 60)
          const userOp = await fillAndSign({
            sender: account.address
          }, sessionOwner, entryPoint)
          const { deadline } = await entryPoint.callStatic.simulateValidation(userOp).catch(simulationResultCatch)
          expect(deadline).to.eql(now + 60)
        })

        it('should reject expired owner', async () => {
          const sessionOwner = createAccountOwner()
          await account.addTemporaryOwner(sessionOwner.address, now - 60)
          const userOp = await fillAndSign({
            sender: account.address
          }, sessionOwner, entryPoint)
          await expect(entryPoint.callStatic.simulateValidation(userOp)).to.revertedWith('expired')
        })
      })

      describe('validatePaymasterUserOp with deadline', function () {
        let account: TestExpiryAccount
        let paymaster: TestExpirePaymaster
        let now: number
        before('init account with session key', async function () {
          this.timeout(20000)
          // account without eth - must be paid by paymaster.
          account = await new TestExpiryAccount__factory(ethersSigner).deploy(entryPoint.address)
          await account.initialize(await ethersSigner.getAddress())
          paymaster = await new TestExpirePaymaster__factory(ethersSigner).deploy(entryPoint.address)
          await paymaster.addStake(1, { value: paymasterStake })
          await paymaster.deposit({ value: parseEther('0.1') })
          now = await ethers.provider.getBlock('latest').then(block => block.timestamp)
        })

        it('should accept non-expired paymaster request', async () => {
          const expireTime = defaultAbiCoder.encode(['uint256'], [now + 60])
          const userOp = await fillAndSign({
            sender: account.address,
            paymasterAndData: hexConcat([paymaster.address, expireTime])
          }, ethersSigner, entryPoint)
          const { deadline } = await entryPoint.callStatic.simulateValidation(userOp).catch(simulationResultCatch)
          expect(deadline).to.eql(now + 60)
        })

        it('should reject expired paymaster request', async () => {
          const expireTime = defaultAbiCoder.encode(['uint256'], [now - 60])
          const userOp = await fillAndSign({
            sender: account.address,
            paymasterAndData: hexConcat([paymaster.address, expireTime])
          }, ethersSigner, entryPoint)
          await expect(entryPoint.callStatic.simulateValidation(userOp)).to.revertedWith('expired')
        })
      })
    })
  })
})<|MERGE_RESOLUTION|>--- conflicted
+++ resolved
@@ -32,13 +32,9 @@
   getAccountAddress,
   HashZero,
   simulationResultCatch,
-<<<<<<< HEAD
-  simulationResultWithAggregationCatch, getAggregatedAccountInitCode
-=======
   createAccount,
   getAggregatedAccountInitCode,
   simulationResultWithAggregationCatch
->>>>>>> 35b16cdd
 } from './testutils'
 import { fillAndSign, getUserOpHash } from './UserOp'
 import { UserOperation } from './UserOperation'
@@ -53,11 +49,7 @@
   TestSignatureAggregator__factory
 } from '../typechain/factories/contracts/samples/TestSignatureAggregator__factory'
 import { TestAggregatedAccount__factory } from '../typechain/factories/contracts/samples/TestAggregatedAccount__factory'
-<<<<<<< HEAD
-import { toChecksumAddress } from 'ethereumjs-util'
-=======
 import { toChecksumAddress, zeroAddress } from 'ethereumjs-util'
->>>>>>> 35b16cdd
 
 describe('EntryPoint', function () {
   let entryPoint: EntryPoint
@@ -253,7 +245,6 @@
       await expect(entryPoint.callStatic.simulateValidation(op)).to
         .revertedWith('AA23 reverted (or OOG)')
     })
-
     it('should succeed if validateUserOp succeeds', async () => {
       const op = await fillAndSign({ sender: account1.address }, accountOwner1, entryPoint)
       await fund(account1)
@@ -263,20 +254,13 @@
     it('should return stake of sender', async () => {
       const stakeValue = BigNumber.from(123)
       const unstakeDelay = 3
-<<<<<<< HEAD
-      const account2 = await new SimpleAccount__factory(ethersSigner).deploy(entryPoint.address, ethersSigner.getAddress())
-      await fund(account2)
-      await account2.exec(entryPoint.address, stakeValue, entryPoint.interface.encodeFunctionData('addStake', [unstakeDelay]))
-=======
       const { proxy: account2 } = await createAccount(ethersSigner, await ethersSigner.getAddress(), entryPoint.address)
       await fund(account2)
       await account2.execute(entryPoint.address, stakeValue, entryPoint.interface.encodeFunctionData('addStake', [unstakeDelay]))
->>>>>>> 35b16cdd
       const op = await fillAndSign({ sender: account2.address }, ethersSigner, entryPoint)
       const result = await entryPoint.callStatic.simulateValidation(op).catch(simulationResultCatch)
       expect(result.senderInfo).to.eql({ stake: stakeValue, unstakeDelaySec: unstakeDelay })
     })
-
     it('should prevent overflows: fail if any numeric value is more than 120 bits', async () => {
       const op = await fillAndSign({
         preVerificationGas: BigNumber.from(2).pow(130),
@@ -289,11 +273,7 @@
 
     it('should fail creation for wrong sender', async () => {
       const op1 = await fillAndSign({
-<<<<<<< HEAD
-        initCode: getAccountInitCode(entryPoint.address, accountOwner1.address),
-=======
         initCode: getAccountInitCode(accountOwner1.address, simpleAccountFactory),
->>>>>>> 35b16cdd
         sender: '0x'.padEnd(42, '1'),
         verificationGasLimit: 3e6
       }, accountOwner1, entryPoint)
@@ -303,7 +283,7 @@
 
     it('should report failure on insufficient verificationGas (OOG) for creation', async () => {
       const op1 = await fillAndSign({
-        initCode: getAccountInitCode(entryPoint.address, accountOwner1.address),
+        initCode: getAccountInitCode(accountOwner1.address, simpleAccountFactory),
         sender: '0x'.padEnd(42, '1'),
         verificationGasLimit: 1e5
       }, accountOwner1, entryPoint)
@@ -314,11 +294,7 @@
       const sender = await getAccountAddress(accountOwner1.address, simpleAccountFactory)
       const op1 = await fillAndSign({
         sender,
-<<<<<<< HEAD
-        initCode: getAccountInitCode(entryPoint.address, accountOwner1.address)
-=======
         initCode: getAccountInitCode(accountOwner1.address, simpleAccountFactory)
->>>>>>> 35b16cdd
       }, accountOwner1, entryPoint)
       await fund(op1.sender)
 
@@ -342,13 +318,8 @@
 
     it('should not use banned ops during simulateValidation', async () => {
       const op1 = await fillAndSign({
-<<<<<<< HEAD
-        initCode: getAccountInitCode(entryPoint.address, accountOwner1.address),
-        sender: getAccountAddress(entryPoint.address, accountOwner1.address)
-=======
         initCode: getAccountInitCode(accountOwner1.address, simpleAccountFactory),
         sender: await getAccountAddress(accountOwner1.address, simpleAccountFactory)
->>>>>>> 35b16cdd
       }, accountOwner1, entryPoint)
       await fund(op1.sender)
       await entryPoint.simulateValidation(op1, { gasLimit: 10e6 }).catch(e => e)
@@ -509,11 +480,7 @@
 
       it('should reject create if sender address is wrong', async () => {
         const op = await fillAndSign({
-<<<<<<< HEAD
-          initCode: getAccountInitCode(entryPoint.address, accountOwner.address),
-=======
           initCode: getAccountInitCode(accountOwner.address, simpleAccountFactory),
->>>>>>> 35b16cdd
           verificationGasLimit: 2e6,
           sender: '0x'.padEnd(42, '1')
         }, accountOwner, entryPoint)
@@ -525,11 +492,7 @@
 
       it('should reject create if account not funded', async () => {
         const op = await fillAndSign({
-<<<<<<< HEAD
-          initCode: getAccountInitCode(entryPoint.address, accountOwner.address),
-=======
           initCode: getAccountInitCode(accountOwner.address, simpleAccountFactory, 100),
->>>>>>> 35b16cdd
           verificationGasLimit: 2e6
         }, accountOwner, entryPoint)
 
@@ -548,11 +511,7 @@
         const preAddr = await getAccountAddress(accountOwner.address, simpleAccountFactory, salt)
         await fund(preAddr)
         createOp = await fillAndSign({
-<<<<<<< HEAD
-          initCode: getAccountInitCode(entryPoint.address, accountOwner.address),
-=======
           initCode: getAccountInitCode(accountOwner.address, simpleAccountFactory, salt),
->>>>>>> 35b16cdd
           callGasLimit: 1e7,
           verificationGasLimit: 2e6
 
@@ -567,7 +526,6 @@
         await expect(ret).to.emit(entryPoint, 'AccountDeployed')
           // eslint-disable-next-line @typescript-eslint/no-base-to-string
           .withArgs(hash, createOp.sender, toChecksumAddress(createOp.initCode.toString().slice(0, 42)), AddressZero)
-
         await calcGasUsage(rcpt!, entryPoint, beneficiaryAddress)
       })
 
@@ -612,11 +570,7 @@
         await fund(account2.address)
         // execute and increment counter
         const op1 = await fillAndSign({
-<<<<<<< HEAD
-          initCode: getAccountInitCode(entryPoint.address, accountOwner1.address),
-=======
           initCode: getAccountInitCode(accountOwner1.address, simpleAccountFactory),
->>>>>>> 35b16cdd
           callData: accountExecCounterFromEntryPoint.data,
           callGasLimit: 2e6,
           verificationGasLimit: 2e6
@@ -780,12 +734,8 @@
           let addr: string
           let userOp: UserOperation
           before(async () => {
-<<<<<<< HEAD
-            initCode = await getAggregatedAccountInitCode(entryPoint.address, aggregator.address)
-=======
             const aggregatedAccountImplementation = await new TestAggregatedAccount__factory(ethersSigner).deploy(entryPoint.address, aggregator.address)
             initCode = await getAggregatedAccountInitCode(entryPoint.address, aggregatedAccountImplementation.address)
->>>>>>> 35b16cdd
             addr = await entryPoint.callStatic.getSenderAddress(initCode).catch(e => e.errorArgs.sender)
             await ethersSigner.sendTransaction({ to: addr, value: parseEther('0.1') })
             userOp = await fillAndSign({
@@ -832,22 +782,17 @@
         const op = await fillAndSign({
           paymasterAndData: pm,
           callData: accountExecFromEntryPoint.data,
-          initCode: getAccountInitCode(entryPoint.address, account2Owner.address),
+          initCode: getAccountInitCode(account2Owner.address, simpleAccountFactory),
           verificationGasLimit: 3e6,
           callGasLimit: 1e6
         }, account2Owner, entryPoint)
         await expect(entryPoint.simulateValidation(op)).to.revertedWith('"AA30 paymaster not deployed"')
       })
-
       it('should fail if paymaster has no deposit', async function () {
         const op = await fillAndSign({
           paymasterAndData: paymaster.address,
           callData: accountExecFromEntryPoint.data,
-<<<<<<< HEAD
-          initCode: getAccountInitCode(entryPoint.address, account2Owner.address),
-=======
           initCode: getAccountInitCode(account2Owner.address, simpleAccountFactory),
->>>>>>> 35b16cdd
 
           verificationGasLimit: 3e6,
           callGasLimit: 1e6
@@ -861,11 +806,7 @@
         const op = await fillAndSign({
           paymasterAndData: paymaster.address,
           callData: accountExecFromEntryPoint.data,
-<<<<<<< HEAD
-          initCode: getAccountInitCode(entryPoint.address, account2Owner.address)
-=======
           initCode: getAccountInitCode(account2Owner.address, simpleAccountFactory)
->>>>>>> 35b16cdd
         }, account2Owner, entryPoint)
         const beneficiaryAddress = createAddress()
 
@@ -882,11 +823,7 @@
         const op = await fillAndSign({
           paymasterAndData: paymaster.address,
           callData: accountExecFromEntryPoint.data,
-<<<<<<< HEAD
-          initCode: getAccountInitCode(entryPoint.address, anOwner.address)
-=======
           initCode: getAccountInitCode(anOwner.address, simpleAccountFactory)
->>>>>>> 35b16cdd
         }, anOwner, entryPoint)
 
         const { paymasterInfo } = await entryPoint.callStatic.simulateValidation(op).catch(simulationResultCatch)
