import './aa.init'
<<<<<<< HEAD
import {BigNumber, Wallet} from "ethers";
import {expect} from "chai";
=======
import { describe } from 'mocha'
import { BigNumber, Wallet } from 'ethers'
import { expect } from 'chai'
>>>>>>> f5fed715
import {
  SimpleWallet,
  SimpleWallet__factory,
  EntryPoint,
  TestCounter,
  TestCounter__factory,
  TestPaymasterAcceptAll,
<<<<<<< HEAD
  TestPaymasterAcceptAll__factory,
  TestAggregatedWallet,
  TestAggregatedWallet__factory,
} from "../typechain";
=======
  TestPaymasterAcceptAll__factory
} from '../typechain'
>>>>>>> f5fed715
import {
  AddressZero,
  createWalletOwner,
  fund,
  checkForGeth,
  rethrow,
  tostr,
  WalletConstructor,
  calcGasUsage,
  checkForBannedOps,
  ONE_ETH,
  TWO_ETH,
  deployEntryPoint,
<<<<<<< HEAD
  getBalance, FIVE_ETH, createAddress, HashZero
} from "./testutils";
import {fillAndSign, getRequestId} from "./UserOp";
import {UserOperation} from "./UserOperation";
import {PopulatedTransaction} from "ethers/lib/ethers";
import {ethers} from 'hardhat'
import {hexZeroPad, parseEther} from "ethers/lib/utils";
import {debugTransaction} from './debugTx';
import {TestSignatureAggregator__factory} from '../typechain/factories/TestSignatureAggregator__factory';
import {TestSignatureAggregator} from '../typechain/TestSignatureAggregator';

describe("EntryPoint", function () {

=======
  getBalance, FIVE_ETH, createAddress
} from './testutils'
import { fillAndSign, getRequestId } from './UserOp'
import { UserOperation } from './UserOperation'
import { PopulatedTransaction } from 'ethers/lib/ethers'
import { ethers } from 'hardhat'
import { parseEther } from 'ethers/lib/utils'
import { debugTransaction } from './debugTx'

describe('EntryPoint', function () {
>>>>>>> f5fed715
  let entryPoint: EntryPoint
  let entryPointView: EntryPoint

  let walletOwner: Wallet
  const ethersSigner = ethers.provider.getSigner()
  let signer: string
  let wallet: SimpleWallet

  const globalUnstakeDelaySec = 2
  const paymasterStake = ethers.utils.parseEther('2')

  before(async function () {
    signer = await ethersSigner.getAddress()
    await checkForGeth()

    const chainId = await ethers.provider.getNetwork().then(net => net.chainId)

    entryPoint = await deployEntryPoint(paymasterStake, globalUnstakeDelaySec)

    // static call must come from address zero, to validate it can only be called off-chain.
    entryPointView = entryPoint.connect(ethers.provider.getSigner(AddressZero))
    walletOwner = createWalletOwner()
    wallet = await new SimpleWallet__factory(ethersSigner).deploy(entryPoint.address, await walletOwner.getAddress())
    await fund(wallet)

    // sanity: validate helper functions
    const sampleOp = await fillAndSign({ sender: wallet.address }, walletOwner, entryPoint)
    expect(getRequestId(sampleOp, entryPoint.address, chainId)).to.eql(await entryPoint.getRequestId(sampleOp))
  })

  describe('Stake Management', () => {
    let addr: string
    before(async () => {
      addr = await ethersSigner.getAddress()
    })

    it('#getSenderStorage() should get storage cell', async () => {
<<<<<<< HEAD
      await entryPoint.depositTo(signer, {value: FIVE_ETH})
=======
      await entryPoint.depositTo(signer, { value: FIVE_ETH })
>>>>>>> f5fed715
      const cells = await entryPoint.getSenderStorage(signer)
      const val = await ethers.provider.getStorageAt(entryPoint.address, cells[0])
      const mask = BigNumber.from(2).pow(112).sub(1)
      expect(BigNumber.from(val).and(mask)).to.eq(FIVE_ETH)
    })

    it('should deposit for transfer into EntryPoint', async () => {
      const signer2 = ethers.provider.getSigner(2)
      await signer2.sendTransaction({ to: entryPoint.address, value: ONE_ETH })
      expect(await entryPoint.balanceOf(await signer2.getAddress())).to.eql(ONE_ETH)
      expect(await entryPoint.getDepositInfo(await signer2.getAddress())).to.eql({
        deposit: ONE_ETH,
        staked: false,
        stake: 0,
        unstakeDelaySec: 0,
        withdrawTime: 0
      })
    })

    describe('without stake', () => {
      it('should fail to stake too little value', async () => {
        await expect(entryPoint.addStake(2, { value: ONE_ETH })).to.revertedWith('stake value too low')
      })
      it('should fail to stake too little delay', async () => {
        await expect(entryPoint.addStake(1)).to.revertedWith('stake delay too low')
      })
      it('should fail to unlock', async () => {
        await expect(entryPoint.unlockStake()).to.revertedWith('not staked')
      })
    })
    describe('with stake of 2 eth', () => {
      before(async () => {
        await entryPoint.addStake(2, { value: TWO_ETH })
      })
      it('should report "staked" state', async () => {
        const { stake, staked, unstakeDelaySec, withdrawTime } = await entryPoint.getDepositInfo(addr)
        expect({ stake, staked, unstakeDelaySec, withdrawTime }).to.eql({
          stake: parseEther('2'),
          staked: true,
          unstakeDelaySec: 2,
          withdrawTime: 0
        })
      })

      it('should succeed to stake again', async () => {
        const { stake } = await entryPoint.getDepositInfo(addr)
        await entryPoint.addStake(2, { value: ONE_ETH })
        const { stake: stakeAfter } = await entryPoint.getDepositInfo(addr)
        expect(stakeAfter).to.eq(stake.add(ONE_ETH))
      })
      it('should fail to withdraw before unlock', async () => {
        await expect(entryPoint.withdrawStake(AddressZero)).to.revertedWith('must call unlockStake() first')
      })
      describe('with unlocked stake', () => {
        before(async () => {
          await entryPoint.unlockStake()
        })
        it('should report as "not staked"', async () => {
          expect(await entryPoint.getDepositInfo(addr).then(info => info.staked)).to.eq(false)
        })
        it('should report unstake state', async () => {
          const withdrawTime1 = await ethers.provider.getBlock('latest').then(block => block.timestamp) + globalUnstakeDelaySec
          const { stake, staked, unstakeDelaySec, withdrawTime } = await entryPoint.getDepositInfo(addr)
          expect({ stake, staked, unstakeDelaySec, withdrawTime }).to.eql({
            stake: parseEther('3'),
            staked: false,
            unstakeDelaySec: 2,
            withdrawTime: withdrawTime1
          })
        })
        it('should fail to withdraw before unlock timeout', async () => {
          await expect(entryPoint.withdrawStake(AddressZero)).to.revertedWith('Stake withdrawal is not due')
        })
        it('should fail to unlock again', async () => {
          await expect(entryPoint.unlockStake()).to.revertedWith('already unstaking')
        })
        describe('after unstake delay', () => {
          before(async () => {
            // dummy transaction and increase time by 2 seconds
            await ethers.provider.send('evm_increaseTime', [2])
            await ethersSigner.sendTransaction({ to: addr })
          })
          it('adding stake should reset "unlockStake"', async () => {
            let snap
            try {
              snap = await ethers.provider.send('evm_snapshot', [])

              await ethersSigner.sendTransaction({ to: addr })
              await entryPoint.addStake(2, { value: ONE_ETH })
              const { stake, staked, unstakeDelaySec, withdrawTime } = await entryPoint.getDepositInfo(addr)
              expect({ stake, staked, unstakeDelaySec, withdrawTime }).to.eql({
                stake: parseEther('4'),
                staked: true,
                unstakeDelaySec: 2,
                withdrawTime: 0
              })
            } finally {
              await ethers.provider.send('evm_revert', [snap])
            }
          })

          it('should fail to unlock again', async () => {
            await expect(entryPoint.unlockStake()).to.revertedWith('already unstaking')
          })
          it('should succeed to withdraw', async () => {
            const { stake } = await entryPoint.getDepositInfo(addr)
            const addr1 = createAddress()
            await entryPoint.withdrawStake(addr1)
            expect(await ethers.provider.getBalance(addr1)).to.eq(stake)
            const { stake: stakeAfter, withdrawTime, unstakeDelaySec } = await entryPoint.getDepositInfo(addr)

            expect({ stakeAfter, withdrawTime, unstakeDelaySec }).to.eql({
              stakeAfter: BigNumber.from(0),
              unstakeDelaySec: 0,
              withdrawTime: 0
            })
          })
        })
      })
    })
    describe('with deposit', () => {
      let owner: string
      let wallet: SimpleWallet
      before(async () => {
        owner = await ethersSigner.getAddress()
        wallet = await new SimpleWallet__factory(ethersSigner).deploy(entryPoint.address, owner)
        await wallet.addDeposit({ value: ONE_ETH })
        expect(await getBalance(wallet.address)).to.equal(0)
        expect(await wallet.getDeposit()).to.eql(ONE_ETH)
      })
      it('should be able to withdraw', async () => {
        await wallet.withdrawDepositTo(wallet.address, ONE_ETH)
        expect(await getBalance(wallet.address)).to.equal(1e18)
      })
    })
  })

  describe('#simulateValidation', () => {
    const walletOwner1 = createWalletOwner()
    let wallet1: SimpleWallet

    before(async () => {
      wallet1 = await new SimpleWallet__factory(ethersSigner).deploy(entryPoint.address, await walletOwner1.getAddress())
    })

    it('should fail if validateUserOp fails', async () => {
<<<<<<< HEAD
      //using wrong owner for wallet1
      const op = await fillAndSign({sender: wallet1.address}, walletOwner, entryPoint)
      await expect(entryPointView.callStatic.simulateValidation(op, '0x').catch(rethrow())).to
=======
      // using wrong owner for wallet1
      const op = await fillAndSign({ sender: wallet1.address }, walletOwner, entryPoint)
      await expect(entryPointView.callStatic.simulateValidation(op).catch(rethrow())).to
>>>>>>> f5fed715
        .revertedWith('wrong signature')
    })

    it('should succeed if validateUserOp succeeds', async () => {
      const op = await fillAndSign({ sender: wallet1.address }, walletOwner1, entryPoint)
      await fund(wallet1)
<<<<<<< HEAD
      const ret = await entryPointView.callStatic.simulateValidation(op, '0x').catch(rethrow())
    });
=======
      await entryPointView.callStatic.simulateValidation(op).catch(rethrow())
    })
>>>>>>> f5fed715

    it('should prevent overflows: fail if any numeric value is more than 120 bits', async () => {
      const op = await fillAndSign({
        preVerificationGas: BigNumber.from(2).pow(130),
        sender: wallet1.address
      }, walletOwner1, entryPoint)
      await expect(
        entryPointView.callStatic.simulateValidation(op, '0x')
      ).to.revertedWith('gas values overflow')
    })

    it('should fail on-chain', async () => {
<<<<<<< HEAD
      const op = await fillAndSign({sender: wallet1.address}, walletOwner1, entryPoint)
      await expect(entryPoint.simulateValidation(op, '0x')).to.revertedWith('must be called off-chain')
    });
=======
      const op = await fillAndSign({ sender: wallet1.address }, walletOwner1, entryPoint)
      await expect(entryPoint.simulateValidation(op)).to.revertedWith('must be called off-chain')
    })
>>>>>>> f5fed715

    it('should fail creation for wrong sender', async () => {
      const op1 = await fillAndSign({
        initCode: WalletConstructor(entryPoint.address, walletOwner1.address),
        sender: '0x'.padEnd(42, '1')
      }, walletOwner1, entryPoint)
      await expect(entryPointView.callStatic.simulateValidation(op1, '0x').catch(rethrow()))
        .to.revertedWith('sender doesn\'t match create2 address')
    })

    it('should succeed for creating a wallet', async () => {
      const op1 = await fillAndSign({
        initCode: WalletConstructor(entryPoint.address, walletOwner1.address)
      }, walletOwner1, entryPoint)
      await fund(op1.sender)
      await entryPointView.callStatic.simulateValidation(op1, '0x').catch(rethrow())
    })

    it('should not use banned ops during simulateValidation', async () => {
      const op1 = await fillAndSign({
        initCode: WalletConstructor(entryPoint.address, walletOwner1.address)
      }, walletOwner1, entryPoint)
      await fund(op1.sender)
      await fund(AddressZero)
      // we must create a real transaction to debug, and it must come from address zero:
      await ethers.provider.send('hardhat_impersonateAccount', [AddressZero])
<<<<<<< HEAD
      const ret = await entryPointView.simulateValidation(op1, '0x')
      await checkForBannedOps(ret!.hash, false)
=======
      const ret = await entryPointView.simulateValidation(op1)
      await checkForBannedOps(ret.hash, false)
>>>>>>> f5fed715
    })
  })

  describe('without paymaster (account pays in eth)', () => {
    describe('#handleOps', () => {
      let counter: TestCounter
      let walletExecFromEntryPoint: PopulatedTransaction
      before(async () => {
        counter = await new TestCounter__factory(ethersSigner).deploy()
        const count = await counter.populateTransaction.count()
        walletExecFromEntryPoint = await wallet.populateTransaction.execFromEntryPoint(counter.address, 0, count.data!)
      })

      it('wallet should pay for tx', async function () {
        const op = await fillAndSign({
          sender: wallet.address,
          callData: walletExecFromEntryPoint.data,
          verificationGas: 1e6,
          callGas: 1e6
        }, walletOwner, entryPoint)
        const beneficiaryAddress = createAddress()

        const countBefore = await counter.counters(wallet.address)
<<<<<<< HEAD
        //for estimateGas, must specify maxFeePerGas, otherwise our gas check fails
        console.log('  == est gas=', await entryPoint.estimateGas.handleOps([op], beneficiaryAddress, [], [], {maxFeePerGas: 1e9}).then(tostr))
=======
        // for estimateGas, must specify maxFeePerGas, otherwise our gas check fails
        console.log('  == est gas=', await entryPoint.estimateGas.handleOps([op], beneficiaryAddress, { maxFeePerGas: 1e9 }).then(tostr))
>>>>>>> f5fed715

        // must specify at least on of maxFeePerGas, gasLimit
        // (gasLimit, to prevent estimateGas to fail on missing maxFeePerGas, see above..)
        const rcpt = await entryPoint.handleOps([op], beneficiaryAddress, [], [], {
          maxFeePerGas: 1e9,
          gasLimit: 1e7
        }).then(async t => await t.wait())

        const countAfter = await counter.counters(wallet.address)
        expect(countAfter.toNumber()).to.equal(countBefore.toNumber() + 1)
        console.log('rcpt.gasUsed=', rcpt.gasUsed.toString(), rcpt.transactionHash)

        await calcGasUsage(rcpt, entryPoint, beneficiaryAddress)
      })

      it('legacy mode (maxPriorityFee==maxFeePerGas) should not use "basefee" opcode', async function () {
        const op = await fillAndSign({
          sender: wallet.address,
          callData: walletExecFromEntryPoint.data,
          maxPriorityFeePerGas: 10e9,
          maxFeePerGas: 10e9,
          verificationGas: 1e6,
          callGas: 1e6
        }, walletOwner, entryPoint)
        const beneficiaryAddress = createAddress()

        // (gasLimit, to prevent estimateGas to fail on missing maxFeePerGas, see above..)
        const rcpt = await entryPoint.handleOps([op], beneficiaryAddress, [], [], {
          maxFeePerGas: 1e9,
          gasLimit: 1e7
        }).then(async t => await t.wait())

        const ops = await debugTransaction(rcpt.transactionHash).then(tx => tx.structLogs.map(op => op.op))
        expect(ops).to.include('GAS')
        expect(ops).to.not.include('BASEFEE')
      })

      it('if wallet has a deposit, it should use it to pay', async function () {
        await wallet.addDeposit({ value: ONE_ETH })
        const op = await fillAndSign({
          sender: wallet.address,
          callData: walletExecFromEntryPoint.data,
          verificationGas: 1e6,
          callGas: 1e6
        }, walletOwner, entryPoint)
        const beneficiaryAddress = createAddress()

        const countBefore = await counter.counters(wallet.address)
<<<<<<< HEAD
        //for estimateGas, must specify maxFeePerGas, otherwise our gas check fails
        console.log('  == est gas=', await entryPoint.estimateGas.handleOps([op], beneficiaryAddress, [], [], {maxFeePerGas: 1e9}).then(tostr))
=======
        // for estimateGas, must specify maxFeePerGas, otherwise our gas check fails
        console.log('  == est gas=', await entryPoint.estimateGas.handleOps([op], beneficiaryAddress, { maxFeePerGas: 1e9 }).then(tostr))
>>>>>>> f5fed715

        const balBefore = await getBalance(wallet.address)
        const depositBefore = await entryPoint.balanceOf(wallet.address)
        // must specify at least one of maxFeePerGas, gasLimit
        // (gasLimit, to prevent estimateGas to fail on missing maxFeePerGas, see above..)
        const rcpt = await entryPoint.handleOps([op], beneficiaryAddress, [], [], {
          maxFeePerGas: 1e9,
          gasLimit: 1e7
        }).then(async t => await t.wait())

        const countAfter = await counter.counters(wallet.address)
        expect(countAfter.toNumber()).to.equal(countBefore.toNumber() + 1)
        console.log('rcpt.gasUsed=', rcpt.gasUsed.toString(), rcpt.transactionHash)

        const balAfter = await getBalance(wallet.address)
        const depositAfter = await entryPoint.balanceOf(wallet.address)
        expect(balAfter).to.equal(balBefore, 'should pay from stake, not balance')
        const depositUsed = depositBefore.sub(depositAfter)
        expect(await ethers.provider.getBalance(beneficiaryAddress)).to.equal(depositUsed)

        await calcGasUsage(rcpt, entryPoint, beneficiaryAddress)
      })

      it('should pay for reverted tx', async () => {
        const op = await fillAndSign({
          sender: wallet.address,
          callData: '0xdeadface',
          verificationGas: 1e6,
          callGas: 1e6
        }, walletOwner, entryPoint)
        const beneficiaryAddress = createAddress()

        const rcpt = await entryPoint.handleOps([op], beneficiaryAddress, [], [], {
          maxFeePerGas: 1e9,
          gasLimit: 1e7
        }).then(async t => await t.wait())

        const [log] = await entryPoint.queryFilter(entryPoint.filters.UserOperationEvent(), rcpt.blockHash)
        expect(log.args.success).to.eq(false)
        expect(await getBalance(beneficiaryAddress)).to.be.gte(1)
      })

      it('#handleOp (single)', async () => {
        const beneficiaryAddress = createAddress()

        const op = await fillAndSign({
          sender: wallet.address,
          callData: walletExecFromEntryPoint.data
        }, walletOwner, entryPoint)

        const countBefore = await counter.counters(wallet.address)
        const rcpt = await entryPoint.handleOps([op], beneficiaryAddress, [], [], {
          gasLimit: 1e7
        }).then(async t => await t.wait())
        const countAfter = await counter.counters(wallet.address)
        expect(countAfter.toNumber()).to.equal(countBefore.toNumber() + 1)

        console.log('rcpt.gasUsed=', rcpt.gasUsed.toString(), rcpt.transactionHash)
        await calcGasUsage(rcpt, entryPoint, beneficiaryAddress)
      })
    })

    describe('create account', () => {
      if (process.env.COVERAGE != null) {
        return
      }
      let createOp: UserOperation
      const beneficiaryAddress = createAddress() // 1

      it('should reject create if sender address is wrong', async () => {
        const op = await fillAndSign({
          initCode: WalletConstructor(entryPoint.address, walletOwner.address),
          verificationGas: 2e6,
          sender: '0x'.padEnd(42, '1')
        }, walletOwner, entryPoint)

        await expect(entryPoint.callStatic.handleOps([op], beneficiaryAddress, [], [], {
          gasLimit: 1e7
        })).to.revertedWith('sender doesn\'t match create2 address')
      })

      it('should reject create if account not funded', async () => {
        const op = await fillAndSign({
          initCode: WalletConstructor(entryPoint.address, walletOwner.address),
          verificationGas: 2e6
        }, walletOwner, entryPoint)

        expect(await ethers.provider.getBalance(op.sender)).to.eq(0)

        await expect(entryPoint.callStatic.handleOps([op], beneficiaryAddress, [], [], {
          gasLimit: 1e7,
          gasPrice: await ethers.provider.getGasPrice()
        })).to.revertedWith('didn\'t pay prefund')

        // await expect(await ethers.provider.getCode(op.sender).then(x => x.length)).to.equal(2, "wallet exists before creation")
      })

      it('should succeed to create account after prefund', async () => {
        const preAddr = await entryPoint.getSenderAddress(WalletConstructor(entryPoint.address, walletOwner.address), 0)
        await fund(preAddr)
        createOp = await fillAndSign({
          initCode: WalletConstructor(entryPoint.address, walletOwner.address),
          callGas: 1e7,
          verificationGas: 2e6

        }, walletOwner, entryPoint)

<<<<<<< HEAD
        await expect(await ethers.provider.getCode(preAddr).then(x => x.length)).to.equal(2, "wallet exists before creation")
        const rcpt = await entryPoint.handleOps([createOp], beneficiaryAddress, [], [], {
          gasLimit: 1e7,
        }).then(tx => tx.wait()).catch(rethrow())
        created = true
=======
        await expect(await ethers.provider.getCode(preAddr).then(x => x.length)).to.equal(2, 'wallet exists before creation')
        const rcpt = await entryPoint.handleOps([createOp], beneficiaryAddress, {
          gasLimit: 1e7
        }).then(async tx => await tx.wait()).catch(rethrow())
>>>>>>> f5fed715
        await calcGasUsage(rcpt!, entryPoint, beneficiaryAddress)
      })

      it('should reject if account already created', async function () {
        const preAddr = await entryPoint.getSenderAddress(WalletConstructor(entryPoint.address, walletOwner.address), 0)
        if (await ethers.provider.getCode(preAddr).then(x => x.length) === 2) { this.skip() }

        await expect(entryPoint.callStatic.handleOps([createOp], beneficiaryAddress, [], [], {
          gasLimit: 1e7
        })).to.revertedWith('create2 failed')
      })
    })

    describe('batch multiple requests', () => {
      if (process.env.COVERAGE != null) {
        return
      }
      /**
       * attempt a batch:
       * 1. create wallet1 + "initialize" (by calling counter.count())
       * 2. wallet2.exec(counter.count()
       *    (wallet created in advance)
       */
      let counter: TestCounter
      let walletExecCounterFromEntryPoint: PopulatedTransaction
      const beneficiaryAddress = createAddress()
      const walletOwner1 = createWalletOwner()
      let wallet1: string
      const walletOwner2 = createWalletOwner()
      let wallet2: SimpleWallet
      // let prebalance1: BigNumber
      // let prebalance2: BigNumber

      before('before', async () => {
        counter = await new TestCounter__factory(ethersSigner).deploy()
        const count = await counter.populateTransaction.count()
        walletExecCounterFromEntryPoint = await wallet.populateTransaction.execFromEntryPoint(counter.address, 0, count.data!)
        wallet1 = await entryPoint.getSenderAddress(WalletConstructor(entryPoint.address, walletOwner1.address), 0)
        wallet2 = await new SimpleWallet__factory(ethersSigner).deploy(entryPoint.address, walletOwner2.address)
        await fund(wallet1)
        await fund(wallet2.address)
        // execute and incremtn counter
        const op1 = await fillAndSign({
          initCode: WalletConstructor(entryPoint.address, walletOwner1.address),
          callData: walletExecCounterFromEntryPoint.data,
          callGas: 2e6,
          verificationGas: 2e6
        }, walletOwner1, entryPoint)

        const op2 = await fillAndSign({
          callData: walletExecCounterFromEntryPoint.data,
          sender: wallet2.address,
          callGas: 2e6,
          verificationGas: 76000
        }, walletOwner2, entryPoint)

<<<<<<< HEAD
        const {preOpGas} = await entryPointView.callStatic.simulateValidation(op2, '0x', {gasPrice: 1e9})

        await fund(op1.sender)
        await fund(wallet2.address)
        prebalance1 = await ethers.provider.getBalance((wallet1))
        prebalance2 = await ethers.provider.getBalance((wallet2.address))
        await entryPoint.handleOps([op1!, op2], beneficiaryAddress, [], []).catch((rethrow())).then(r => r!.wait())
=======
        await entryPointView.callStatic.simulateValidation(op2, { gasPrice: 1e9 })

        await fund(op1.sender)
        await fund(wallet2.address)
        // prebalance1 = await ethers.provider.getBalance((wallet1))
        // prebalance2 = await ethers.provider.getBalance((wallet2.address))
        await entryPoint.handleOps([op1, op2], beneficiaryAddress).catch((rethrow())).then(async r => await r!.wait())
>>>>>>> f5fed715
        // console.log(ret.events!.map(e=>({ev:e.event, ...objdump(e.args!)})))
      })
      it('should execute', async () => {
        expect(await counter.counters(wallet1)).equal(1)
        expect(await counter.counters(wallet2.address)).equal(1)
      })
      it('should pay for tx', async () => {
        // const cost1 = prebalance1.sub(await ethers.provider.getBalance(wallet1))
        // const cost2 = prebalance2.sub(await ethers.provider.getBalance(wallet2.address))
        // console.log('cost1=', cost1)
        // console.log('cost2=', cost2)
      })
    })
  })

  describe('aggregation tests', () => {
    const beneficiaryAddress = createAddress()
    let aggregator: TestSignatureAggregator
    let aggWallet: TestAggregatedWallet
    let aggWallet2: TestAggregatedWallet

    before(async () => {
      aggregator = await new TestSignatureAggregator__factory(ethersSigner).deploy()
      aggWallet = await new TestAggregatedWallet__factory(ethersSigner).deploy(entryPoint.address, aggregator.address)
      aggWallet2 = await new TestAggregatedWallet__factory(ethersSigner).deploy(entryPoint.address, aggregator.address)
      await ethersSigner.sendTransaction({to: aggWallet.address, value: parseEther('0.1')})
      await ethersSigner.sendTransaction({to: aggWallet2.address, value: parseEther('0.1')})
    })
    it('should fail to execute aggregated wallet if not with an aggregator', async () => {
      const userOp = await fillAndSign({
        sender: aggWallet.address,
      }, walletOwner, entryPoint)

      //no specific revert reason: calling aggregated wallet using IWallet's signature
      await expect(entryPoint.handleOps([userOp], beneficiaryAddress, [], [])).to.revertedWith('FailedOp(0, "0x0000000000000000000000000000000000000000", "")')
    });
    it('should fail to execute aggregated wallet if wrong aggregator', async () => {
      const userOp = await fillAndSign({
        sender: aggWallet.address,
      }, walletOwner, entryPoint)

      const wrongAggregator = await new TestSignatureAggregator__factory(ethersSigner).deploy()
      const sig = HashZero

      await expect(entryPoint.handleOps([userOp], beneficiaryAddress, [{
        aggregator: wrongAggregator.address,
        count: 1,
        signature: sig
      }], [])).to.revertedWith('wrong aggregator')
    });
    it('should fail to execute aggregated wallet with wrong agg. signature', async () => {
      const userOp = await fillAndSign({
        sender: aggWallet.address,
      }, walletOwner, entryPoint)

      const wrongSig = hexZeroPad('0x123456', 32)
      await expect(
        entryPoint.handleOps([userOp], beneficiaryAddress, [{
          aggregator: aggregator.address,
          count: 1,
          signature: wrongSig
        }], [])).to.revertedWith('aggregated signature mismatch')
    });
    describe("execution ordering", () => {
      let userOp1: UserOperation
      let userOp2: UserOperation
      before(async () => {
        userOp1 = await fillAndSign({
          sender: aggWallet.address,
        }, walletOwner, entryPoint)
        userOp2 = await fillAndSign({
          sender: aggWallet2.address,
        }, walletOwner, entryPoint)
        userOp1.signature = '0x'
        userOp2.signature = '0x'
      })
      it('should fail repeated entries in execution order', async () => {

        const sig = hexZeroPad(BigNumber.from(userOp1.nonce).add(userOp2.nonce).toHexString(), 32)
        await expect(entryPoint.handleOps([userOp1, userOp2], beneficiaryAddress, [{
          aggregator: aggregator.address,
          count: 2,
          signature: sig
        }], [1, 1])).to.revertedWith('execOrder duplicate entry')
      })

      it('should run in given execute order', async () => {

        const sig = hexZeroPad(BigNumber.from(userOp1.nonce).add(userOp2.nonce).toHexString(), 32)
        const ret = await entryPoint.handleOps([userOp1, userOp2], beneficiaryAddress, [{
          aggregator: aggregator.address,
          count: 2,
          signature: sig
        }], [1, 0])
        const rcpt = await ret.wait()
        const expectedSenders = [aggWallet2.address, aggWallet.address]
        const actualSenders = rcpt.events!.filter(ev => ev.event == 'UserOperationEvent').map(ev => ev.args!.sender)
        expect(actualSenders).to.eql(expectedSenders)
      })
    })
  })

  describe('with paymaster (account with no eth)', () => {
    let paymaster: TestPaymasterAcceptAll
    let counter: TestCounter
    let walletExecFromEntryPoint: PopulatedTransaction
    const wallet2Owner = createWalletOwner()

    before(async () => {
      paymaster = await new TestPaymasterAcceptAll__factory(ethersSigner).deploy(entryPoint.address)
      await paymaster.addStake(0, { value: paymasterStake })
      counter = await new TestCounter__factory(ethersSigner).deploy()
      const count = await counter.populateTransaction.count()
      walletExecFromEntryPoint = await wallet.populateTransaction.execFromEntryPoint(counter.address, 0, count.data!)
    })

    it('should fail if paymaster has no deposit', async function () {
      const op = await fillAndSign({
        paymaster: paymaster.address,
        callData: walletExecFromEntryPoint.data,
        initCode: WalletConstructor(entryPoint.address, wallet2Owner.address),

        verificationGas: 1e6,
        callGas: 1e6
      }, wallet2Owner, entryPoint)
      const beneficiaryAddress = createAddress()
<<<<<<< HEAD
      await expect(entryPoint.handleOps([op], beneficiaryAddress, [], [])).to.revertedWith('"paymaster deposit too low"')
=======
      await expect(entryPoint.handleOps([op], beneficiaryAddress)).to.revertedWith('"paymaster deposit too low"')
>>>>>>> f5fed715
    })

    it('paymaster should pay for tx', async function () {
      await paymaster.deposit({ value: ONE_ETH })
      const op = await fillAndSign({
        paymaster: paymaster.address,
        callData: walletExecFromEntryPoint.data,
        initCode: WalletConstructor(entryPoint.address, wallet2Owner.address)
      }, wallet2Owner, entryPoint)
      const beneficiaryAddress = createAddress()

<<<<<<< HEAD
      const rcpt = await entryPoint.handleOps([op], beneficiaryAddress, [], []).then(t => t.wait())
=======
      const rcpt = await entryPoint.handleOps([op], beneficiaryAddress).then(async t => await t.wait())
>>>>>>> f5fed715

      const { actualGasCost } = await calcGasUsage(rcpt, entryPoint, beneficiaryAddress)
      const paymasterPaid = ONE_ETH.sub(await entryPoint.balanceOf(paymaster.address))
      expect(paymasterPaid).to.eql(actualGasCost)
    })
  })
})<|MERGE_RESOLUTION|>--- conflicted
+++ resolved
@@ -1,12 +1,6 @@
 import './aa.init'
-<<<<<<< HEAD
 import {BigNumber, Wallet} from "ethers";
 import {expect} from "chai";
-=======
-import { describe } from 'mocha'
-import { BigNumber, Wallet } from 'ethers'
-import { expect } from 'chai'
->>>>>>> f5fed715
 import {
   SimpleWallet,
   SimpleWallet__factory,
@@ -14,15 +8,6 @@
   TestCounter,
   TestCounter__factory,
   TestPaymasterAcceptAll,
-<<<<<<< HEAD
-  TestPaymasterAcceptAll__factory,
-  TestAggregatedWallet,
-  TestAggregatedWallet__factory,
-} from "../typechain";
-=======
-  TestPaymasterAcceptAll__factory
-} from '../typechain'
->>>>>>> f5fed715
 import {
   AddressZero,
   createWalletOwner,
@@ -36,7 +21,6 @@
   ONE_ETH,
   TWO_ETH,
   deployEntryPoint,
-<<<<<<< HEAD
   getBalance, FIVE_ETH, createAddress, HashZero
 } from "./testutils";
 import {fillAndSign, getRequestId} from "./UserOp";
@@ -48,20 +32,7 @@
 import {TestSignatureAggregator__factory} from '../typechain/factories/TestSignatureAggregator__factory';
 import {TestSignatureAggregator} from '../typechain/TestSignatureAggregator';
 
-describe("EntryPoint", function () {
-
-=======
-  getBalance, FIVE_ETH, createAddress
-} from './testutils'
-import { fillAndSign, getRequestId } from './UserOp'
-import { UserOperation } from './UserOperation'
-import { PopulatedTransaction } from 'ethers/lib/ethers'
-import { ethers } from 'hardhat'
-import { parseEther } from 'ethers/lib/utils'
-import { debugTransaction } from './debugTx'
-
 describe('EntryPoint', function () {
->>>>>>> f5fed715
   let entryPoint: EntryPoint
   let entryPointView: EntryPoint
 
@@ -99,11 +70,7 @@
     })
 
     it('#getSenderStorage() should get storage cell', async () => {
-<<<<<<< HEAD
-      await entryPoint.depositTo(signer, {value: FIVE_ETH})
-=======
       await entryPoint.depositTo(signer, { value: FIVE_ETH })
->>>>>>> f5fed715
       const cells = await entryPoint.getSenderStorage(signer)
       const val = await ethers.provider.getStorageAt(entryPoint.address, cells[0])
       const mask = BigNumber.from(2).pow(112).sub(1)
@@ -250,28 +217,17 @@
     })
 
     it('should fail if validateUserOp fails', async () => {
-<<<<<<< HEAD
-      //using wrong owner for wallet1
-      const op = await fillAndSign({sender: wallet1.address}, walletOwner, entryPoint)
-      await expect(entryPointView.callStatic.simulateValidation(op, '0x').catch(rethrow())).to
-=======
       // using wrong owner for wallet1
       const op = await fillAndSign({ sender: wallet1.address }, walletOwner, entryPoint)
-      await expect(entryPointView.callStatic.simulateValidation(op).catch(rethrow())).to
->>>>>>> f5fed715
+      await expect(entryPointView.callStatic.simulateValidation(op, '0x').catch(rethrow())).to
         .revertedWith('wrong signature')
     })
 
     it('should succeed if validateUserOp succeeds', async () => {
       const op = await fillAndSign({ sender: wallet1.address }, walletOwner1, entryPoint)
       await fund(wallet1)
-<<<<<<< HEAD
       const ret = await entryPointView.callStatic.simulateValidation(op, '0x').catch(rethrow())
     });
-=======
-      await entryPointView.callStatic.simulateValidation(op).catch(rethrow())
-    })
->>>>>>> f5fed715
 
     it('should prevent overflows: fail if any numeric value is more than 120 bits', async () => {
       const op = await fillAndSign({
@@ -284,15 +240,9 @@
     })
 
     it('should fail on-chain', async () => {
-<<<<<<< HEAD
-      const op = await fillAndSign({sender: wallet1.address}, walletOwner1, entryPoint)
+      const op = await fillAndSign({ sender: wallet1.address }, walletOwner1, entryPoint)
       await expect(entryPoint.simulateValidation(op, '0x')).to.revertedWith('must be called off-chain')
-    });
-=======
-      const op = await fillAndSign({ sender: wallet1.address }, walletOwner1, entryPoint)
-      await expect(entryPoint.simulateValidation(op)).to.revertedWith('must be called off-chain')
-    })
->>>>>>> f5fed715
+    })
 
     it('should fail creation for wrong sender', async () => {
       const op1 = await fillAndSign({
@@ -319,13 +269,8 @@
       await fund(AddressZero)
       // we must create a real transaction to debug, and it must come from address zero:
       await ethers.provider.send('hardhat_impersonateAccount', [AddressZero])
-<<<<<<< HEAD
       const ret = await entryPointView.simulateValidation(op1, '0x')
-      await checkForBannedOps(ret!.hash, false)
-=======
-      const ret = await entryPointView.simulateValidation(op1)
       await checkForBannedOps(ret.hash, false)
->>>>>>> f5fed715
     })
   })
 
@@ -349,13 +294,8 @@
         const beneficiaryAddress = createAddress()
 
         const countBefore = await counter.counters(wallet.address)
-<<<<<<< HEAD
         //for estimateGas, must specify maxFeePerGas, otherwise our gas check fails
         console.log('  == est gas=', await entryPoint.estimateGas.handleOps([op], beneficiaryAddress, [], [], {maxFeePerGas: 1e9}).then(tostr))
-=======
-        // for estimateGas, must specify maxFeePerGas, otherwise our gas check fails
-        console.log('  == est gas=', await entryPoint.estimateGas.handleOps([op], beneficiaryAddress, { maxFeePerGas: 1e9 }).then(tostr))
->>>>>>> f5fed715
 
         // must specify at least on of maxFeePerGas, gasLimit
         // (gasLimit, to prevent estimateGas to fail on missing maxFeePerGas, see above..)
@@ -404,13 +344,8 @@
         const beneficiaryAddress = createAddress()
 
         const countBefore = await counter.counters(wallet.address)
-<<<<<<< HEAD
         //for estimateGas, must specify maxFeePerGas, otherwise our gas check fails
         console.log('  == est gas=', await entryPoint.estimateGas.handleOps([op], beneficiaryAddress, [], [], {maxFeePerGas: 1e9}).then(tostr))
-=======
-        // for estimateGas, must specify maxFeePerGas, otherwise our gas check fails
-        console.log('  == est gas=', await entryPoint.estimateGas.handleOps([op], beneficiaryAddress, { maxFeePerGas: 1e9 }).then(tostr))
->>>>>>> f5fed715
 
         const balBefore = await getBalance(wallet.address)
         const depositBefore = await entryPoint.balanceOf(wallet.address)
@@ -518,18 +453,10 @@
 
         }, walletOwner, entryPoint)
 
-<<<<<<< HEAD
-        await expect(await ethers.provider.getCode(preAddr).then(x => x.length)).to.equal(2, "wallet exists before creation")
+        await expect(await ethers.provider.getCode(preAddr).then(x => x.length)).to.equal(2, 'wallet exists before creation')
         const rcpt = await entryPoint.handleOps([createOp], beneficiaryAddress, [], [], {
-          gasLimit: 1e7,
-        }).then(tx => tx.wait()).catch(rethrow())
-        created = true
-=======
-        await expect(await ethers.provider.getCode(preAddr).then(x => x.length)).to.equal(2, 'wallet exists before creation')
-        const rcpt = await entryPoint.handleOps([createOp], beneficiaryAddress, {
           gasLimit: 1e7
         }).then(async tx => await tx.wait()).catch(rethrow())
->>>>>>> f5fed715
         await calcGasUsage(rcpt!, entryPoint, beneficiaryAddress)
       })
 
@@ -586,7 +513,6 @@
           verificationGas: 76000
         }, walletOwner2, entryPoint)
 
-<<<<<<< HEAD
         const {preOpGas} = await entryPointView.callStatic.simulateValidation(op2, '0x', {gasPrice: 1e9})
 
         await fund(op1.sender)
@@ -594,15 +520,6 @@
         prebalance1 = await ethers.provider.getBalance((wallet1))
         prebalance2 = await ethers.provider.getBalance((wallet2.address))
         await entryPoint.handleOps([op1!, op2], beneficiaryAddress, [], []).catch((rethrow())).then(r => r!.wait())
-=======
-        await entryPointView.callStatic.simulateValidation(op2, { gasPrice: 1e9 })
-
-        await fund(op1.sender)
-        await fund(wallet2.address)
-        // prebalance1 = await ethers.provider.getBalance((wallet1))
-        // prebalance2 = await ethers.provider.getBalance((wallet2.address))
-        await entryPoint.handleOps([op1, op2], beneficiaryAddress).catch((rethrow())).then(async r => await r!.wait())
->>>>>>> f5fed715
         // console.log(ret.events!.map(e=>({ev:e.event, ...objdump(e.args!)})))
       })
       it('should execute', async () => {
@@ -615,7 +532,6 @@
         // console.log('cost1=', cost1)
         // console.log('cost2=', cost2)
       })
-    })
   })
 
   describe('aggregation tests', () => {
@@ -729,11 +645,7 @@
         callGas: 1e6
       }, wallet2Owner, entryPoint)
       const beneficiaryAddress = createAddress()
-<<<<<<< HEAD
       await expect(entryPoint.handleOps([op], beneficiaryAddress, [], [])).to.revertedWith('"paymaster deposit too low"')
-=======
-      await expect(entryPoint.handleOps([op], beneficiaryAddress)).to.revertedWith('"paymaster deposit too low"')
->>>>>>> f5fed715
     })
 
     it('paymaster should pay for tx', async function () {
@@ -745,11 +657,7 @@
       }, wallet2Owner, entryPoint)
       const beneficiaryAddress = createAddress()
 
-<<<<<<< HEAD
       const rcpt = await entryPoint.handleOps([op], beneficiaryAddress, [], []).then(t => t.wait())
-=======
-      const rcpt = await entryPoint.handleOps([op], beneficiaryAddress).then(async t => await t.wait())
->>>>>>> f5fed715
 
       const { actualGasCost } = await calcGasUsage(rcpt, entryPoint, beneficiaryAddress)
       const paymasterPaid = ONE_ETH.sub(await entryPoint.balanceOf(paymaster.address))
