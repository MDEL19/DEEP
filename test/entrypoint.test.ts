--- conflicted
+++ resolved
@@ -1,12 +1,6 @@
 import './aa.init'
-<<<<<<< HEAD
 import {BigNumber, Wallet} from "ethers";
 import {expect} from "chai";
-=======
-import { describe } from 'mocha'
-import { BigNumber, Wallet } from 'ethers'
-import { expect } from 'chai'
->>>>>>> e74604e3
 import {
   SimpleWallet,
   SimpleWallet__factory,
@@ -39,6 +33,7 @@
 import { debugTransaction } from './debugTx'
 
 describe('EntryPoint', function () {
+
   let entryPoint: EntryPoint
   let entryPointView: EntryPoint
 
@@ -51,6 +46,7 @@
   const paymasterStake = ethers.utils.parseEther('2')
 
   before(async function () {
+
     signer = await ethersSigner.getAddress()
     await checkForGeth()
 
@@ -278,6 +274,7 @@
       const ret = await entryPointView.simulateValidation(op1)
       await checkForBannedOps(ret.hash, false)
     })
+
   })
 
   describe('without paymaster (account pays in eth)', () => {
@@ -285,6 +282,7 @@
       let counter: TestCounter
       let walletExecFromEntryPoint: PopulatedTransaction
       before(async () => {
+
         counter = await new TestCounter__factory(ethersSigner).deploy()
         const count = await counter.populateTransaction.count()
         walletExecFromEntryPoint = await wallet.populateTransaction.execFromEntryPoint(counter.address, 0, count.data!)
@@ -422,6 +420,7 @@
       const beneficiaryAddress = createAddress() // 1
 
       it('should reject create if sender address is wrong', async () => {
+
         const op = await fillAndSign({
           initCode: WalletConstructor(entryPoint.address, walletOwner.address),
           verificationGas: 2e6,
@@ -434,6 +433,7 @@
       })
 
       it('should reject create if account not funded', async () => {
+
         const op = await fillAndSign({
           initCode: WalletConstructor(entryPoint.address, walletOwner.address),
           verificationGas: 2e6
@@ -450,6 +450,7 @@
       })
 
       it('should succeed to create account after prefund', async () => {
+
         const preAddr = await entryPoint.getSenderAddress(WalletConstructor(entryPoint.address, walletOwner.address), 0)
         await fund(preAddr)
         createOp = await fillAndSign({
@@ -548,11 +549,13 @@
     const wallet2Owner = createWalletOwner()
 
     before(async () => {
+
       paymaster = await new TestPaymasterAcceptAll__factory(ethersSigner).deploy(entryPoint.address)
       await paymaster.addStake(0, { value: paymasterStake })
       counter = await new TestCounter__factory(ethersSigner).deploy()
       const count = await counter.populateTransaction.count()
       walletExecFromEntryPoint = await wallet.populateTransaction.execFromEntryPoint(counter.address, 0, count.data!)
+
     })
 
     it('should fail if paymaster has no deposit', async function () {
@@ -584,4 +587,5 @@
       expect(paymasterPaid).to.eql(actualGasCost)
     })
   })
+
 })