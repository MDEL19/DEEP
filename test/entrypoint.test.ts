--- conflicted
+++ resolved
@@ -22,11 +22,7 @@
   ONE_ETH,
   TWO_ETH,
   deployEntryPoint,
-<<<<<<< HEAD
-  getBalance, FIVE_ETH, objdump
-=======
-  getBalance, FIVE_ETH, createAddress
->>>>>>> bfc7ed72
+  getBalance, FIVE_ETH, createAddress, objdump
 } from "./testutils";
 import {fillAndSign, getRequestId, UserOperation} from "../src";
 import {PopulatedTransaction} from "ethers/lib/ethers";
