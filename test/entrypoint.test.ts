--- conflicted
+++ resolved
@@ -675,15 +675,9 @@
               nonce: 10
             }, walletOwner, entryPoint)
           })
-<<<<<<< HEAD
-          it('should simulate wallet creation', async () => {
-            const ret = await entryPointView.callStatic.simulateValidation(userOp, false)
-            expect(ret.aggregationInfo.actualAggregator).to.equal(aggregator.address)
-=======
           it('simulateValidation should return aggregator', async () => {
             const { signatureAggregator } = await entryPoint.callStatic.simulateValidation(userOp).catch(simulationResultCatch)
             expect(signatureAggregator).to.equal(aggregator.address)
->>>>>>> 403f6828
           })
           it('should create wallet in handleOps', async () => {
             await aggregator.validateUserOpSignature(userOp)
@@ -740,7 +734,6 @@
         const paymasterPaid = ONE_ETH.sub(await entryPoint.balanceOf(paymaster.address))
         expect(paymasterPaid).to.eql(actualGasCost)
       })
-
       it('simulate should return paymaster stake and delay', async () => {
         await paymaster.deposit({ value: ONE_ETH })
         const anOwner = createWalletOwner()
@@ -751,7 +744,7 @@
           initCode: getWalletDeployer(entryPoint.address, anOwner.address)
         }, anOwner, entryPoint)
 
-        const { paymasterInfo } = await entryPointView.callStatic.simulateValidation(op, false)
+        const { paymasterInfo } = await entryPoint.callStatic.simulateValidation(op).catch(simulationResultCatch)
         const {
           paymasterStake: simRetStake,
           paymasterUnstakeDelay: simRetDelay
