--- conflicted
+++ resolved
@@ -2,6 +2,7 @@
 import { BigNumber, Event, Wallet } from 'ethers'
 import { expect } from 'chai'
 import {
+  EntryPointSimulations,
   SimpleAccount,
   SimpleAccountFactory,
   TestAggregatedAccount__factory,
@@ -20,11 +21,7 @@
   TestSignatureAggregator__factory,
   MaliciousAccount__factory,
   TestWarmColdAccount__factory,
-<<<<<<< HEAD
-  TestPaymasterRevertCustomError__factory, EntryPointSimulations
-=======
   TestPaymasterRevertCustomError__factory
->>>>>>> c3571b07
 } from '../typechain'
 import {
   AddressZero,
