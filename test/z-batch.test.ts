import './aa.init'
import {describe} from 'mocha'
import {Wallet} from "ethers";
import {expect} from "chai";
import {
  SimpleWallet,
  SimpleWallet__factory,
  EntryPoint,
  TestCounter,
  TestCounter__factory,
  TestUtil,
  TestUtil__factory,
} from "../typechain-types";
import {
  createWalletOwner,
  fund,
  checkForGeth,
  WalletConstructor,
  tonumber,
<<<<<<< HEAD
  deployEntryPoint
=======
  deployEntryPoint,
  callDataCost, createAddress
>>>>>>> bfc7ed72
} from "./testutils";
import {fillAndSign} from "../src/userop/UserOp";
import {UserOperation} from "../src/userop/UserOperation";
import {PopulatedTransaction} from "ethers/lib/ethers";
import {ethers} from 'hardhat'
import {toBuffer} from "ethereumjs-util";
import {defaultAbiCoder} from "ethers/lib/utils";
import {AddressZero, callDataCost, rethrow} from "../src/userop/utils";

describe("Batch gas testing", function () {
  //silently skip..
  if ( process.env.SKIP_LONG) {
    it('SKIP_LONG - skipped...')
    return
  }

  //this test is currently useless. client need to do better work with preVerificationGas calculation.
  // we do need a better recommendation for bundlers how to validate those values before accepting a request.
  return

  let once = true

  let ethersSigner = ethers.provider.getSigner();
  let entryPoint: EntryPoint
  let entryPointView: EntryPoint

  let testUtil: TestUtil
  let walletOwner: Wallet
  let wallet: SimpleWallet

  let results: (() => void)[] = []
  before(async function () {
    this.skip()

    await checkForGeth()
    testUtil = await new TestUtil__factory(ethersSigner).deploy()
    entryPoint = await deployEntryPoint(0, 0)
    //static call must come from address zero, to validate it can only be called off-chain.
    entryPointView = entryPoint.connect(ethers.provider.getSigner(AddressZero))
    walletOwner = createWalletOwner()
    wallet = await new SimpleWallet__factory(ethersSigner).deploy(entryPoint.address, await walletOwner.getAddress())
    await fund(wallet)
  })

  after(async () => {

    if ( results.length==0 ) {
      return
    }
    console.log('== Summary')
    console.log('note: negative "overpaid" means the client should compensate the relayer with higher priority fee')
    for (let result of results) {
      await result()
    }
  })

  ;[1,
    10
  ].forEach(maxCount => {

    describe('test batches maxCount=' + maxCount, () => {
      /**
       * attempt big batch.
       */
      let counter: TestCounter
      let walletExecCounterFromEntryPoint: PopulatedTransaction
      let execCounterCount: PopulatedTransaction
      const beneficiaryAddress = createAddress()

      before(async () => {
        counter = await new TestCounter__factory(ethersSigner).deploy()
        const count = await counter.populateTransaction.count()
        execCounterCount = await wallet.populateTransaction.exec(counter.address, 0, count.data!)
        walletExecCounterFromEntryPoint = await wallet.populateTransaction.execFromEntryPoint(counter.address, 0, count.data!)
      })

      let wallets: { w: string, owner: Wallet }[] = []

      it('batch of create', async () => {

        let ops: UserOperation[] = []
        let count = 0;
        const maxTxGas = 12e6
        let opsGasCollected = 0
        while (++count) {
          const walletOwner1 = createWalletOwner()
          const wallet1 = await entryPoint.getSenderAddress(WalletConstructor(entryPoint.address, walletOwner1.address), 0)
          await fund(wallet1, '0.5')
          const op1 = await fillAndSign({
            initCode: WalletConstructor(entryPoint.address, walletOwner1.address),
            nonce: 0,
            // callData: walletExecCounterFromEntryPoint.data,
            maxPriorityFeePerGas: 1e9,
          }, walletOwner1, entryPoint)
          // requests are the same, so estimate is the same too.
          const {preOpGas} = await entryPointView.callStatic.simulateValidation(op1, {gasPrice: 1e9})
          const txgas = preOpGas.add(op1.callGas).toNumber()

          // console.log('colected so far', opsGasCollected, 'estim', verificationGas, 'max', maxTxGas)
          if (opsGasCollected + txgas > maxTxGas) {
            break;
          }
          opsGasCollected += txgas
          // console.log('== estim=', estim1.gasUsedByPayForOp, estim, verificationGas)
          ops.push(op1)
          wallets.push({owner: walletOwner1, w: wallet1})
          if (wallets.length >= maxCount) break
        }

        await call_handleOps_and_stats('Create', ops, count)
      })

      it('batch of tx', async function () {
        this.timeout(30000)
        if (!wallets.length) {
          this.skip()
        }

        let ops: UserOperation[] = []
        for (let {w, owner} of wallets) {
          const op1 = await fillAndSign({
            sender: w,
            callData: walletExecCounterFromEntryPoint.data,
            maxPriorityFeePerGas: 1e9,
            verificationGas: 1.3e6
          }, owner, entryPoint)
          ops.push(op1)

          if (once) {
            once = false
            console.log('direct call:', await counter.estimateGas.count())
            console.log('through wallet:', await ethers.provider.estimateGas({
              from: walletOwner.address,
              to: wallet.address,
              data: execCounterCount.data!
            }), 'datacost=', callDataCost(execCounterCount.data!));
            console.log('through handleOps:', await entryPoint.estimateGas.handleOps([op1], beneficiaryAddress))
            console.log('through single handleOp:', await entryPoint.estimateGas.handleOp(op1, beneficiaryAddress))
          }

        }

        await call_handleOps_and_stats("Simple Ops", ops, ops.length)
      })

      it('batch of expensive ops', async function () {
        this.timeout(30000)
        if (!wallets.length) {
          this.skip()
        }

        let walletExecFromEntryPoint_waster: PopulatedTransaction
        const waster = await counter.populateTransaction.gasWaster(40, "")
        walletExecFromEntryPoint_waster = await wallet.populateTransaction.execFromEntryPoint(counter.address, 0, waster.data!)

        let ops: UserOperation[] = []
        for (let {w, owner} of wallets) {
          const op1 = await fillAndSign({
            sender: w,
            callData: walletExecFromEntryPoint_waster.data,
            maxPriorityFeePerGas: 1e9,
            verificationGas: 1.3e6
          }, owner, entryPoint)
          ops.push(op1)
        }

        await call_handleOps_and_stats("Expensive Ops", ops, ops.length)
      })

      it('batch of large ops', async function () {
        this.timeout(30000)
        if (!wallets.length) {
          this.skip()
        }

        let walletExecFromEntryPoint_waster: PopulatedTransaction
        const waster = await counter.populateTransaction.gasWaster(0, '1'.repeat(16384))
        walletExecFromEntryPoint_waster = await wallet.populateTransaction.execFromEntryPoint(counter.address, 0, waster.data!)

        let ops: UserOperation[] = []
        for (let {w, owner} of wallets) {
          const op1 = await fillAndSign({
            sender: w,
            callData: walletExecFromEntryPoint_waster.data,
            maxPriorityFeePerGas: 1e9,
            verificationGas: 1.3e6
          }, owner, entryPoint)
          ops.push(op1)
        }

        await call_handleOps_and_stats('Large (16k) Ops', ops, ops.length)
      })

    })
  })

  async function call_handleOps_and_stats(title: string, ops: UserOperation[], count: number) {
    const beneficiaryAddress = createAddress()
    const sender = ethersSigner // ethers.provider.getSigner(5)
    const senderPrebalance = await ethers.provider.getBalance(await sender.getAddress())
    const entireTxEncoded = toBuffer(await entryPoint.populateTransaction.handleOps(ops, beneficiaryAddress).then(tx => tx.data))

    function callDataCost(data: Buffer | string): number {
      if (typeof data == 'string') {
        data = toBuffer(data)
      }
      return data.map(b => b == 0 ? 4 : 16).reduce((sum, b) => sum + b)
    }

    //data cost of entire bundle
    const entireTxDataCost = callDataCost(entireTxEncoded)
    //data cost of a single op in the bundle:
    const handleOpFunc = Object.values(entryPoint.interface.functions).find(func => func.name == 'handleOp')!
    const opEncoding = handleOpFunc.inputs[0]
    const opEncoded = defaultAbiCoder.encode([opEncoding], [ops[0]])
    const opDataCost = callDataCost(opEncoded)
    console.log('== calldataoverhead=', entireTxDataCost, 'len=', entireTxEncoded.length / 2, 'opcost=', opDataCost, opEncoded.length / 2)
    console.log('== per-op overhead:', entireTxDataCost - (opDataCost * count), 'count=', count)
    //for slack testing, we set TX priority same as UserOp
    //(real miner may create tx with priorityFee=0, to avoid paying from the "sender" to coinbase)
    const {maxPriorityFeePerGas} = ops[0]
    const ret = await entryPoint.connect(sender).handleOps(ops, beneficiaryAddress, {
      gasLimit: 13e6,
      maxPriorityFeePerGas
    }).catch((rethrow())).then(r => r!.wait())
    // const allocatedGas = ops.map(op => parseInt(op.callGas.toString()) + parseInt(op.verificationGas.toString())).reduce((sum, x) => sum + x)
    // console.log('total allocated gas (callGas+verificationGas):', allocatedGas)

    //remove "revert reason" events
    const events1 = ret.events!.filter(e => e.event == 'UserOperationEvent')!
    // console.log(events1.map(e => ({ev: e.event, ...objdump(e.args!)})))

    if (events1.length != ret.events!.length) {
      console.log('== reverted: ', ret.events!.length - events1.length)
    }
    //note that in theory, each could can have different gasPrice (depends on its prio/max), but in our
    // test they are all the same.
    const {actualGasPrice} = events1[0]!.args!
    const totalEventsGasCost = parseInt(events1.map(x => x.args!.actualGasCost).reduce((sum, x) => sum.add(x)).toString())

    const senderPaid = parseInt(senderPrebalance.sub(await ethers.provider.getBalance(await sender.getAddress())).toString())
    let senderRedeemed = await ethers.provider.getBalance(beneficiaryAddress).then(tonumber)

    expect(senderRedeemed).to.equal(totalEventsGasCost)

    //for slack calculations, add the calldataoverhead. should be part of the relayer fee.
    senderRedeemed += entireTxDataCost * actualGasPrice
    console.log('provider gasprice:', await ethers.provider.getGasPrice())
    console.log('userop   gasPrice:', actualGasPrice)
    const opGasUsed = Math.floor(senderPaid / actualGasPrice / count)
    const opGasPaid = Math.floor(senderRedeemed / actualGasPrice / count)
    console.log('senderPaid= ', senderPaid, '(wei)\t', (senderPaid / actualGasPrice).toFixed(0), '(gas)', opGasUsed, '(gas/op)', count)
    console.log('redeemed=   ', senderRedeemed, '(wei)\t', (senderRedeemed / actualGasPrice).toFixed(0), '(gas)', opGasPaid, '(gas/op)')

    // console.log('slack=', ((senderRedeemed - senderPaid) * 100 / senderPaid).toFixed(2), '%', opGasUsed - opGasPaid)
    const dumpResult = async () => {
      console.log('==>', `${title} (count=${count}) : `.padEnd(30), 'per-op gas overpaid:', opGasPaid - opGasUsed)
    }
    await dumpResult()
    results.push(dumpResult)
  }
})
<|MERGE_RESOLUTION|>--- conflicted
+++ resolved
@@ -9,32 +9,25 @@
   TestCounter,
   TestCounter__factory,
   TestUtil,
-  TestUtil__factory,
-} from "../typechain-types";
+  TestUtil__factory
+} from '../typechain-types'
 import {
   createWalletOwner,
   fund,
   checkForGeth,
   WalletConstructor,
-  tonumber,
-<<<<<<< HEAD
-  deployEntryPoint
-=======
-  deployEntryPoint,
-  callDataCost, createAddress
->>>>>>> bfc7ed72
+  tonumber, deployEntryPoint, createAddress,
 } from "./testutils";
-import {fillAndSign} from "../src/userop/UserOp";
-import {UserOperation} from "../src/userop/UserOperation";
 import {PopulatedTransaction} from "ethers/lib/ethers";
 import {ethers} from 'hardhat'
 import {toBuffer} from "ethereumjs-util";
 import {defaultAbiCoder} from "ethers/lib/utils";
 import {AddressZero, callDataCost, rethrow} from "../src/userop/utils";
+import {fillAndSign, UserOperation} from "../src";
 
 describe("Batch gas testing", function () {
   //silently skip..
-  if ( process.env.SKIP_LONG) {
+  if (process.env.SKIP_LONG) {
     it('SKIP_LONG - skipped...')
     return
   }
@@ -69,7 +62,7 @@
 
   after(async () => {
 
-    if ( results.length==0 ) {
+    if (results.length == 0) {
       return
     }
     console.log('== Summary')
