--- conflicted
+++ resolved
@@ -98,11 +98,7 @@
           const account1 = await getAccountAddress(accountOwner1.address, simpleAccountFactory)
           await fund(account1, '0.5')
           const op1 = await fillAndSign({
-<<<<<<< HEAD
-            initCode: getAccountInitCode(entryPoint.address, accountOwner1.address),
-=======
             initCode: getAccountInitCode(accountOwner1.address, simpleAccountFactory),
->>>>>>> 35b16cdd
             nonce: 0,
             // callData: accountExecCounterFromEntryPoint.data,
             maxPriorityFeePerGas: 1e9
