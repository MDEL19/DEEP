import { describe } from 'mocha'
import { Wallet } from 'ethers'
import { ethers } from 'hardhat'
import { expect } from 'chai'
import {
  SimpleWallet,
  SimpleWalletDeployer__factory,
  SimpleWallet__factory,
  TestUtil,
  TestUtil__factory
} from '../typechain'
<<<<<<< HEAD
import { createAddress, createWalletOwner, getBalance, isDeployed, ONE_ETH } from './testutils'
import { fillUserOp, getRequestId, packUserOp, signUserOp } from './UserOp'
=======
import { AddressZero, createWalletOwner, getBalance, ONE_ETH } from './testutils'
import { fillUserOpDefaults, getRequestId, packUserOp, signUserOp } from './UserOp'
>>>>>>> 0cddeaa7
import { parseEther } from 'ethers/lib/utils'
import { UserOperation } from './UserOperation'

describe('SimpleWallet', function () {
  const entryPoint = '0x'.padEnd(42, '2')
  let accounts: string[]
  let testUtil: TestUtil
  let walletOwner: Wallet
  const ethersSigner = ethers.provider.getSigner()

  before(async function () {
    accounts = await ethers.provider.listAccounts()
    // ignore in geth.. this is just a sanity test. should be refactored to use a single-account mode..
    if (accounts.length < 2) this.skip()
    testUtil = await new TestUtil__factory(ethersSigner).deploy()
    walletOwner = createWalletOwner()
  })

  it('owner should be able to call transfer', async () => {
    const wallet = await new SimpleWallet__factory(ethers.provider.getSigner()).deploy(entryPoint, accounts[0])
    await ethersSigner.sendTransaction({ from: accounts[0], to: wallet.address, value: parseEther('2') })
    await wallet.transfer(accounts[2], ONE_ETH)
  })
  it('other account should not be able to call transfer', async () => {
    const wallet = await new SimpleWallet__factory(ethers.provider.getSigner()).deploy(entryPoint, accounts[0])
    await expect(wallet.connect(ethers.provider.getSigner(1)).transfer(accounts[2], ONE_ETH))
      .to.be.revertedWith('only owner')
  })

  it('should pack in js the same as solidity', async () => {
    const op = await fillUserOpDefaults({ sender: accounts[0] })
    const packed = packUserOp(op)
    expect(await testUtil.packUserOp(op)).to.equal(packed)
  })

  describe('#validateUserOp', () => {
    let wallet: SimpleWallet
    let userOp: UserOperation
    let requestId: string
    let preBalance: number
    let expectedPay: number

    const actualGasPrice = 1e9

    before(async () => {
      // that's the account of ethersSigner
      const entryPoint = accounts[2]
      wallet = await new SimpleWallet__factory(await ethers.getSigner(entryPoint)).deploy(entryPoint, walletOwner.address)
      await ethersSigner.sendTransaction({ from: accounts[0], to: wallet.address, value: parseEther('0.2') })
      const callGas = 200000
      const verificationGas = 100000
      const maxFeePerGas = 3e9
      const chainId = await ethers.provider.getNetwork().then(net => net.chainId)

      userOp = signUserOp(fillUserOpDefaults({
        sender: wallet.address,
        callGas,
        verificationGas,
        maxFeePerGas
      }), walletOwner, entryPoint, chainId)

      requestId = await getRequestId(userOp, entryPoint, chainId)

      expectedPay = actualGasPrice * (callGas + verificationGas)

      preBalance = await getBalance(wallet.address)
      const ret = await wallet.validateUserOp(userOp, requestId, AddressZero, expectedPay, { gasPrice: actualGasPrice })
      await ret.wait()
    })

    it('should pay', async () => {
      const postBalance = await getBalance(wallet.address)
      expect(preBalance - postBalance).to.eql(expectedPay)
    })

    it('should increment nonce', async () => {
      expect(await wallet.nonce()).to.equal(1)
    })
    it('should reject same TX on nonce error', async () => {
      await expect(wallet.validateUserOp(userOp, requestId, AddressZero, 0)).to.revertedWith('invalid nonce')
    })
    it('should reject tx with wrong signature', async () => {
      // validateUserOp doesn't check the actual UserOp for the signature, but relies on the requestId given by
      // the entrypoint
      const wrongRequestId = ethers.constants.HashZero
      await expect(wallet.validateUserOp(userOp, wrongRequestId, AddressZero, 0)).to.revertedWith('wallet: wrong signature')
    })
  })
  context('SimpleWalletDeployer', () => {
    it('sanity: check deployer', async () => {
      const ownerAddr = createAddress()
      const deployer = await new SimpleWalletDeployer__factory(ethersSigner).deploy()
      const target = await deployer.getWalletAddress(entryPoint, ownerAddr, 1234)
      expect(await isDeployed(target)).to.eq(false)
      expect(await deployer.callStatic.deployWallet(entryPoint, ownerAddr, 1234)).to.eq(target)
      await deployer.deployWallet(entryPoint, ownerAddr, 1234)
      expect(await isDeployed(target)).to.eq(true)
    })
  })
})<|MERGE_RESOLUTION|>--- conflicted
+++ resolved
@@ -9,13 +9,8 @@
   TestUtil,
   TestUtil__factory
 } from '../typechain'
-<<<<<<< HEAD
-import { createAddress, createWalletOwner, getBalance, isDeployed, ONE_ETH } from './testutils'
-import { fillUserOp, getRequestId, packUserOp, signUserOp } from './UserOp'
-=======
-import { AddressZero, createWalletOwner, getBalance, ONE_ETH } from './testutils'
+import { AddressZero, createAddress, createWalletOwner, getBalance, isDeployed, ONE_ETH } from './testutils'
 import { fillUserOpDefaults, getRequestId, packUserOp, signUserOp } from './UserOp'
->>>>>>> 0cddeaa7
 import { parseEther } from 'ethers/lib/utils'
 import { UserOperation } from './UserOperation'
 
