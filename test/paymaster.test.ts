--- conflicted
+++ resolved
@@ -15,13 +15,7 @@
   createWalletOwner,
   fund,
   getBalance,
-<<<<<<< HEAD
-  getTokenBalance,
-  checkForGeth, WalletConstructor, calcGasUsage, deployEntryPoint, checkForBannedOps
-=======
-  getTokenBalance, rethrow,
-  checkForGeth, WalletConstructor, calcGasUsage, deployEntryPoint, checkForBannedOps, createAddress
->>>>>>> bfc7ed72
+  checkForGeth, WalletConstructor, calcGasUsage, deployEntryPoint, checkForBannedOps, createAddress, tonumber
 } from "./testutils";
 import {parseEther} from "ethers/lib/utils";
 import { AddressZero, rethrow } from '../src/userop/utils';
@@ -105,6 +99,10 @@
           nonce: 0
         }, walletOwner, entryPoint)
 
+        await entryPoint.simulateValidation(createOp, {gasLimit:5e6}).catch(e=>e.message)
+        const [tx] = await ethers.provider.getBlock('latest').then(block=>block.transactions)
+        await checkForBannedOps(tx, true)
+
         const rcpt = await entryPoint.handleOps([createOp], beneficiaryAddress, {
           gasLimit: 1e7,
         }).then(tx => tx.wait())
@@ -120,7 +118,7 @@
         expect(ethRedeemed).to.above(100000)
 
         const walletAddr = await entryPoint.getSenderAddress(WalletConstructor(entryPoint.address, walletOwner.address), 0)
-        const postBalance = await getTokenBalance(paymaster, walletAddr)
+        const postBalance = await paymaster.balanceOf(walletAddr).then(tonumber)
         expect(1e18 - postBalance).to.above(10000)
       });
 
