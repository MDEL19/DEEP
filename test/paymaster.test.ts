--- conflicted
+++ resolved
@@ -83,19 +83,11 @@
           paymaster: paymaster.address,
           callData: calldata
         }, walletOwner, entryPoint)
-<<<<<<< HEAD
         await expect(entryPoint.callStatic.handleOps([op], beneficiaryAddress, [], [], {
-          gasLimit: 1e7,
+          gasLimit: 1e7
         }).catch(rethrow())).to.revertedWith('TokenPaymaster: no balance')
         await expect(entryPoint.handleOps([op], beneficiaryAddress, [], [], {
-          gasLimit: 1e7,
-=======
-        await expect(entryPoint.callStatic.handleOps([op], beneficiaryAddress, {
-          gasLimit: 1e7
-        }).catch(rethrow())).to.revertedWith('TokenPaymaster: no balance')
-        await expect(entryPoint.handleOps([op], beneficiaryAddress, {
-          gasLimit: 1e7
->>>>>>> f5fed715
+          gasLimit: 1e7
         }).catch(rethrow())).to.revertedWith('TokenPaymaster: no balance')
       })
     })
@@ -111,13 +103,8 @@
           verificationGas: 1e7,
           paymaster: paymaster.address
         }, walletOwner, entryPoint)
-<<<<<<< HEAD
         await expect(entryPoint.callStatic.handleOps([op], beneficiaryAddress, [], [], {
-          gasLimit: 1e7,
-=======
-        await expect(entryPoint.callStatic.handleOps([op], beneficiaryAddress, {
-          gasLimit: 1e7
->>>>>>> f5fed715
+          gasLimit: 1e7
         }).catch(rethrow())).to.revertedWith('TokenPaymaster: no balance')
       })
 
@@ -134,25 +121,14 @@
           nonce: 0
         }, walletOwner, entryPoint)
 
-<<<<<<< HEAD
         await entryPoint.simulateValidation(createOp, '0x', {gasLimit: 5e6}).catch(e => e.message)
         const [tx] = await ethers.provider.getBlock('latest').then(block => block.transactions)
         await checkForBannedOps(tx, true)
 
         const rcpt = await entryPoint.handleOps([createOp], beneficiaryAddress, [], [], {
-          gasLimit: 1e7,
-        }).catch(rethrow()).then(tx => tx!.wait())
-        console.log('\t== create gasUsed=', rcpt!.gasUsed.toString())
-=======
-        await entryPoint.simulateValidation(createOp, { gasLimit: 5e6 }).catch(e => e.message)
-        const [tx] = await ethers.provider.getBlock('latest').then(block => block.transactions)
-        await checkForBannedOps(tx, true)
-
-        const rcpt = await entryPoint.handleOps([createOp], beneficiaryAddress, {
           gasLimit: 1e7
         }).catch(rethrow()).then(async tx => await tx!.wait())
         console.log('\t== create gasUsed=', rcpt.gasUsed.toString())
->>>>>>> f5fed715
         await calcGasUsage(rcpt, entryPoint)
         created = true
       })
@@ -170,13 +146,8 @@
 
       it('should reject if account already created', async function () {
         if (!created) this.skip()
-<<<<<<< HEAD
         await expect(entryPoint.callStatic.handleOps([createOp], beneficiaryAddress, [], [], {
-          gasLimit: 1e7,
-=======
-        await expect(entryPoint.callStatic.handleOps([createOp], beneficiaryAddress, {
-          gasLimit: 1e7
->>>>>>> f5fed715
+          gasLimit: 1e7
         }).catch(rethrow())).to.revertedWith('create2 failed')
       })
 
@@ -206,11 +177,7 @@
         }
 
         const pmBalanceBefore = await paymaster.balanceOf(paymaster.address).then(b => b.toNumber())
-<<<<<<< HEAD
         await entryPoint.handleOps(ops, beneficiaryAddress, [], []).then(tx => tx.wait())
-=======
-        await entryPoint.handleOps(ops, beneficiaryAddress).then(async tx => await tx.wait())
->>>>>>> f5fed715
         const totalPaid = await paymaster.balanceOf(paymaster.address).then(b => b.toNumber()) - pmBalanceBefore
         for (let i = 0; i < wallets.length; i++) {
           const bal = await getTokenBalance(paymaster, wallets[i].address)
@@ -270,13 +237,8 @@
           await expect(
             entryPoint.handleOps([
               userOp1,
-<<<<<<< HEAD
-              userOp2,
+              userOp2
             ], beneficiaryAddress, [], [])
-=======
-              userOp2
-            ], beneficiaryAddress)
->>>>>>> f5fed715
           ).to.be.revertedWith('transfer amount exceeds balance')
         })
       })
