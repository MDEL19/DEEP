--- conflicted
+++ resolved
@@ -193,11 +193,7 @@
 
           //roughly each account should pay 1/4th of total price, within 15%
           // (first account pays more, for warming up..)
-<<<<<<< HEAD
           expect(paid).to.be.closeTo(totalPaid/4, paid*0.15)
-=======
-          expect(paid).to.be.closeTo(totalPaid / 4, paid / 10)
->>>>>>> 34669f32
         }
       });
 
