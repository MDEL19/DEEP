--- conflicted
+++ resolved
@@ -42,11 +42,7 @@
   function getAccountDeployer (entryPoint: string, accountOwner: string, _salt: number = 0): string {
     return hexConcat([
       factory.address,
-<<<<<<< HEAD
-      hexValue(factory.interface.encodeFunctionData('createAccount', [entryPoint, accountOwner, 0])!)
-=======
       hexValue(factory.interface.encodeFunctionData('createAccount', [accountOwner, _salt])!)
->>>>>>> 35b16cdd
     ])
   }
 
@@ -55,11 +51,7 @@
     await checkForGeth()
 
     entryPoint = await deployEntryPoint()
-<<<<<<< HEAD
-    factory = await new SimpleAccountFactory__factory(ethersSigner).deploy()
-=======
     factory = await new SimpleAccountFactory__factory(ethersSigner).deploy(entryPoint.address)
->>>>>>> 35b16cdd
 
     accountOwner = createAccountOwner();
     ({ proxy: account } = await createAccount(ethersSigner, await accountOwner.getAddress(), entryPoint.address, factory))
@@ -123,7 +115,6 @@
       let createOp: UserOperation
       let created = false
       const beneficiaryAddress = createAddress()
-      // const accountOwner = createAccountOwner() // TODO: not clear how it worked earlier - the account is already deployed by global 'before'
 
       it('should reject if account not funded', async () => {
         const op = await fillAndSign({
