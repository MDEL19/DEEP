--- conflicted
+++ resolved
@@ -140,30 +140,18 @@
       callData
     }, entryPoint)
     op = signUserOp(op, accountOwner, entryPoint.address, chainId)
-<<<<<<< HEAD
-    const opPacked = packUserOp(op)
-    await expect(
-      entryPoint.handleOps([opPacked], beneficiaryAddress, { gasLimit: 1e7 })
-    ).to.be.revertedWith('AA33 reverted: ERC20: insufficient allowance')
-
-    await token.sudoApprove(account.address, paymaster.address, ethers.constants.MaxUint256)
-
-    await expect(
-      entryPoint.handleOps([opPacked], beneficiaryAddress, { gasLimit: 1e7 })
-    ).to.revertedWith('AA33 reverted: ERC20: transfer amount exceeds balance')
-=======
+    const opPacked = packUserOp(op)
     // await expect(
-    expect(await entryPoint.handleOps([op], beneficiaryAddress, { gasLimit: 1e7 })
+    expect(await entryPoint.handleOps([opPacked], beneficiaryAddress, { gasLimit: 1e7 })
       .catch(e => decodeRevertReason(e)))
       .to.include('ERC20: insufficient allowance')
 
     await token.sudoApprove(account.address, paymaster.address, ethers.constants.MaxUint256)
 
-    expect(await entryPoint.handleOps([op], beneficiaryAddress, { gasLimit: 1e7 })
+    expect(await entryPoint.handleOps([opPacked], beneficiaryAddress, { gasLimit: 1e7 })
       .catch(e => decodeRevertReason(e)))
       .to.include('ERC20: transfer amount exceeds balance')
 
->>>>>>> 85bec5c7
     await ethers.provider.send('evm_revert', [snapshot])
   })
 
